/*
 *      NET3    Protocol independent device support routines.
 *
 *		This program is free software; you can redistribute it and/or
 *		modify it under the terms of the GNU General Public License
 *		as published by the Free Software Foundation; either version
 *		2 of the License, or (at your option) any later version.
 *
 *	Derived from the non IP parts of dev.c 1.0.19
 *              Authors:	Ross Biro
 *				Fred N. van Kempen, <waltje@uWalt.NL.Mugnet.ORG>
 *				Mark Evans, <evansmp@uhura.aston.ac.uk>
 *
 *	Additional Authors:
 *		Florian la Roche <rzsfl@rz.uni-sb.de>
 *		Alan Cox <gw4pts@gw4pts.ampr.org>
 *		David Hinds <dahinds@users.sourceforge.net>
 *		Alexey Kuznetsov <kuznet@ms2.inr.ac.ru>
 *		Adam Sulmicki <adam@cfar.umd.edu>
 *              Pekka Riikonen <priikone@poesidon.pspt.fi>
 *
 *	Changes:
 *              D.J. Barrow     :       Fixed bug where dev->refcnt gets set
 *                                      to 2 if register_netdev gets called
 *                                      before net_dev_init & also removed a
 *                                      few lines of code in the process.
 *		Alan Cox	:	device private ioctl copies fields back.
 *		Alan Cox	:	Transmit queue code does relevant
 *					stunts to keep the queue safe.
 *		Alan Cox	:	Fixed double lock.
 *		Alan Cox	:	Fixed promisc NULL pointer trap
 *		????????	:	Support the full private ioctl range
 *		Alan Cox	:	Moved ioctl permission check into
 *					drivers
 *		Tim Kordas	:	SIOCADDMULTI/SIOCDELMULTI
 *		Alan Cox	:	100 backlog just doesn't cut it when
 *					you start doing multicast video 8)
 *		Alan Cox	:	Rewrote net_bh and list manager.
 *              Alan Cox        :       Fix ETH_P_ALL echoback lengths.
 *		Alan Cox	:	Took out transmit every packet pass
 *					Saved a few bytes in the ioctl handler
 *		Alan Cox	:	Network driver sets packet type before
 *					calling netif_rx. Saves a function
 *					call a packet.
 *		Alan Cox	:	Hashed net_bh()
 *		Richard Kooijman:	Timestamp fixes.
 *		Alan Cox	:	Wrong field in SIOCGIFDSTADDR
 *		Alan Cox	:	Device lock protection.
 *              Alan Cox        :       Fixed nasty side effect of device close
 *					changes.
 *		Rudi Cilibrasi	:	Pass the right thing to
 *					set_mac_address()
 *		Dave Miller	:	32bit quantity for the device lock to
 *					make it work out on a Sparc.
 *		Bjorn Ekwall	:	Added KERNELD hack.
 *		Alan Cox	:	Cleaned up the backlog initialise.
 *		Craig Metz	:	SIOCGIFCONF fix if space for under
 *					1 device.
 *	    Thomas Bogendoerfer :	Return ENODEV for dev_open, if there
 *					is no device open function.
 *		Andi Kleen	:	Fix error reporting for SIOCGIFCONF
 *	    Michael Chastain	:	Fix signed/unsigned for SIOCGIFCONF
 *		Cyrus Durgin	:	Cleaned for KMOD
 *		Adam Sulmicki   :	Bug Fix : Network Device Unload
 *					A network device unload needs to purge
 *					the backlog queue.
 *	Paul Rusty Russell	:	SIOCSIFNAME
 *              Pekka Riikonen  :	Netdev boot-time settings code
 *              Andrew Morton   :       Make unregister_netdevice wait
 *                                      indefinitely on dev->refcnt
 *              J Hadi Salim    :       - Backlog queue sampling
 *				        - netif_rx() feedback
 */

#include <linux/uaccess.h>
#include <linux/bitops.h>
#include <linux/capability.h>
#include <linux/cpu.h>
#include <linux/types.h>
#include <linux/kernel.h>
#include <linux/hash.h>
#include <linux/slab.h>
#include <linux/sched.h>
#include <linux/sched/mm.h>
#include <linux/mutex.h>
#include <linux/rwsem.h>
#include <linux/string.h>
#include <linux/mm.h>
#include <linux/socket.h>
#include <linux/sockios.h>
#include <linux/errno.h>
#include <linux/interrupt.h>
#include <linux/if_ether.h>
#include <linux/netdevice.h>
#include <linux/etherdevice.h>
#include <linux/ethtool.h>
#include <linux/skbuff.h>
#include <linux/bpf.h>
#include <linux/bpf_trace.h>
#include <net/net_namespace.h>
#include <net/sock.h>
#include <net/busy_poll.h>
#include <linux/rtnetlink.h>
#include <linux/stat.h>
#include <net/dst.h>
#include <net/dst_metadata.h>
#include <net/pkt_sched.h>
#include <net/pkt_cls.h>
#include <net/checksum.h>
#include <net/xfrm.h>
#include <linux/highmem.h>
#include <linux/init.h>
#include <linux/module.h>
#include <linux/netpoll.h>
#include <linux/rcupdate.h>
#include <linux/delay.h>
#include <net/iw_handler.h>
#include <asm/current.h>
#include <linux/audit.h>
#include <linux/dmaengine.h>
#include <linux/err.h>
#include <linux/ctype.h>
#include <linux/if_arp.h>
#include <linux/if_vlan.h>
#include <linux/ip.h>
#include <net/ip.h>
#include <net/mpls.h>
#include <linux/ipv6.h>
#include <linux/in.h>
#include <linux/jhash.h>
#include <linux/random.h>
#include <trace/events/napi.h>
#include <trace/events/net.h>
#include <trace/events/skb.h>
#include <linux/pci.h>
#include <linux/inetdevice.h>
#include <linux/cpu_rmap.h>
#include <linux/static_key.h>
#include <linux/hashtable.h>
#include <linux/vmalloc.h>
#include <linux/if_macvlan.h>
#include <linux/errqueue.h>
#include <linux/hrtimer.h>
#include <linux/netfilter_ingress.h>
#include <linux/crash_dump.h>
#include <linux/sctp.h>
#include <net/udp_tunnel.h>
#include <linux/net_namespace.h>

#include "net-sysfs.h"

#define MAX_GRO_SKBS 8
#define MAX_NEST_DEV 8

/* This should be increased if a protocol with a bigger head is added. */
#define GRO_MAX_HEAD (MAX_HEADER + 128)

static DEFINE_SPINLOCK(ptype_lock);
static DEFINE_SPINLOCK(offload_lock);
struct list_head ptype_base[PTYPE_HASH_SIZE] __read_mostly;
struct list_head ptype_all __read_mostly;	/* Taps */
static struct list_head offload_base __read_mostly;

static int netif_rx_internal(struct sk_buff *skb);
static int call_netdevice_notifiers_info(unsigned long val,
					 struct netdev_notifier_info *info);
static struct napi_struct *napi_by_id(unsigned int napi_id);

/*
 * The @dev_base_head list is protected by @dev_base_lock and the rtnl
 * semaphore.
 *
 * Pure readers hold dev_base_lock for reading, or rcu_read_lock()
 *
 * Writers must hold the rtnl semaphore while they loop through the
 * dev_base_head list, and hold dev_base_lock for writing when they do the
 * actual updates.  This allows pure readers to access the list even
 * while a writer is preparing to update it.
 *
 * To put it another way, dev_base_lock is held for writing only to
 * protect against pure readers; the rtnl semaphore provides the
 * protection against other writers.
 *
 * See, for example usages, register_netdevice() and
 * unregister_netdevice(), which must be called with the rtnl
 * semaphore held.
 */
DEFINE_RWLOCK(dev_base_lock);
EXPORT_SYMBOL(dev_base_lock);

static DEFINE_MUTEX(ifalias_mutex);

/* protects napi_hash addition/deletion and napi_gen_id */
static DEFINE_SPINLOCK(napi_hash_lock);

static unsigned int napi_gen_id = NR_CPUS;
static DEFINE_READ_MOSTLY_HASHTABLE(napi_hash, 8);

static DECLARE_RWSEM(devnet_rename_sem);

static inline void dev_base_seq_inc(struct net *net)
{
	while (++net->dev_base_seq == 0)
		;
}

static inline struct hlist_head *dev_name_hash(struct net *net, const char *name)
{
	unsigned int hash = full_name_hash(net, name, strnlen(name, IFNAMSIZ));

	return &net->dev_name_head[hash_32(hash, NETDEV_HASHBITS)];
}

static inline struct hlist_head *dev_index_hash(struct net *net, int ifindex)
{
	return &net->dev_index_head[ifindex & (NETDEV_HASHENTRIES - 1)];
}

static inline void rps_lock(struct softnet_data *sd)
{
#ifdef CONFIG_RPS
	raw_spin_lock(&sd->input_pkt_queue.raw_lock);
#endif
}

static inline void rps_unlock(struct softnet_data *sd)
{
#ifdef CONFIG_RPS
	raw_spin_unlock(&sd->input_pkt_queue.raw_lock);
#endif
}

/* Device list insertion */
static void list_netdevice(struct net_device *dev)
{
	struct net *net = dev_net(dev);

	ASSERT_RTNL();

	write_lock_bh(&dev_base_lock);
	list_add_tail_rcu(&dev->dev_list, &net->dev_base_head);
	hlist_add_head_rcu(&dev->name_hlist, dev_name_hash(net, dev->name));
	hlist_add_head_rcu(&dev->index_hlist,
			   dev_index_hash(net, dev->ifindex));
	write_unlock_bh(&dev_base_lock);

	dev_base_seq_inc(net);
}

/* Device list removal
 * caller must respect a RCU grace period before freeing/reusing dev
 */
static void unlist_netdevice(struct net_device *dev)
{
	ASSERT_RTNL();

	/* Unlink dev from the device chain */
	write_lock_bh(&dev_base_lock);
	list_del_rcu(&dev->dev_list);
	hlist_del_rcu(&dev->name_hlist);
	hlist_del_rcu(&dev->index_hlist);
	write_unlock_bh(&dev_base_lock);

	dev_base_seq_inc(dev_net(dev));
}

/*
 *	Our notifier list
 */

static RAW_NOTIFIER_HEAD(netdev_chain);

/*
 *	Device drivers call our routines to queue packets here. We empty the
 *	queue in the local softnet handler.
 */

DEFINE_PER_CPU_ALIGNED(struct softnet_data, softnet_data);
EXPORT_PER_CPU_SYMBOL(softnet_data);

#ifdef CONFIG_LOCKDEP
/*
 * register_netdevice() inits txq->_xmit_lock and sets lockdep class
 * according to dev->type
 */
static const unsigned short netdev_lock_type[] = {
	 ARPHRD_NETROM, ARPHRD_ETHER, ARPHRD_EETHER, ARPHRD_AX25,
	 ARPHRD_PRONET, ARPHRD_CHAOS, ARPHRD_IEEE802, ARPHRD_ARCNET,
	 ARPHRD_APPLETLK, ARPHRD_DLCI, ARPHRD_ATM, ARPHRD_METRICOM,
	 ARPHRD_IEEE1394, ARPHRD_EUI64, ARPHRD_INFINIBAND, ARPHRD_SLIP,
	 ARPHRD_CSLIP, ARPHRD_SLIP6, ARPHRD_CSLIP6, ARPHRD_RSRVD,
	 ARPHRD_ADAPT, ARPHRD_ROSE, ARPHRD_X25, ARPHRD_HWX25,
	 ARPHRD_PPP, ARPHRD_CISCO, ARPHRD_LAPB, ARPHRD_DDCMP,
	 ARPHRD_RAWHDLC, ARPHRD_TUNNEL, ARPHRD_TUNNEL6, ARPHRD_FRAD,
	 ARPHRD_SKIP, ARPHRD_LOOPBACK, ARPHRD_LOCALTLK, ARPHRD_FDDI,
	 ARPHRD_BIF, ARPHRD_SIT, ARPHRD_IPDDP, ARPHRD_IPGRE,
	 ARPHRD_PIMREG, ARPHRD_HIPPI, ARPHRD_ASH, ARPHRD_ECONET,
	 ARPHRD_IRDA, ARPHRD_FCPP, ARPHRD_FCAL, ARPHRD_FCPL,
	 ARPHRD_FCFABRIC, ARPHRD_IEEE80211, ARPHRD_IEEE80211_PRISM,
	 ARPHRD_IEEE80211_RADIOTAP, ARPHRD_PHONET, ARPHRD_PHONET_PIPE,
	 ARPHRD_IEEE802154, ARPHRD_VOID, ARPHRD_NONE};

static const char *const netdev_lock_name[] = {
	"_xmit_NETROM", "_xmit_ETHER", "_xmit_EETHER", "_xmit_AX25",
	"_xmit_PRONET", "_xmit_CHAOS", "_xmit_IEEE802", "_xmit_ARCNET",
	"_xmit_APPLETLK", "_xmit_DLCI", "_xmit_ATM", "_xmit_METRICOM",
	"_xmit_IEEE1394", "_xmit_EUI64", "_xmit_INFINIBAND", "_xmit_SLIP",
	"_xmit_CSLIP", "_xmit_SLIP6", "_xmit_CSLIP6", "_xmit_RSRVD",
	"_xmit_ADAPT", "_xmit_ROSE", "_xmit_X25", "_xmit_HWX25",
	"_xmit_PPP", "_xmit_CISCO", "_xmit_LAPB", "_xmit_DDCMP",
	"_xmit_RAWHDLC", "_xmit_TUNNEL", "_xmit_TUNNEL6", "_xmit_FRAD",
	"_xmit_SKIP", "_xmit_LOOPBACK", "_xmit_LOCALTLK", "_xmit_FDDI",
	"_xmit_BIF", "_xmit_SIT", "_xmit_IPDDP", "_xmit_IPGRE",
	"_xmit_PIMREG", "_xmit_HIPPI", "_xmit_ASH", "_xmit_ECONET",
	"_xmit_IRDA", "_xmit_FCPP", "_xmit_FCAL", "_xmit_FCPL",
	"_xmit_FCFABRIC", "_xmit_IEEE80211", "_xmit_IEEE80211_PRISM",
	"_xmit_IEEE80211_RADIOTAP", "_xmit_PHONET", "_xmit_PHONET_PIPE",
	"_xmit_IEEE802154", "_xmit_VOID", "_xmit_NONE"};

static struct lock_class_key netdev_xmit_lock_key[ARRAY_SIZE(netdev_lock_type)];
static struct lock_class_key netdev_addr_lock_key[ARRAY_SIZE(netdev_lock_type)];

static inline unsigned short netdev_lock_pos(unsigned short dev_type)
{
	int i;

	for (i = 0; i < ARRAY_SIZE(netdev_lock_type); i++)
		if (netdev_lock_type[i] == dev_type)
			return i;
	/* the last key is used by default */
	return ARRAY_SIZE(netdev_lock_type) - 1;
}

static inline void netdev_set_xmit_lockdep_class(spinlock_t *lock,
						 unsigned short dev_type)
{
	int i;

	i = netdev_lock_pos(dev_type);
	lockdep_set_class_and_name(lock, &netdev_xmit_lock_key[i],
				   netdev_lock_name[i]);
}

static inline void netdev_set_addr_lockdep_class(struct net_device *dev)
{
	int i;

	i = netdev_lock_pos(dev->type);
	lockdep_set_class_and_name(&dev->addr_list_lock,
				   &netdev_addr_lock_key[i],
				   netdev_lock_name[i]);
}
#else
static inline void netdev_set_xmit_lockdep_class(spinlock_t *lock,
						 unsigned short dev_type)
{
}
static inline void netdev_set_addr_lockdep_class(struct net_device *dev)
{
}
#endif

/*******************************************************************************
 *
 *		Protocol management and registration routines
 *
 *******************************************************************************/


/*
 *	Add a protocol ID to the list. Now that the input handler is
 *	smarter we can dispense with all the messy stuff that used to be
 *	here.
 *
 *	BEWARE!!! Protocol handlers, mangling input packets,
 *	MUST BE last in hash buckets and checking protocol handlers
 *	MUST start from promiscuous ptype_all chain in net_bh.
 *	It is true now, do not change it.
 *	Explanation follows: if protocol handler, mangling packet, will
 *	be the first on list, it is not able to sense, that packet
 *	is cloned and should be copied-on-write, so that it will
 *	change it and subsequent readers will get broken packet.
 *							--ANK (980803)
 */

static inline struct list_head *ptype_head(const struct packet_type *pt)
{
	if (pt->type == htons(ETH_P_ALL))
		return pt->dev ? &pt->dev->ptype_all : &ptype_all;
	else
		return pt->dev ? &pt->dev->ptype_specific :
				 &ptype_base[ntohs(pt->type) & PTYPE_HASH_MASK];
}

/**
 *	dev_add_pack - add packet handler
 *	@pt: packet type declaration
 *
 *	Add a protocol handler to the networking stack. The passed &packet_type
 *	is linked into kernel lists and may not be freed until it has been
 *	removed from the kernel lists.
 *
 *	This call does not sleep therefore it can not
 *	guarantee all CPU's that are in middle of receiving packets
 *	will see the new packet type (until the next received packet).
 */

void dev_add_pack(struct packet_type *pt)
{
	struct list_head *head = ptype_head(pt);

	spin_lock(&ptype_lock);
	list_add_rcu(&pt->list, head);
	spin_unlock(&ptype_lock);
}
EXPORT_SYMBOL(dev_add_pack);

/**
 *	__dev_remove_pack	 - remove packet handler
 *	@pt: packet type declaration
 *
 *	Remove a protocol handler that was previously added to the kernel
 *	protocol handlers by dev_add_pack(). The passed &packet_type is removed
 *	from the kernel lists and can be freed or reused once this function
 *	returns.
 *
 *      The packet type might still be in use by receivers
 *	and must not be freed until after all the CPU's have gone
 *	through a quiescent state.
 */
void __dev_remove_pack(struct packet_type *pt)
{
	struct list_head *head = ptype_head(pt);
	struct packet_type *pt1;

	spin_lock(&ptype_lock);

	list_for_each_entry(pt1, head, list) {
		if (pt == pt1) {
			list_del_rcu(&pt->list);
			goto out;
		}
	}

	pr_warn("dev_remove_pack: %p not found\n", pt);
out:
	spin_unlock(&ptype_lock);
}
EXPORT_SYMBOL(__dev_remove_pack);

/**
 *	dev_remove_pack	 - remove packet handler
 *	@pt: packet type declaration
 *
 *	Remove a protocol handler that was previously added to the kernel
 *	protocol handlers by dev_add_pack(). The passed &packet_type is removed
 *	from the kernel lists and can be freed or reused once this function
 *	returns.
 *
 *	This call sleeps to guarantee that no CPU is looking at the packet
 *	type after return.
 */
void dev_remove_pack(struct packet_type *pt)
{
	__dev_remove_pack(pt);

	synchronize_net();
}
EXPORT_SYMBOL(dev_remove_pack);


/**
 *	dev_add_offload - register offload handlers
 *	@po: protocol offload declaration
 *
 *	Add protocol offload handlers to the networking stack. The passed
 *	&proto_offload is linked into kernel lists and may not be freed until
 *	it has been removed from the kernel lists.
 *
 *	This call does not sleep therefore it can not
 *	guarantee all CPU's that are in middle of receiving packets
 *	will see the new offload handlers (until the next received packet).
 */
void dev_add_offload(struct packet_offload *po)
{
	struct packet_offload *elem;

	spin_lock(&offload_lock);
	list_for_each_entry(elem, &offload_base, list) {
		if (po->priority < elem->priority)
			break;
	}
	list_add_rcu(&po->list, elem->list.prev);
	spin_unlock(&offload_lock);
}
EXPORT_SYMBOL(dev_add_offload);

/**
 *	__dev_remove_offload	 - remove offload handler
 *	@po: packet offload declaration
 *
 *	Remove a protocol offload handler that was previously added to the
 *	kernel offload handlers by dev_add_offload(). The passed &offload_type
 *	is removed from the kernel lists and can be freed or reused once this
 *	function returns.
 *
 *      The packet type might still be in use by receivers
 *	and must not be freed until after all the CPU's have gone
 *	through a quiescent state.
 */
static void __dev_remove_offload(struct packet_offload *po)
{
	struct list_head *head = &offload_base;
	struct packet_offload *po1;

	spin_lock(&offload_lock);

	list_for_each_entry(po1, head, list) {
		if (po == po1) {
			list_del_rcu(&po->list);
			goto out;
		}
	}

	pr_warn("dev_remove_offload: %p not found\n", po);
out:
	spin_unlock(&offload_lock);
}

/**
 *	dev_remove_offload	 - remove packet offload handler
 *	@po: packet offload declaration
 *
 *	Remove a packet offload handler that was previously added to the kernel
 *	offload handlers by dev_add_offload(). The passed &offload_type is
 *	removed from the kernel lists and can be freed or reused once this
 *	function returns.
 *
 *	This call sleeps to guarantee that no CPU is looking at the packet
 *	type after return.
 */
void dev_remove_offload(struct packet_offload *po)
{
	__dev_remove_offload(po);

	synchronize_net();
}
EXPORT_SYMBOL(dev_remove_offload);

/******************************************************************************
 *
 *		      Device Boot-time Settings Routines
 *
 ******************************************************************************/

/* Boot time configuration table */
static struct netdev_boot_setup dev_boot_setup[NETDEV_BOOT_SETUP_MAX];

/**
 *	netdev_boot_setup_add	- add new setup entry
 *	@name: name of the device
 *	@map: configured settings for the device
 *
 *	Adds new setup entry to the dev_boot_setup list.  The function
 *	returns 0 on error and 1 on success.  This is a generic routine to
 *	all netdevices.
 */
static int netdev_boot_setup_add(char *name, struct ifmap *map)
{
	struct netdev_boot_setup *s;
	int i;

	s = dev_boot_setup;
	for (i = 0; i < NETDEV_BOOT_SETUP_MAX; i++) {
		if (s[i].name[0] == '\0' || s[i].name[0] == ' ') {
			memset(s[i].name, 0, sizeof(s[i].name));
			strlcpy(s[i].name, name, IFNAMSIZ);
			memcpy(&s[i].map, map, sizeof(s[i].map));
			break;
		}
	}

	return i >= NETDEV_BOOT_SETUP_MAX ? 0 : 1;
}

/**
 * netdev_boot_setup_check	- check boot time settings
 * @dev: the netdevice
 *
 * Check boot time settings for the device.
 * The found settings are set for the device to be used
 * later in the device probing.
 * Returns 0 if no settings found, 1 if they are.
 */
int netdev_boot_setup_check(struct net_device *dev)
{
	struct netdev_boot_setup *s = dev_boot_setup;
	int i;

	for (i = 0; i < NETDEV_BOOT_SETUP_MAX; i++) {
		if (s[i].name[0] != '\0' && s[i].name[0] != ' ' &&
		    !strcmp(dev->name, s[i].name)) {
			dev->irq = s[i].map.irq;
			dev->base_addr = s[i].map.base_addr;
			dev->mem_start = s[i].map.mem_start;
			dev->mem_end = s[i].map.mem_end;
			return 1;
		}
	}
	return 0;
}
EXPORT_SYMBOL(netdev_boot_setup_check);


/**
 * netdev_boot_base	- get address from boot time settings
 * @prefix: prefix for network device
 * @unit: id for network device
 *
 * Check boot time settings for the base address of device.
 * The found settings are set for the device to be used
 * later in the device probing.
 * Returns 0 if no settings found.
 */
unsigned long netdev_boot_base(const char *prefix, int unit)
{
	const struct netdev_boot_setup *s = dev_boot_setup;
	char name[IFNAMSIZ];
	int i;

	sprintf(name, "%s%d", prefix, unit);

	/*
	 * If device already registered then return base of 1
	 * to indicate not to probe for this interface
	 */
	if (__dev_get_by_name(&init_net, name))
		return 1;

	for (i = 0; i < NETDEV_BOOT_SETUP_MAX; i++)
		if (!strcmp(name, s[i].name))
			return s[i].map.base_addr;
	return 0;
}

/*
 * Saves at boot time configured settings for any netdevice.
 */
int __init netdev_boot_setup(char *str)
{
	int ints[5];
	struct ifmap map;

	str = get_options(str, ARRAY_SIZE(ints), ints);
	if (!str || !*str)
		return 0;

	/* Save settings */
	memset(&map, 0, sizeof(map));
	if (ints[0] > 0)
		map.irq = ints[1];
	if (ints[0] > 1)
		map.base_addr = ints[2];
	if (ints[0] > 2)
		map.mem_start = ints[3];
	if (ints[0] > 3)
		map.mem_end = ints[4];

	/* Add new entry to the list */
	return netdev_boot_setup_add(str, &map);
}

__setup("netdev=", netdev_boot_setup);

/*******************************************************************************
 *
 *			    Device Interface Subroutines
 *
 *******************************************************************************/

/**
 *	dev_get_iflink	- get 'iflink' value of a interface
 *	@dev: targeted interface
 *
 *	Indicates the ifindex the interface is linked to.
 *	Physical interfaces have the same 'ifindex' and 'iflink' values.
 */

int dev_get_iflink(const struct net_device *dev)
{
	if (dev->netdev_ops && dev->netdev_ops->ndo_get_iflink)
		return dev->netdev_ops->ndo_get_iflink(dev);

	return dev->ifindex;
}
EXPORT_SYMBOL(dev_get_iflink);

/**
 *	dev_fill_metadata_dst - Retrieve tunnel egress information.
 *	@dev: targeted interface
 *	@skb: The packet.
 *
 *	For better visibility of tunnel traffic OVS needs to retrieve
 *	egress tunnel information for a packet. Following API allows
 *	user to get this info.
 */
int dev_fill_metadata_dst(struct net_device *dev, struct sk_buff *skb)
{
	struct ip_tunnel_info *info;

	if (!dev->netdev_ops  || !dev->netdev_ops->ndo_fill_metadata_dst)
		return -EINVAL;

	info = skb_tunnel_info_unclone(skb);
	if (!info)
		return -ENOMEM;
	if (unlikely(!(info->mode & IP_TUNNEL_INFO_TX)))
		return -EINVAL;

	return dev->netdev_ops->ndo_fill_metadata_dst(dev, skb);
}
EXPORT_SYMBOL_GPL(dev_fill_metadata_dst);

/**
 *	__dev_get_by_name	- find a device by its name
 *	@net: the applicable net namespace
 *	@name: name to find
 *
 *	Find an interface by name. Must be called under RTNL semaphore
 *	or @dev_base_lock. If the name is found a pointer to the device
 *	is returned. If the name is not found then %NULL is returned. The
 *	reference counters are not incremented so the caller must be
 *	careful with locks.
 */

struct net_device *__dev_get_by_name(struct net *net, const char *name)
{
	struct net_device *dev;
	struct hlist_head *head = dev_name_hash(net, name);

	hlist_for_each_entry(dev, head, name_hlist)
		if (!strncmp(dev->name, name, IFNAMSIZ))
			return dev;

	return NULL;
}
EXPORT_SYMBOL(__dev_get_by_name);

/**
 * dev_get_by_name_rcu	- find a device by its name
 * @net: the applicable net namespace
 * @name: name to find
 *
 * Find an interface by name.
 * If the name is found a pointer to the device is returned.
 * If the name is not found then %NULL is returned.
 * The reference counters are not incremented so the caller must be
 * careful with locks. The caller must hold RCU lock.
 */

struct net_device *dev_get_by_name_rcu(struct net *net, const char *name)
{
	struct net_device *dev;
	struct hlist_head *head = dev_name_hash(net, name);

	hlist_for_each_entry_rcu(dev, head, name_hlist)
		if (!strncmp(dev->name, name, IFNAMSIZ))
			return dev;

	return NULL;
}
EXPORT_SYMBOL(dev_get_by_name_rcu);

/**
 *	dev_get_by_name		- find a device by its name
 *	@net: the applicable net namespace
 *	@name: name to find
 *
 *	Find an interface by name. This can be called from any
 *	context and does its own locking. The returned handle has
 *	the usage count incremented and the caller must use dev_put() to
 *	release it when it is no longer needed. %NULL is returned if no
 *	matching device is found.
 */

struct net_device *dev_get_by_name(struct net *net, const char *name)
{
	struct net_device *dev;

	rcu_read_lock();
	dev = dev_get_by_name_rcu(net, name);
	if (dev)
		dev_hold(dev);
	rcu_read_unlock();
	return dev;
}
EXPORT_SYMBOL(dev_get_by_name);

/**
 *	__dev_get_by_index - find a device by its ifindex
 *	@net: the applicable net namespace
 *	@ifindex: index of device
 *
 *	Search for an interface by index. Returns %NULL if the device
 *	is not found or a pointer to the device. The device has not
 *	had its reference counter increased so the caller must be careful
 *	about locking. The caller must hold either the RTNL semaphore
 *	or @dev_base_lock.
 */

struct net_device *__dev_get_by_index(struct net *net, int ifindex)
{
	struct net_device *dev;
	struct hlist_head *head = dev_index_hash(net, ifindex);

	hlist_for_each_entry(dev, head, index_hlist)
		if (dev->ifindex == ifindex)
			return dev;

	return NULL;
}
EXPORT_SYMBOL(__dev_get_by_index);

/**
 *	dev_get_by_index_rcu - find a device by its ifindex
 *	@net: the applicable net namespace
 *	@ifindex: index of device
 *
 *	Search for an interface by index. Returns %NULL if the device
 *	is not found or a pointer to the device. The device has not
 *	had its reference counter increased so the caller must be careful
 *	about locking. The caller must hold RCU lock.
 */

struct net_device *dev_get_by_index_rcu(struct net *net, int ifindex)
{
	struct net_device *dev;
	struct hlist_head *head = dev_index_hash(net, ifindex);

	hlist_for_each_entry_rcu(dev, head, index_hlist)
		if (dev->ifindex == ifindex)
			return dev;

	return NULL;
}
EXPORT_SYMBOL(dev_get_by_index_rcu);


/**
 *	dev_get_by_index - find a device by its ifindex
 *	@net: the applicable net namespace
 *	@ifindex: index of device
 *
 *	Search for an interface by index. Returns NULL if the device
 *	is not found or a pointer to the device. The device returned has
 *	had a reference added and the pointer is safe until the user calls
 *	dev_put to indicate they have finished with it.
 */

struct net_device *dev_get_by_index(struct net *net, int ifindex)
{
	struct net_device *dev;

	rcu_read_lock();
	dev = dev_get_by_index_rcu(net, ifindex);
	if (dev)
		dev_hold(dev);
	rcu_read_unlock();
	return dev;
}
EXPORT_SYMBOL(dev_get_by_index);

/**
 *	dev_get_by_napi_id - find a device by napi_id
 *	@napi_id: ID of the NAPI struct
 *
 *	Search for an interface by NAPI ID. Returns %NULL if the device
 *	is not found or a pointer to the device. The device has not had
 *	its reference counter increased so the caller must be careful
 *	about locking. The caller must hold RCU lock.
 */

struct net_device *dev_get_by_napi_id(unsigned int napi_id)
{
	struct napi_struct *napi;

	WARN_ON_ONCE(!rcu_read_lock_held());

	if (napi_id < MIN_NAPI_ID)
		return NULL;

	napi = napi_by_id(napi_id);

	return napi ? napi->dev : NULL;
}
EXPORT_SYMBOL(dev_get_by_napi_id);

/**
 *	netdev_get_name - get a netdevice name, knowing its ifindex.
 *	@net: network namespace
 *	@name: a pointer to the buffer where the name will be stored.
 *	@ifindex: the ifindex of the interface to get the name from.
 */
int netdev_get_name(struct net *net, char *name, int ifindex)
{
	struct net_device *dev;
	int ret;

	down_read(&devnet_rename_sem);
	rcu_read_lock();

	dev = dev_get_by_index_rcu(net, ifindex);
	if (!dev) {
		ret = -ENODEV;
		goto out;
	}

	strcpy(name, dev->name);

	ret = 0;
out:
	rcu_read_unlock();
	up_read(&devnet_rename_sem);
	return ret;
}

/**
 *	dev_getbyhwaddr_rcu - find a device by its hardware address
 *	@net: the applicable net namespace
 *	@type: media type of device
 *	@ha: hardware address
 *
 *	Search for an interface by MAC address. Returns NULL if the device
 *	is not found or a pointer to the device.
 *	The caller must hold RCU or RTNL.
 *	The returned device has not had its ref count increased
 *	and the caller must therefore be careful about locking
 *
 */

struct net_device *dev_getbyhwaddr_rcu(struct net *net, unsigned short type,
				       const char *ha)
{
	struct net_device *dev;

	for_each_netdev_rcu(net, dev)
		if (dev->type == type &&
		    !memcmp(dev->dev_addr, ha, dev->addr_len))
			return dev;

	return NULL;
}
EXPORT_SYMBOL(dev_getbyhwaddr_rcu);

struct net_device *__dev_getfirstbyhwtype(struct net *net, unsigned short type)
{
	struct net_device *dev;

	ASSERT_RTNL();
	for_each_netdev(net, dev)
		if (dev->type == type)
			return dev;

	return NULL;
}
EXPORT_SYMBOL(__dev_getfirstbyhwtype);

struct net_device *dev_getfirstbyhwtype(struct net *net, unsigned short type)
{
	struct net_device *dev, *ret = NULL;

	rcu_read_lock();
	for_each_netdev_rcu(net, dev)
		if (dev->type == type) {
			dev_hold(dev);
			ret = dev;
			break;
		}
	rcu_read_unlock();
	return ret;
}
EXPORT_SYMBOL(dev_getfirstbyhwtype);

/**
 *	__dev_get_by_flags - find any device with given flags
 *	@net: the applicable net namespace
 *	@if_flags: IFF_* values
 *	@mask: bitmask of bits in if_flags to check
 *
 *	Search for any interface with the given flags. Returns NULL if a device
 *	is not found or a pointer to the device. Must be called inside
 *	rtnl_lock(), and result refcount is unchanged.
 */

struct net_device *__dev_get_by_flags(struct net *net, unsigned short if_flags,
				      unsigned short mask)
{
	struct net_device *dev, *ret;

	ASSERT_RTNL();

	ret = NULL;
	for_each_netdev(net, dev) {
		if (((dev->flags ^ if_flags) & mask) == 0) {
			ret = dev;
			break;
		}
	}
	return ret;
}
EXPORT_SYMBOL(__dev_get_by_flags);

/**
 *	dev_valid_name - check if name is okay for network device
 *	@name: name string
 *
 *	Network device names need to be valid file names to
 *	to allow sysfs to work.  We also disallow any kind of
 *	whitespace.
 */
bool dev_valid_name(const char *name)
{
	if (*name == '\0')
		return false;
	if (strnlen(name, IFNAMSIZ) == IFNAMSIZ)
		return false;
	if (!strcmp(name, ".") || !strcmp(name, ".."))
		return false;

	while (*name) {
		if (*name == '/' || *name == ':' || isspace(*name))
			return false;
		name++;
	}
	return true;
}
EXPORT_SYMBOL(dev_valid_name);

/**
 *	__dev_alloc_name - allocate a name for a device
 *	@net: network namespace to allocate the device name in
 *	@name: name format string
 *	@buf:  scratch buffer and result name string
 *
 *	Passed a format string - eg "lt%d" it will try and find a suitable
 *	id. It scans list of devices to build up a free map, then chooses
 *	the first empty slot. The caller must hold the dev_base or rtnl lock
 *	while allocating the name and adding the device in order to avoid
 *	duplicates.
 *	Limited to bits_per_byte * page size devices (ie 32K on most platforms).
 *	Returns the number of the unit assigned or a negative errno code.
 */

static int __dev_alloc_name(struct net *net, const char *name, char *buf)
{
	int i = 0;
	const char *p;
	const int max_netdevices = 8*PAGE_SIZE;
	unsigned long *inuse;
	struct net_device *d;

	if (!dev_valid_name(name))
		return -EINVAL;

	p = strchr(name, '%');
	if (p) {
		/*
		 * Verify the string as this thing may have come from
		 * the user.  There must be either one "%d" and no other "%"
		 * characters.
		 */
		if (p[1] != 'd' || strchr(p + 2, '%'))
			return -EINVAL;

		/* Use one page as a bit array of possible slots */
		inuse = (unsigned long *) get_zeroed_page(GFP_ATOMIC);
		if (!inuse)
			return -ENOMEM;

		for_each_netdev(net, d) {
			if (!sscanf(d->name, name, &i))
				continue;
			if (i < 0 || i >= max_netdevices)
				continue;

			/*  avoid cases where sscanf is not exact inverse of printf */
			snprintf(buf, IFNAMSIZ, name, i);
			if (!strncmp(buf, d->name, IFNAMSIZ))
				set_bit(i, inuse);
		}

		i = find_first_zero_bit(inuse, max_netdevices);
		free_page((unsigned long) inuse);
	}

	snprintf(buf, IFNAMSIZ, name, i);
	if (!__dev_get_by_name(net, buf))
		return i;

	/* It is possible to run out of possible slots
	 * when the name is long and there isn't enough space left
	 * for the digits, or if all bits are used.
	 */
	return -ENFILE;
}

static int dev_alloc_name_ns(struct net *net,
			     struct net_device *dev,
			     const char *name)
{
	char buf[IFNAMSIZ];
	int ret;

	BUG_ON(!net);
	ret = __dev_alloc_name(net, name, buf);
	if (ret >= 0)
		strlcpy(dev->name, buf, IFNAMSIZ);
	return ret;
}

/**
 *	dev_alloc_name - allocate a name for a device
 *	@dev: device
 *	@name: name format string
 *
 *	Passed a format string - eg "lt%d" it will try and find a suitable
 *	id. It scans list of devices to build up a free map, then chooses
 *	the first empty slot. The caller must hold the dev_base or rtnl lock
 *	while allocating the name and adding the device in order to avoid
 *	duplicates.
 *	Limited to bits_per_byte * page size devices (ie 32K on most platforms).
 *	Returns the number of the unit assigned or a negative errno code.
 */

int dev_alloc_name(struct net_device *dev, const char *name)
{
	return dev_alloc_name_ns(dev_net(dev), dev, name);
}
EXPORT_SYMBOL(dev_alloc_name);

int dev_get_valid_name(struct net *net, struct net_device *dev,
		       const char *name)
{
	BUG_ON(!net);

	if (!dev_valid_name(name))
		return -EINVAL;

	if (strchr(name, '%'))
		return dev_alloc_name_ns(net, dev, name);
	else if (__dev_get_by_name(net, name))
		return -EEXIST;
	else if (dev->name != name)
		strlcpy(dev->name, name, IFNAMSIZ);

	return 0;
}
EXPORT_SYMBOL(dev_get_valid_name);

/**
 *	dev_change_name - change name of a device
 *	@dev: device
 *	@newname: name (or format string) must be at least IFNAMSIZ
 *
 *	Change name of a device, can pass format strings "eth%d".
 *	for wildcarding.
 */
int dev_change_name(struct net_device *dev, const char *newname)
{
	unsigned char old_assign_type;
	char oldname[IFNAMSIZ];
	int err = 0;
	int ret;
	struct net *net;

	ASSERT_RTNL();
	BUG_ON(!dev_net(dev));

	net = dev_net(dev);

	/* Some auto-enslaved devices e.g. failover slaves are
	 * special, as userspace might rename the device after
	 * the interface had been brought up and running since
	 * the point kernel initiated auto-enslavement. Allow
	 * live name change even when these slave devices are
	 * up and running.
	 *
	 * Typically, users of these auto-enslaving devices
	 * don't actually care about slave name change, as
	 * they are supposed to operate on master interface
	 * directly.
	 */
	if (dev->flags & IFF_UP &&
	    likely(!(dev->priv_flags & IFF_LIVE_RENAME_OK)))
		return -EBUSY;

	down_write(&devnet_rename_sem);

	if (strncmp(newname, dev->name, IFNAMSIZ) == 0) {
		up_write(&devnet_rename_sem);
		return 0;
	}

	memcpy(oldname, dev->name, IFNAMSIZ);

	err = dev_get_valid_name(net, dev, newname);
	if (err < 0) {
		up_write(&devnet_rename_sem);
		return err;
	}

	if (oldname[0] && !strchr(oldname, '%'))
		netdev_info(dev, "renamed from %s\n", oldname);

	old_assign_type = dev->name_assign_type;
	dev->name_assign_type = NET_NAME_RENAMED;

rollback:
	ret = device_rename(&dev->dev, dev->name);
	if (ret) {
		memcpy(dev->name, oldname, IFNAMSIZ);
		dev->name_assign_type = old_assign_type;
		up_write(&devnet_rename_sem);
		return ret;
	}

	up_write(&devnet_rename_sem);

	netdev_adjacent_rename_links(dev, oldname);

	write_lock_bh(&dev_base_lock);
	hlist_del_rcu(&dev->name_hlist);
	write_unlock_bh(&dev_base_lock);

	synchronize_rcu();

	write_lock_bh(&dev_base_lock);
	hlist_add_head_rcu(&dev->name_hlist, dev_name_hash(net, dev->name));
	write_unlock_bh(&dev_base_lock);

	ret = call_netdevice_notifiers(NETDEV_CHANGENAME, dev);
	ret = notifier_to_errno(ret);

	if (ret) {
		/* err >= 0 after dev_alloc_name() or stores the first errno */
		if (err >= 0) {
			err = ret;
			down_write(&devnet_rename_sem);
			memcpy(dev->name, oldname, IFNAMSIZ);
			memcpy(oldname, newname, IFNAMSIZ);
			dev->name_assign_type = old_assign_type;
			old_assign_type = NET_NAME_RENAMED;
			goto rollback;
		} else {
			pr_err("%s: name change rollback failed: %d\n",
			       dev->name, ret);
		}
	}

	return err;
}

/**
 *	dev_set_alias - change ifalias of a device
 *	@dev: device
 *	@alias: name up to IFALIASZ
 *	@len: limit of bytes to copy from info
 *
 *	Set ifalias for a device,
 */
int dev_set_alias(struct net_device *dev, const char *alias, size_t len)
{
	struct dev_ifalias *new_alias = NULL;

	if (len >= IFALIASZ)
		return -EINVAL;

	if (len) {
		new_alias = kmalloc(sizeof(*new_alias) + len + 1, GFP_KERNEL);
		if (!new_alias)
			return -ENOMEM;

		memcpy(new_alias->ifalias, alias, len);
		new_alias->ifalias[len] = 0;
	}

	mutex_lock(&ifalias_mutex);
	rcu_swap_protected(dev->ifalias, new_alias,
			   mutex_is_locked(&ifalias_mutex));
	mutex_unlock(&ifalias_mutex);

	if (new_alias)
		kfree_rcu(new_alias, rcuhead);

	return len;
}
EXPORT_SYMBOL(dev_set_alias);

/**
 *	dev_get_alias - get ifalias of a device
 *	@dev: device
 *	@name: buffer to store name of ifalias
 *	@len: size of buffer
 *
 *	get ifalias for a device.  Caller must make sure dev cannot go
 *	away,  e.g. rcu read lock or own a reference count to device.
 */
int dev_get_alias(const struct net_device *dev, char *name, size_t len)
{
	const struct dev_ifalias *alias;
	int ret = 0;

	rcu_read_lock();
	alias = rcu_dereference(dev->ifalias);
	if (alias)
		ret = snprintf(name, len, "%s", alias->ifalias);
	rcu_read_unlock();

	return ret;
}

/**
 *	netdev_features_change - device changes features
 *	@dev: device to cause notification
 *
 *	Called to indicate a device has changed features.
 */
void netdev_features_change(struct net_device *dev)
{
	call_netdevice_notifiers(NETDEV_FEAT_CHANGE, dev);
}
EXPORT_SYMBOL(netdev_features_change);

/**
 *	netdev_state_change - device changes state
 *	@dev: device to cause notification
 *
 *	Called to indicate a device has changed state. This function calls
 *	the notifier chains for netdev_chain and sends a NEWLINK message
 *	to the routing socket.
 */
void netdev_state_change(struct net_device *dev)
{
	if (dev->flags & IFF_UP) {
		struct netdev_notifier_change_info change_info = {
			.info.dev = dev,
		};

		call_netdevice_notifiers_info(NETDEV_CHANGE,
					      &change_info.info);
		rtmsg_ifinfo(RTM_NEWLINK, dev, 0, GFP_KERNEL);
	}
}
EXPORT_SYMBOL(netdev_state_change);

/**
 * netdev_notify_peers - notify network peers about existence of @dev
 * @dev: network device
 *
 * Generate traffic such that interested network peers are aware of
 * @dev, such as by generating a gratuitous ARP. This may be used when
 * a device wants to inform the rest of the network about some sort of
 * reconfiguration such as a failover event or virtual machine
 * migration.
 */
void netdev_notify_peers(struct net_device *dev)
{
	rtnl_lock();
	call_netdevice_notifiers(NETDEV_NOTIFY_PEERS, dev);
	call_netdevice_notifiers(NETDEV_RESEND_IGMP, dev);
	rtnl_unlock();
}
EXPORT_SYMBOL(netdev_notify_peers);

static int __dev_open(struct net_device *dev)
{
	const struct net_device_ops *ops = dev->netdev_ops;
	int ret;

	ASSERT_RTNL();

	if (!netif_device_present(dev))
		return -ENODEV;

	/* Block netpoll from trying to do any rx path servicing.
	 * If we don't do this there is a chance ndo_poll_controller
	 * or ndo_poll may be running while we open the device
	 */
	netpoll_poll_disable(dev);

	ret = call_netdevice_notifiers(NETDEV_PRE_UP, dev);
	ret = notifier_to_errno(ret);
	if (ret)
		return ret;

	set_bit(__LINK_STATE_START, &dev->state);

	if (ops->ndo_validate_addr)
		ret = ops->ndo_validate_addr(dev);

	if (!ret && ops->ndo_open)
		ret = ops->ndo_open(dev);

	netpoll_poll_enable(dev);

	if (ret)
		clear_bit(__LINK_STATE_START, &dev->state);
	else {
		dev->flags |= IFF_UP;
		dev_set_rx_mode(dev);
		dev_activate(dev);
		add_device_randomness(dev->dev_addr, dev->addr_len);
	}

	return ret;
}

/**
 *	dev_open	- prepare an interface for use.
 *	@dev:	device to open
 *
 *	Takes a device from down to up state. The device's private open
 *	function is invoked and then the multicast lists are loaded. Finally
 *	the device is moved into the up state and a %NETDEV_UP message is
 *	sent to the netdev notifier chain.
 *
 *	Calling this function on an active interface is a nop. On a failure
 *	a negative errno code is returned.
 */
int dev_open(struct net_device *dev)
{
	int ret;

	if (dev->flags & IFF_UP)
		return 0;

	ret = __dev_open(dev);
	if (ret < 0)
		return ret;

	rtmsg_ifinfo(RTM_NEWLINK, dev, IFF_UP|IFF_RUNNING, GFP_KERNEL);
	call_netdevice_notifiers(NETDEV_UP, dev);

	return ret;
}
EXPORT_SYMBOL(dev_open);

static void __dev_close_many(struct list_head *head)
{
	struct net_device *dev;

	ASSERT_RTNL();
	might_sleep();

	list_for_each_entry(dev, head, close_list) {
		/* Temporarily disable netpoll until the interface is down */
		netpoll_poll_disable(dev);

		call_netdevice_notifiers(NETDEV_GOING_DOWN, dev);

		clear_bit(__LINK_STATE_START, &dev->state);

		/* Synchronize to scheduled poll. We cannot touch poll list, it
		 * can be even on different cpu. So just clear netif_running().
		 *
		 * dev->stop() will invoke napi_disable() on all of it's
		 * napi_struct instances on this device.
		 */
		smp_mb__after_atomic(); /* Commit netif_running(). */
	}

	dev_deactivate_many(head);

	list_for_each_entry(dev, head, close_list) {
		const struct net_device_ops *ops = dev->netdev_ops;

		/*
		 *	Call the device specific close. This cannot fail.
		 *	Only if device is UP
		 *
		 *	We allow it to be called even after a DETACH hot-plug
		 *	event.
		 */
		if (ops->ndo_stop)
			ops->ndo_stop(dev);

		dev->flags &= ~IFF_UP;
		netpoll_poll_enable(dev);
	}
}

static void __dev_close(struct net_device *dev)
{
	LIST_HEAD(single);

	list_add(&dev->close_list, &single);
	__dev_close_many(&single);
	list_del(&single);
}

void dev_close_many(struct list_head *head, bool unlink)
{
	struct net_device *dev, *tmp;

	/* Remove the devices that don't need to be closed */
	list_for_each_entry_safe(dev, tmp, head, close_list)
		if (!(dev->flags & IFF_UP))
			list_del_init(&dev->close_list);

	__dev_close_many(head);

	list_for_each_entry_safe(dev, tmp, head, close_list) {
		rtmsg_ifinfo(RTM_NEWLINK, dev, IFF_UP|IFF_RUNNING, GFP_KERNEL);
		call_netdevice_notifiers(NETDEV_DOWN, dev);
		if (unlink)
			list_del_init(&dev->close_list);
	}
}
EXPORT_SYMBOL(dev_close_many);

/**
 *	dev_close - shutdown an interface.
 *	@dev: device to shutdown
 *
 *	This function moves an active device into down state. A
 *	%NETDEV_GOING_DOWN is sent to the netdev notifier chain. The device
 *	is then deactivated and finally a %NETDEV_DOWN is sent to the notifier
 *	chain.
 */
void dev_close(struct net_device *dev)
{
	if (dev->flags & IFF_UP) {
		LIST_HEAD(single);

		list_add(&dev->close_list, &single);
		dev_close_many(&single, true);
		list_del(&single);
	}
}
EXPORT_SYMBOL(dev_close);


/**
 *	dev_disable_lro - disable Large Receive Offload on a device
 *	@dev: device
 *
 *	Disable Large Receive Offload (LRO) on a net device.  Must be
 *	called under RTNL.  This is needed if received packets may be
 *	forwarded to another interface.
 */
void dev_disable_lro(struct net_device *dev)
{
	struct net_device *lower_dev;
	struct list_head *iter;

	dev->wanted_features &= ~NETIF_F_LRO;
	netdev_update_features(dev);

	if (unlikely(dev->features & NETIF_F_LRO))
		netdev_WARN(dev, "failed to disable LRO!\n");

	netdev_for_each_lower_dev(dev, lower_dev, iter)
		dev_disable_lro(lower_dev);
}
EXPORT_SYMBOL(dev_disable_lro);

/**
 *	dev_disable_gro_hw - disable HW Generic Receive Offload on a device
 *	@dev: device
 *
 *	Disable HW Generic Receive Offload (GRO_HW) on a net device.  Must be
 *	called under RTNL.  This is needed if Generic XDP is installed on
 *	the device.
 */
static void dev_disable_gro_hw(struct net_device *dev)
{
	dev->wanted_features &= ~NETIF_F_GRO_HW;
	netdev_update_features(dev);

	if (unlikely(dev->features & NETIF_F_GRO_HW))
		netdev_WARN(dev, "failed to disable GRO_HW!\n");
}

const char *netdev_cmd_to_name(enum netdev_cmd cmd)
{
#define N(val) 						\
	case NETDEV_##val:				\
		return "NETDEV_" __stringify(val);
	switch (cmd) {
	N(UP) N(DOWN) N(REBOOT) N(CHANGE) N(REGISTER) N(UNREGISTER)
	N(CHANGEMTU) N(CHANGEADDR) N(GOING_DOWN) N(CHANGENAME) N(FEAT_CHANGE)
	N(BONDING_FAILOVER) N(PRE_UP) N(PRE_TYPE_CHANGE) N(POST_TYPE_CHANGE)
	N(POST_INIT) N(RELEASE) N(NOTIFY_PEERS) N(JOIN) N(CHANGEUPPER)
	N(RESEND_IGMP) N(PRECHANGEMTU) N(CHANGEINFODATA) N(BONDING_INFO)
	N(PRECHANGEUPPER) N(CHANGELOWERSTATE) N(UDP_TUNNEL_PUSH_INFO)
	N(UDP_TUNNEL_DROP_INFO) N(CHANGE_TX_QUEUE_LEN)
	N(CVLAN_FILTER_PUSH_INFO) N(CVLAN_FILTER_DROP_INFO)
	N(SVLAN_FILTER_PUSH_INFO) N(SVLAN_FILTER_DROP_INFO)
	}
#undef N
	return "UNKNOWN_NETDEV_EVENT";
}
EXPORT_SYMBOL_GPL(netdev_cmd_to_name);

static int call_netdevice_notifier(struct notifier_block *nb, unsigned long val,
				   struct net_device *dev)
{
	struct netdev_notifier_info info = {
		.dev = dev,
	};

	return nb->notifier_call(nb, val, &info);
}

static int dev_boot_phase = 1;

/**
 * register_netdevice_notifier - register a network notifier block
 * @nb: notifier
 *
 * Register a notifier to be called when network device events occur.
 * The notifier passed is linked into the kernel structures and must
 * not be reused until it has been unregistered. A negative errno code
 * is returned on a failure.
 *
 * When registered all registration and up events are replayed
 * to the new notifier to allow device to have a race free
 * view of the network device list.
 */

int register_netdevice_notifier(struct notifier_block *nb)
{
	struct net_device *dev;
	struct net_device *last;
	struct net *net;
	int err;

	/* Close race with setup_net() and cleanup_net() */
	down_write(&pernet_ops_rwsem);
	rtnl_lock();
	err = raw_notifier_chain_register(&netdev_chain, nb);
	if (err)
		goto unlock;
	if (dev_boot_phase)
		goto unlock;
	for_each_net(net) {
		for_each_netdev(net, dev) {
			err = call_netdevice_notifier(nb, NETDEV_REGISTER, dev);
			err = notifier_to_errno(err);
			if (err)
				goto rollback;

			if (!(dev->flags & IFF_UP))
				continue;

			call_netdevice_notifier(nb, NETDEV_UP, dev);
		}
	}

unlock:
	rtnl_unlock();
	up_write(&pernet_ops_rwsem);
	return err;

rollback:
	last = dev;
	for_each_net(net) {
		for_each_netdev(net, dev) {
			if (dev == last)
				goto outroll;

			if (dev->flags & IFF_UP) {
				call_netdevice_notifier(nb, NETDEV_GOING_DOWN,
							dev);
				call_netdevice_notifier(nb, NETDEV_DOWN, dev);
			}
			call_netdevice_notifier(nb, NETDEV_UNREGISTER, dev);
		}
	}

outroll:
	raw_notifier_chain_unregister(&netdev_chain, nb);
	goto unlock;
}
EXPORT_SYMBOL(register_netdevice_notifier);

/**
 * unregister_netdevice_notifier - unregister a network notifier block
 * @nb: notifier
 *
 * Unregister a notifier previously registered by
 * register_netdevice_notifier(). The notifier is unlinked into the
 * kernel structures and may then be reused. A negative errno code
 * is returned on a failure.
 *
 * After unregistering unregister and down device events are synthesized
 * for all devices on the device list to the removed notifier to remove
 * the need for special case cleanup code.
 */

int unregister_netdevice_notifier(struct notifier_block *nb)
{
	struct net_device *dev;
	struct net *net;
	int err;

	/* Close race with setup_net() and cleanup_net() */
	down_write(&pernet_ops_rwsem);
	rtnl_lock();
	err = raw_notifier_chain_unregister(&netdev_chain, nb);
	if (err)
		goto unlock;

	for_each_net(net) {
		for_each_netdev(net, dev) {
			if (dev->flags & IFF_UP) {
				call_netdevice_notifier(nb, NETDEV_GOING_DOWN,
							dev);
				call_netdevice_notifier(nb, NETDEV_DOWN, dev);
			}
			call_netdevice_notifier(nb, NETDEV_UNREGISTER, dev);
		}
	}
unlock:
	rtnl_unlock();
	up_write(&pernet_ops_rwsem);
	return err;
}
EXPORT_SYMBOL(unregister_netdevice_notifier);

/**
 *	call_netdevice_notifiers_info - call all network notifier blocks
 *	@val: value passed unmodified to notifier function
 *	@info: notifier information data
 *
 *	Call all network notifier blocks.  Parameters and return value
 *	are as for raw_notifier_call_chain().
 */

static int call_netdevice_notifiers_info(unsigned long val,
					 struct netdev_notifier_info *info)
{
	ASSERT_RTNL();
	return raw_notifier_call_chain(&netdev_chain, val, info);
}

/**
 *	call_netdevice_notifiers - call all network notifier blocks
 *      @val: value passed unmodified to notifier function
 *      @dev: net_device pointer passed unmodified to notifier function
 *
 *	Call all network notifier blocks.  Parameters and return value
 *	are as for raw_notifier_call_chain().
 */

int call_netdevice_notifiers(unsigned long val, struct net_device *dev)
{
	struct netdev_notifier_info info = {
		.dev = dev,
	};

	return call_netdevice_notifiers_info(val, &info);
}
EXPORT_SYMBOL(call_netdevice_notifiers);

/**
 *	call_netdevice_notifiers_mtu - call all network notifier blocks
 *	@val: value passed unmodified to notifier function
 *	@dev: net_device pointer passed unmodified to notifier function
 *	@arg: additional u32 argument passed to the notifier function
 *
 *	Call all network notifier blocks.  Parameters and return value
 *	are as for raw_notifier_call_chain().
 */
static int call_netdevice_notifiers_mtu(unsigned long val,
					struct net_device *dev, u32 arg)
{
	struct netdev_notifier_info_ext info = {
		.info.dev = dev,
		.ext.mtu = arg,
	};

	BUILD_BUG_ON(offsetof(struct netdev_notifier_info_ext, info) != 0);

	return call_netdevice_notifiers_info(val, &info.info);
}

#ifdef CONFIG_NET_INGRESS
static DEFINE_STATIC_KEY_FALSE(ingress_needed_key);

void net_inc_ingress_queue(void)
{
	static_branch_inc(&ingress_needed_key);
}
EXPORT_SYMBOL_GPL(net_inc_ingress_queue);

void net_dec_ingress_queue(void)
{
	static_branch_dec(&ingress_needed_key);
}
EXPORT_SYMBOL_GPL(net_dec_ingress_queue);
#endif

#ifdef CONFIG_NET_EGRESS
static DEFINE_STATIC_KEY_FALSE(egress_needed_key);

void net_inc_egress_queue(void)
{
	static_branch_inc(&egress_needed_key);
}
EXPORT_SYMBOL_GPL(net_inc_egress_queue);

void net_dec_egress_queue(void)
{
	static_branch_dec(&egress_needed_key);
}
EXPORT_SYMBOL_GPL(net_dec_egress_queue);
#endif

static DEFINE_STATIC_KEY_FALSE(netstamp_needed_key);
#ifdef CONFIG_JUMP_LABEL
static atomic_t netstamp_needed_deferred;
static atomic_t netstamp_wanted;
static void netstamp_clear(struct work_struct *work)
{
	int deferred = atomic_xchg(&netstamp_needed_deferred, 0);
	int wanted;

	wanted = atomic_add_return(deferred, &netstamp_wanted);
	if (wanted > 0)
		static_branch_enable(&netstamp_needed_key);
	else
		static_branch_disable(&netstamp_needed_key);
}
static DECLARE_WORK(netstamp_work, netstamp_clear);
#endif

void net_enable_timestamp(void)
{
#ifdef CONFIG_JUMP_LABEL
	int wanted;

	while (1) {
		wanted = atomic_read(&netstamp_wanted);
		if (wanted <= 0)
			break;
		if (atomic_cmpxchg(&netstamp_wanted, wanted, wanted + 1) == wanted)
			return;
	}
	atomic_inc(&netstamp_needed_deferred);
	schedule_work(&netstamp_work);
#else
	static_branch_inc(&netstamp_needed_key);
#endif
}
EXPORT_SYMBOL(net_enable_timestamp);

void net_disable_timestamp(void)
{
#ifdef CONFIG_JUMP_LABEL
	int wanted;

	while (1) {
		wanted = atomic_read(&netstamp_wanted);
		if (wanted <= 1)
			break;
		if (atomic_cmpxchg(&netstamp_wanted, wanted, wanted - 1) == wanted)
			return;
	}
	atomic_dec(&netstamp_needed_deferred);
	schedule_work(&netstamp_work);
#else
	static_branch_dec(&netstamp_needed_key);
#endif
}
EXPORT_SYMBOL(net_disable_timestamp);

static inline void net_timestamp_set(struct sk_buff *skb)
{
	skb->tstamp = 0;
	if (static_branch_unlikely(&netstamp_needed_key))
		__net_timestamp(skb);
}

#define net_timestamp_check(COND, SKB)				\
	if (static_branch_unlikely(&netstamp_needed_key)) {	\
		if ((COND) && !(SKB)->tstamp)			\
			__net_timestamp(SKB);			\
	}							\

bool is_skb_forwardable(const struct net_device *dev, const struct sk_buff *skb)
{
	unsigned int len;

	if (!(dev->flags & IFF_UP))
		return false;

	len = dev->mtu + dev->hard_header_len + VLAN_HLEN;
	if (skb->len <= len)
		return true;

	/* if TSO is enabled, we don't care about the length as the packet
	 * could be forwarded without being segmented before
	 */
	if (skb_is_gso(skb))
		return true;

	return false;
}
EXPORT_SYMBOL_GPL(is_skb_forwardable);

int __dev_forward_skb(struct net_device *dev, struct sk_buff *skb)
{
	int ret = ____dev_forward_skb(dev, skb);

	if (likely(!ret)) {
		skb->protocol = eth_type_trans(skb, dev);
		skb_postpull_rcsum(skb, eth_hdr(skb), ETH_HLEN);
	}

	return ret;
}
EXPORT_SYMBOL_GPL(__dev_forward_skb);

/**
 * dev_forward_skb - loopback an skb to another netif
 *
 * @dev: destination network device
 * @skb: buffer to forward
 *
 * return values:
 *	NET_RX_SUCCESS	(no congestion)
 *	NET_RX_DROP     (packet was dropped, but freed)
 *
 * dev_forward_skb can be used for injecting an skb from the
 * start_xmit function of one device into the receive queue
 * of another device.
 *
 * The receiving device may be in another namespace, so
 * we have to clear all information in the skb that could
 * impact namespace isolation.
 */
int dev_forward_skb(struct net_device *dev, struct sk_buff *skb)
{
	return __dev_forward_skb(dev, skb) ?: netif_rx_internal(skb);
}
EXPORT_SYMBOL_GPL(dev_forward_skb);

static inline int deliver_skb(struct sk_buff *skb,
			      struct packet_type *pt_prev,
			      struct net_device *orig_dev)
{
	if (unlikely(skb_orphan_frags_rx(skb, GFP_ATOMIC)))
		return -ENOMEM;
	refcount_inc(&skb->users);
	return pt_prev->func(skb, skb->dev, pt_prev, orig_dev);
}

static inline void deliver_ptype_list_skb(struct sk_buff *skb,
					  struct packet_type **pt,
					  struct net_device *orig_dev,
					  __be16 type,
					  struct list_head *ptype_list)
{
	struct packet_type *ptype, *pt_prev = *pt;

	list_for_each_entry_rcu(ptype, ptype_list, list) {
		if (ptype->type != type)
			continue;
		if (pt_prev)
			deliver_skb(skb, pt_prev, orig_dev);
		pt_prev = ptype;
	}
	*pt = pt_prev;
}

static inline bool skb_loop_sk(struct packet_type *ptype, struct sk_buff *skb)
{
	if (!ptype->af_packet_priv || !skb->sk)
		return false;

	if (ptype->id_match)
		return ptype->id_match(ptype, skb->sk);
	else if ((struct sock *)ptype->af_packet_priv == skb->sk)
		return true;

	return false;
}

/*
 *	Support routine. Sends outgoing frames to any network
 *	taps currently in use.
 */

void dev_queue_xmit_nit(struct sk_buff *skb, struct net_device *dev)
{
	struct packet_type *ptype;
	struct sk_buff *skb2 = NULL;
	struct packet_type *pt_prev = NULL;
	struct list_head *ptype_list = &ptype_all;

	rcu_read_lock();
again:
	list_for_each_entry_rcu(ptype, ptype_list, list) {
		/* Never send packets back to the socket
		 * they originated from - MvS (miquels@drinkel.ow.org)
		 */
		if (skb_loop_sk(ptype, skb))
			continue;

		if (pt_prev) {
			deliver_skb(skb2, pt_prev, skb->dev);
			pt_prev = ptype;
			continue;
		}

		/* need to clone skb, done only once */
		skb2 = skb_clone(skb, GFP_ATOMIC);
		if (!skb2)
			goto out_unlock;

		net_timestamp_set(skb2);

		/* skb->nh should be correctly
		 * set by sender, so that the second statement is
		 * just protection against buggy protocols.
		 */
		skb_reset_mac_header(skb2);

		if (skb_network_header(skb2) < skb2->data ||
		    skb_network_header(skb2) > skb_tail_pointer(skb2)) {
			net_crit_ratelimited("protocol %04x is buggy, dev %s\n",
					     ntohs(skb2->protocol),
					     dev->name);
			skb_reset_network_header(skb2);
		}

		skb2->transport_header = skb2->network_header;
		skb2->pkt_type = PACKET_OUTGOING;
		pt_prev = ptype;
	}

	if (ptype_list == &ptype_all) {
		ptype_list = &dev->ptype_all;
		goto again;
	}
out_unlock:
	if (pt_prev) {
		if (!skb_orphan_frags_rx(skb2, GFP_ATOMIC))
			pt_prev->func(skb2, skb->dev, pt_prev, skb->dev);
		else
			kfree_skb(skb2);
	}
	rcu_read_unlock();
}
EXPORT_SYMBOL_GPL(dev_queue_xmit_nit);

/**
 * netif_setup_tc - Handle tc mappings on real_num_tx_queues change
 * @dev: Network device
 * @txq: number of queues available
 *
 * If real_num_tx_queues is changed the tc mappings may no longer be
 * valid. To resolve this verify the tc mapping remains valid and if
 * not NULL the mapping. With no priorities mapping to this
 * offset/count pair it will no longer be used. In the worst case TC0
 * is invalid nothing can be done so disable priority mappings. If is
 * expected that drivers will fix this mapping if they can before
 * calling netif_set_real_num_tx_queues.
 */
static void netif_setup_tc(struct net_device *dev, unsigned int txq)
{
	int i;
	struct netdev_tc_txq *tc = &dev->tc_to_txq[0];

	/* If TC0 is invalidated disable TC mapping */
	if (tc->offset + tc->count > txq) {
		pr_warn("Number of in use tx queues changed invalidating tc mappings. Priority traffic classification disabled!\n");
		dev->num_tc = 0;
		return;
	}

	/* Invalidated prio to tc mappings set to TC0 */
	for (i = 1; i < TC_BITMASK + 1; i++) {
		int q = netdev_get_prio_tc_map(dev, i);

		tc = &dev->tc_to_txq[q];
		if (tc->offset + tc->count > txq) {
			pr_warn("Number of in use tx queues changed. Priority %i to tc mapping %i is no longer valid. Setting map to 0\n",
				i, q);
			netdev_set_prio_tc_map(dev, i, 0);
		}
	}
}

int netdev_txq_to_tc(struct net_device *dev, unsigned int txq)
{
	if (dev->num_tc) {
		struct netdev_tc_txq *tc = &dev->tc_to_txq[0];
		int i;

		/* walk through the TCs and see if it falls into any of them */
		for (i = 0; i < TC_MAX_QUEUE; i++, tc++) {
			if ((txq - tc->offset) < tc->count)
				return i;
		}

		/* didn't find it, just return -1 to indicate no match */
		return -1;
	}

	return 0;
}
EXPORT_SYMBOL(netdev_txq_to_tc);

#ifdef CONFIG_XPS
struct static_key xps_needed __read_mostly;
EXPORT_SYMBOL(xps_needed);
struct static_key xps_rxqs_needed __read_mostly;
EXPORT_SYMBOL(xps_rxqs_needed);
static DEFINE_MUTEX(xps_map_mutex);
#define xmap_dereference(P)		\
	rcu_dereference_protected((P), lockdep_is_held(&xps_map_mutex))

static bool remove_xps_queue(struct xps_dev_maps *dev_maps,
			     int tci, u16 index)
{
	struct xps_map *map = NULL;
	int pos;

	if (dev_maps)
		map = xmap_dereference(dev_maps->attr_map[tci]);
	if (!map)
		return false;

	for (pos = map->len; pos--;) {
		if (map->queues[pos] != index)
			continue;

		if (map->len > 1) {
			map->queues[pos] = map->queues[--map->len];
			break;
		}

		RCU_INIT_POINTER(dev_maps->attr_map[tci], NULL);
		kfree_rcu(map, rcu);
		return false;
	}

	return true;
}

static bool remove_xps_queue_cpu(struct net_device *dev,
				 struct xps_dev_maps *dev_maps,
				 int cpu, u16 offset, u16 count)
{
	int num_tc = dev->num_tc ? : 1;
	bool active = false;
	int tci;

	for (tci = cpu * num_tc; num_tc--; tci++) {
		int i, j;

		for (i = count, j = offset; i--; j++) {
			if (!remove_xps_queue(dev_maps, tci, j))
				break;
		}

		active |= i < 0;
	}

	return active;
}

static void reset_xps_maps(struct net_device *dev,
			   struct xps_dev_maps *dev_maps,
			   bool is_rxqs_map)
{
	if (is_rxqs_map) {
		static_key_slow_dec_cpuslocked(&xps_rxqs_needed);
		RCU_INIT_POINTER(dev->xps_rxqs_map, NULL);
	} else {
		RCU_INIT_POINTER(dev->xps_cpus_map, NULL);
	}
	static_key_slow_dec_cpuslocked(&xps_needed);
	kfree_rcu(dev_maps, rcu);
}

static void clean_xps_maps(struct net_device *dev, const unsigned long *mask,
			   struct xps_dev_maps *dev_maps, unsigned int nr_ids,
			   u16 offset, u16 count, bool is_rxqs_map)
{
	bool active = false;
	int i, j;

	for (j = -1; j = netif_attrmask_next(j, mask, nr_ids),
	     j < nr_ids;)
		active |= remove_xps_queue_cpu(dev, dev_maps, j, offset,
					       count);
	if (!active)
		reset_xps_maps(dev, dev_maps, is_rxqs_map);

	if (!is_rxqs_map) {
		for (i = offset + (count - 1); count--; i--) {
			netdev_queue_numa_node_write(
				netdev_get_tx_queue(dev, i),
				NUMA_NO_NODE);
		}
	}
}

static void netif_reset_xps_queues(struct net_device *dev, u16 offset,
				   u16 count)
{
	const unsigned long *possible_mask = NULL;
	struct xps_dev_maps *dev_maps;
	unsigned int nr_ids;

	if (!static_key_false(&xps_needed))
		return;

	cpus_read_lock();
	mutex_lock(&xps_map_mutex);

	if (static_key_false(&xps_rxqs_needed)) {
		dev_maps = xmap_dereference(dev->xps_rxqs_map);
		if (dev_maps) {
			nr_ids = dev->num_rx_queues;
			clean_xps_maps(dev, possible_mask, dev_maps, nr_ids,
				       offset, count, true);
		}
	}

	dev_maps = xmap_dereference(dev->xps_cpus_map);
	if (!dev_maps)
		goto out_no_maps;

	if (num_possible_cpus() > 1)
		possible_mask = cpumask_bits(cpu_possible_mask);
	nr_ids = nr_cpu_ids;
	clean_xps_maps(dev, possible_mask, dev_maps, nr_ids, offset, count,
		       false);

out_no_maps:
	mutex_unlock(&xps_map_mutex);
	cpus_read_unlock();
}

static void netif_reset_xps_queues_gt(struct net_device *dev, u16 index)
{
	netif_reset_xps_queues(dev, index, dev->num_tx_queues - index);
}

static struct xps_map *expand_xps_map(struct xps_map *map, int attr_index,
				      u16 index, bool is_rxqs_map)
{
	struct xps_map *new_map;
	int alloc_len = XPS_MIN_MAP_ALLOC;
	int i, pos;

	for (pos = 0; map && pos < map->len; pos++) {
		if (map->queues[pos] != index)
			continue;
		return map;
	}

	/* Need to add tx-queue to this CPU's/rx-queue's existing map */
	if (map) {
		if (pos < map->alloc_len)
			return map;

		alloc_len = map->alloc_len * 2;
	}

	/* Need to allocate new map to store tx-queue on this CPU's/rx-queue's
	 *  map
	 */
	if (is_rxqs_map)
		new_map = kzalloc(XPS_MAP_SIZE(alloc_len), GFP_KERNEL);
	else
		new_map = kzalloc_node(XPS_MAP_SIZE(alloc_len), GFP_KERNEL,
				       cpu_to_node(attr_index));
	if (!new_map)
		return NULL;

	for (i = 0; i < pos; i++)
		new_map->queues[i] = map->queues[i];
	new_map->alloc_len = alloc_len;
	new_map->len = pos;

	return new_map;
}

/* Must be called under cpus_read_lock */
int __netif_set_xps_queue(struct net_device *dev, const unsigned long *mask,
			  u16 index, bool is_rxqs_map)
{
	const unsigned long *online_mask = NULL, *possible_mask = NULL;
	struct xps_dev_maps *dev_maps, *new_dev_maps = NULL;
	int i, j, tci, numa_node_id = -2;
	int maps_sz, num_tc = 1, tc = 0;
	struct xps_map *map, *new_map;
	bool active = false;
	unsigned int nr_ids;

	if (dev->num_tc) {
		/* Do not allow XPS on subordinate device directly */
		num_tc = dev->num_tc;
		if (num_tc < 0)
			return -EINVAL;

		/* If queue belongs to subordinate dev use its map */
		dev = netdev_get_tx_queue(dev, index)->sb_dev ? : dev;

		tc = netdev_txq_to_tc(dev, index);
		if (tc < 0)
			return -EINVAL;
	}

	mutex_lock(&xps_map_mutex);
	if (is_rxqs_map) {
		maps_sz = XPS_RXQ_DEV_MAPS_SIZE(num_tc, dev->num_rx_queues);
		dev_maps = xmap_dereference(dev->xps_rxqs_map);
		nr_ids = dev->num_rx_queues;
	} else {
		maps_sz = XPS_CPU_DEV_MAPS_SIZE(num_tc);
		if (num_possible_cpus() > 1) {
			online_mask = cpumask_bits(cpu_online_mask);
			possible_mask = cpumask_bits(cpu_possible_mask);
		}
		dev_maps = xmap_dereference(dev->xps_cpus_map);
		nr_ids = nr_cpu_ids;
	}

	if (maps_sz < L1_CACHE_BYTES)
		maps_sz = L1_CACHE_BYTES;

	/* allocate memory for queue storage */
	for (j = -1; j = netif_attrmask_next_and(j, online_mask, mask, nr_ids),
	     j < nr_ids;) {
		if (!new_dev_maps)
			new_dev_maps = kzalloc(maps_sz, GFP_KERNEL);
		if (!new_dev_maps) {
			mutex_unlock(&xps_map_mutex);
			return -ENOMEM;
		}

		tci = j * num_tc + tc;
		map = dev_maps ? xmap_dereference(dev_maps->attr_map[tci]) :
				 NULL;

		map = expand_xps_map(map, j, index, is_rxqs_map);
		if (!map)
			goto error;

		RCU_INIT_POINTER(new_dev_maps->attr_map[tci], map);
	}

	if (!new_dev_maps)
		goto out_no_new_maps;

	if (!dev_maps) {
		/* Increment static keys at most once per type */
		static_key_slow_inc_cpuslocked(&xps_needed);
		if (is_rxqs_map)
			static_key_slow_inc_cpuslocked(&xps_rxqs_needed);
	}

	for (j = -1; j = netif_attrmask_next(j, possible_mask, nr_ids),
	     j < nr_ids;) {
		/* copy maps belonging to foreign traffic classes */
		for (i = tc, tci = j * num_tc; dev_maps && i--; tci++) {
			/* fill in the new device map from the old device map */
			map = xmap_dereference(dev_maps->attr_map[tci]);
			RCU_INIT_POINTER(new_dev_maps->attr_map[tci], map);
		}

		/* We need to explicitly update tci as prevous loop
		 * could break out early if dev_maps is NULL.
		 */
		tci = j * num_tc + tc;

		if (netif_attr_test_mask(j, mask, nr_ids) &&
		    netif_attr_test_online(j, online_mask, nr_ids)) {
			/* add tx-queue to CPU/rx-queue maps */
			int pos = 0;

			map = xmap_dereference(new_dev_maps->attr_map[tci]);
			while ((pos < map->len) && (map->queues[pos] != index))
				pos++;

			if (pos == map->len)
				map->queues[map->len++] = index;
#ifdef CONFIG_NUMA
			if (!is_rxqs_map) {
				if (numa_node_id == -2)
					numa_node_id = cpu_to_node(j);
				else if (numa_node_id != cpu_to_node(j))
					numa_node_id = -1;
			}
#endif
		} else if (dev_maps) {
			/* fill in the new device map from the old device map */
			map = xmap_dereference(dev_maps->attr_map[tci]);
			RCU_INIT_POINTER(new_dev_maps->attr_map[tci], map);
		}

		/* copy maps belonging to foreign traffic classes */
		for (i = num_tc - tc, tci++; dev_maps && --i; tci++) {
			/* fill in the new device map from the old device map */
			map = xmap_dereference(dev_maps->attr_map[tci]);
			RCU_INIT_POINTER(new_dev_maps->attr_map[tci], map);
		}
	}

	if (is_rxqs_map)
		rcu_assign_pointer(dev->xps_rxqs_map, new_dev_maps);
	else
		rcu_assign_pointer(dev->xps_cpus_map, new_dev_maps);

	/* Cleanup old maps */
	if (!dev_maps)
		goto out_no_old_maps;

	for (j = -1; j = netif_attrmask_next(j, possible_mask, nr_ids),
	     j < nr_ids;) {
		for (i = num_tc, tci = j * num_tc; i--; tci++) {
			new_map = xmap_dereference(new_dev_maps->attr_map[tci]);
			map = xmap_dereference(dev_maps->attr_map[tci]);
			if (map && map != new_map)
				kfree_rcu(map, rcu);
		}
	}

	kfree_rcu(dev_maps, rcu);

out_no_old_maps:
	dev_maps = new_dev_maps;
	active = true;

out_no_new_maps:
	if (!is_rxqs_map) {
		/* update Tx queue numa node */
		netdev_queue_numa_node_write(netdev_get_tx_queue(dev, index),
					     (numa_node_id >= 0) ?
					     numa_node_id : NUMA_NO_NODE);
	}

	if (!dev_maps)
		goto out_no_maps;

	/* removes tx-queue from unused CPUs/rx-queues */
	for (j = -1; j = netif_attrmask_next(j, possible_mask, nr_ids),
	     j < nr_ids;) {
		for (i = tc, tci = j * num_tc; i--; tci++)
			active |= remove_xps_queue(dev_maps, tci, index);
		if (!netif_attr_test_mask(j, mask, nr_ids) ||
		    !netif_attr_test_online(j, online_mask, nr_ids))
			active |= remove_xps_queue(dev_maps, tci, index);
		for (i = num_tc - tc, tci++; --i; tci++)
			active |= remove_xps_queue(dev_maps, tci, index);
	}

	/* free map if not active */
	if (!active)
		reset_xps_maps(dev, dev_maps, is_rxqs_map);

out_no_maps:
	mutex_unlock(&xps_map_mutex);

	return 0;
error:
	/* remove any maps that we added */
	for (j = -1; j = netif_attrmask_next(j, possible_mask, nr_ids),
	     j < nr_ids;) {
		for (i = num_tc, tci = j * num_tc; i--; tci++) {
			new_map = xmap_dereference(new_dev_maps->attr_map[tci]);
			map = dev_maps ?
			      xmap_dereference(dev_maps->attr_map[tci]) :
			      NULL;
			if (new_map && new_map != map)
				kfree(new_map);
		}
	}

	mutex_unlock(&xps_map_mutex);

	kfree(new_dev_maps);
	return -ENOMEM;
}
EXPORT_SYMBOL_GPL(__netif_set_xps_queue);

int netif_set_xps_queue(struct net_device *dev, const struct cpumask *mask,
			u16 index)
{
	int ret;

	cpus_read_lock();
	ret =  __netif_set_xps_queue(dev, cpumask_bits(mask), index, false);
	cpus_read_unlock();

	return ret;
}
EXPORT_SYMBOL(netif_set_xps_queue);

#endif
static void netdev_unbind_all_sb_channels(struct net_device *dev)
{
	struct netdev_queue *txq = &dev->_tx[dev->num_tx_queues];

	/* Unbind any subordinate channels */
	while (txq-- != &dev->_tx[0]) {
		if (txq->sb_dev)
			netdev_unbind_sb_channel(dev, txq->sb_dev);
	}
}

void netdev_reset_tc(struct net_device *dev)
{
#ifdef CONFIG_XPS
	netif_reset_xps_queues_gt(dev, 0);
#endif
	netdev_unbind_all_sb_channels(dev);

	/* Reset TC configuration of device */
	dev->num_tc = 0;
	memset(dev->tc_to_txq, 0, sizeof(dev->tc_to_txq));
	memset(dev->prio_tc_map, 0, sizeof(dev->prio_tc_map));
}
EXPORT_SYMBOL(netdev_reset_tc);

int netdev_set_tc_queue(struct net_device *dev, u8 tc, u16 count, u16 offset)
{
	if (tc >= dev->num_tc)
		return -EINVAL;

#ifdef CONFIG_XPS
	netif_reset_xps_queues(dev, offset, count);
#endif
	dev->tc_to_txq[tc].count = count;
	dev->tc_to_txq[tc].offset = offset;
	return 0;
}
EXPORT_SYMBOL(netdev_set_tc_queue);

int netdev_set_num_tc(struct net_device *dev, u8 num_tc)
{
	if (num_tc > TC_MAX_QUEUE)
		return -EINVAL;

#ifdef CONFIG_XPS
	netif_reset_xps_queues_gt(dev, 0);
#endif
	netdev_unbind_all_sb_channels(dev);

	dev->num_tc = num_tc;
	return 0;
}
EXPORT_SYMBOL(netdev_set_num_tc);

void netdev_unbind_sb_channel(struct net_device *dev,
			      struct net_device *sb_dev)
{
	struct netdev_queue *txq = &dev->_tx[dev->num_tx_queues];

#ifdef CONFIG_XPS
	netif_reset_xps_queues_gt(sb_dev, 0);
#endif
	memset(sb_dev->tc_to_txq, 0, sizeof(sb_dev->tc_to_txq));
	memset(sb_dev->prio_tc_map, 0, sizeof(sb_dev->prio_tc_map));

	while (txq-- != &dev->_tx[0]) {
		if (txq->sb_dev == sb_dev)
			txq->sb_dev = NULL;
	}
}
EXPORT_SYMBOL(netdev_unbind_sb_channel);

int netdev_bind_sb_channel_queue(struct net_device *dev,
				 struct net_device *sb_dev,
				 u8 tc, u16 count, u16 offset)
{
	/* Make certain the sb_dev and dev are already configured */
	if (sb_dev->num_tc >= 0 || tc >= dev->num_tc)
		return -EINVAL;

	/* We cannot hand out queues we don't have */
	if ((offset + count) > dev->real_num_tx_queues)
		return -EINVAL;

	/* Record the mapping */
	sb_dev->tc_to_txq[tc].count = count;
	sb_dev->tc_to_txq[tc].offset = offset;

	/* Provide a way for Tx queue to find the tc_to_txq map or
	 * XPS map for itself.
	 */
	while (count--)
		netdev_get_tx_queue(dev, count + offset)->sb_dev = sb_dev;

	return 0;
}
EXPORT_SYMBOL(netdev_bind_sb_channel_queue);

int netdev_set_sb_channel(struct net_device *dev, u16 channel)
{
	/* Do not use a multiqueue device to represent a subordinate channel */
	if (netif_is_multiqueue(dev))
		return -ENODEV;

	/* We allow channels 1 - 32767 to be used for subordinate channels.
	 * Channel 0 is meant to be "native" mode and used only to represent
	 * the main root device. We allow writing 0 to reset the device back
	 * to normal mode after being used as a subordinate channel.
	 */
	if (channel > S16_MAX)
		return -EINVAL;

	dev->num_tc = -channel;

	return 0;
}
EXPORT_SYMBOL(netdev_set_sb_channel);

/*
 * Routine to help set real_num_tx_queues. To avoid skbs mapped to queues
 * greater than real_num_tx_queues stale skbs on the qdisc must be flushed.
 */
int netif_set_real_num_tx_queues(struct net_device *dev, unsigned int txq)
{
	bool disabling;
	int rc;

	disabling = txq < dev->real_num_tx_queues;

	if (txq < 1 || txq > dev->num_tx_queues)
		return -EINVAL;

	if (dev->reg_state == NETREG_REGISTERED ||
	    dev->reg_state == NETREG_UNREGISTERING) {
		ASSERT_RTNL();

		rc = netdev_queue_update_kobjects(dev, dev->real_num_tx_queues,
						  txq);
		if (rc)
			return rc;

		if (dev->num_tc)
			netif_setup_tc(dev, txq);

		dev->real_num_tx_queues = txq;

		if (disabling) {
			synchronize_net();
			qdisc_reset_all_tx_gt(dev, txq);
#ifdef CONFIG_XPS
			netif_reset_xps_queues_gt(dev, txq);
#endif
		}
	} else {
		dev->real_num_tx_queues = txq;
	}

	return 0;
}
EXPORT_SYMBOL(netif_set_real_num_tx_queues);

#ifdef CONFIG_SYSFS
/**
 *	netif_set_real_num_rx_queues - set actual number of RX queues used
 *	@dev: Network device
 *	@rxq: Actual number of RX queues
 *
 *	This must be called either with the rtnl_lock held or before
 *	registration of the net device.  Returns 0 on success, or a
 *	negative error code.  If called before registration, it always
 *	succeeds.
 */
int netif_set_real_num_rx_queues(struct net_device *dev, unsigned int rxq)
{
	int rc;

	if (rxq < 1 || rxq > dev->num_rx_queues)
		return -EINVAL;

	if (dev->reg_state == NETREG_REGISTERED) {
		ASSERT_RTNL();

		rc = net_rx_queue_update_kobjects(dev, dev->real_num_rx_queues,
						  rxq);
		if (rc)
			return rc;
	}

	dev->real_num_rx_queues = rxq;
	return 0;
}
EXPORT_SYMBOL(netif_set_real_num_rx_queues);
#endif

/**
 * netif_get_num_default_rss_queues - default number of RSS queues
 *
 * This routine should set an upper limit on the number of RSS queues
 * used by default by multiqueue devices.
 */
int netif_get_num_default_rss_queues(void)
{
	return is_kdump_kernel() ?
		1 : min_t(int, DEFAULT_MAX_NUM_RSS_QUEUES, num_online_cpus());
}
EXPORT_SYMBOL(netif_get_num_default_rss_queues);

static void __netif_reschedule(struct Qdisc *q)
{
	struct softnet_data *sd;
	unsigned long flags;

	local_irq_save(flags);
	sd = this_cpu_ptr(&softnet_data);
	q->next_sched = NULL;
	*sd->output_queue_tailp = q;
	sd->output_queue_tailp = &q->next_sched;
	raise_softirq_irqoff(NET_TX_SOFTIRQ);
	local_irq_restore(flags);
	preempt_check_resched_rt();
}

void __netif_schedule(struct Qdisc *q)
{
	if (!test_and_set_bit(__QDISC_STATE_SCHED, &q->state))
		__netif_reschedule(q);
}
EXPORT_SYMBOL(__netif_schedule);

struct dev_kfree_skb_cb {
	enum skb_free_reason reason;
};

static struct dev_kfree_skb_cb *get_kfree_skb_cb(const struct sk_buff *skb)
{
	return (struct dev_kfree_skb_cb *)skb->cb;
}

void netif_schedule_queue(struct netdev_queue *txq)
{
	rcu_read_lock();
	if (!(txq->state & QUEUE_STATE_ANY_XOFF)) {
		struct Qdisc *q = rcu_dereference(txq->qdisc);

		__netif_schedule(q);
	}
	rcu_read_unlock();
}
EXPORT_SYMBOL(netif_schedule_queue);

void netif_tx_wake_queue(struct netdev_queue *dev_queue)
{
	if (test_and_clear_bit(__QUEUE_STATE_DRV_XOFF, &dev_queue->state)) {
		struct Qdisc *q;

		rcu_read_lock();
		q = rcu_dereference(dev_queue->qdisc);
		__netif_schedule(q);
		rcu_read_unlock();
	}
}
EXPORT_SYMBOL(netif_tx_wake_queue);

void __dev_kfree_skb_irq(struct sk_buff *skb, enum skb_free_reason reason)
{
	unsigned long flags;

	if (unlikely(!skb))
		return;

	if (likely(refcount_read(&skb->users) == 1)) {
		smp_rmb();
		refcount_set(&skb->users, 0);
	} else if (likely(!refcount_dec_and_test(&skb->users))) {
		return;
	}
	get_kfree_skb_cb(skb)->reason = reason;
	local_irq_save(flags);
	skb->next = __this_cpu_read(softnet_data.completion_queue);
	__this_cpu_write(softnet_data.completion_queue, skb);
	raise_softirq_irqoff(NET_TX_SOFTIRQ);
	local_irq_restore(flags);
	preempt_check_resched_rt();
}
EXPORT_SYMBOL(__dev_kfree_skb_irq);

void __dev_kfree_skb_any(struct sk_buff *skb, enum skb_free_reason reason)
{
	if (in_irq() || irqs_disabled())
		__dev_kfree_skb_irq(skb, reason);
	else
		dev_kfree_skb(skb);
}
EXPORT_SYMBOL(__dev_kfree_skb_any);


/**
 * netif_device_detach - mark device as removed
 * @dev: network device
 *
 * Mark device as removed from system and therefore no longer available.
 */
void netif_device_detach(struct net_device *dev)
{
	if (test_and_clear_bit(__LINK_STATE_PRESENT, &dev->state) &&
	    netif_running(dev)) {
		netif_tx_stop_all_queues(dev);
	}
}
EXPORT_SYMBOL(netif_device_detach);

/**
 * netif_device_attach - mark device as attached
 * @dev: network device
 *
 * Mark device as attached from system and restart if needed.
 */
void netif_device_attach(struct net_device *dev)
{
	if (!test_and_set_bit(__LINK_STATE_PRESENT, &dev->state) &&
	    netif_running(dev)) {
		netif_tx_wake_all_queues(dev);
		__netdev_watchdog_up(dev);
	}
}
EXPORT_SYMBOL(netif_device_attach);

/*
 * Returns a Tx hash based on the given packet descriptor a Tx queues' number
 * to be used as a distribution range.
 */
static u16 skb_tx_hash(const struct net_device *dev,
		       const struct net_device *sb_dev,
		       struct sk_buff *skb)
{
	u32 hash;
	u16 qoffset = 0;
	u16 qcount = dev->real_num_tx_queues;

	if (dev->num_tc) {
		u8 tc = netdev_get_prio_tc_map(dev, skb->priority);

		qoffset = sb_dev->tc_to_txq[tc].offset;
		qcount = sb_dev->tc_to_txq[tc].count;
	}

	if (skb_rx_queue_recorded(skb)) {
		hash = skb_get_rx_queue(skb);
		if (hash >= qoffset)
			hash -= qoffset;
		while (unlikely(hash >= qcount))
			hash -= qcount;
		return hash + qoffset;
	}

	return (u16) reciprocal_scale(skb_get_hash(skb), qcount) + qoffset;
}

static void skb_warn_bad_offload(const struct sk_buff *skb)
{
	static const netdev_features_t null_features;
	struct net_device *dev = skb->dev;
	const char *name = "";

	if (!net_ratelimit())
		return;

	if (dev) {
		if (dev->dev.parent)
			name = dev_driver_string(dev->dev.parent);
		else
			name = netdev_name(dev);
	}
	WARN(1, "%s: caps=(%pNF, %pNF) len=%d data_len=%d gso_size=%d "
	     "gso_type=%d ip_summed=%d\n",
	     name, dev ? &dev->features : &null_features,
	     skb->sk ? &skb->sk->sk_route_caps : &null_features,
	     skb->len, skb->data_len, skb_shinfo(skb)->gso_size,
	     skb_shinfo(skb)->gso_type, skb->ip_summed);
}

/*
 * Invalidate hardware checksum when packet is to be mangled, and
 * complete checksum manually on outgoing path.
 */
int skb_checksum_help(struct sk_buff *skb)
{
	__wsum csum;
	int ret = 0, offset;

	if (skb->ip_summed == CHECKSUM_COMPLETE)
		goto out_set_summed;

	if (unlikely(skb_shinfo(skb)->gso_size)) {
		skb_warn_bad_offload(skb);
		return -EINVAL;
	}

	/* Before computing a checksum, we should make sure no frag could
	 * be modified by an external entity : checksum could be wrong.
	 */
	if (skb_has_shared_frag(skb)) {
		ret = __skb_linearize(skb);
		if (ret)
			goto out;
	}

	offset = skb_checksum_start_offset(skb);
	BUG_ON(offset >= skb_headlen(skb));
	csum = skb_checksum(skb, offset, skb->len - offset, 0);

	offset += skb->csum_offset;
	BUG_ON(offset + sizeof(__sum16) > skb_headlen(skb));

	if (skb_cloned(skb) &&
	    !skb_clone_writable(skb, offset + sizeof(__sum16))) {
		ret = pskb_expand_head(skb, 0, 0, GFP_ATOMIC);
		if (ret)
			goto out;
	}

	*(__sum16 *)(skb->data + offset) = csum_fold(csum) ?: CSUM_MANGLED_0;
out_set_summed:
	skb->ip_summed = CHECKSUM_NONE;
out:
	return ret;
}
EXPORT_SYMBOL(skb_checksum_help);

int skb_crc32c_csum_help(struct sk_buff *skb)
{
	__le32 crc32c_csum;
	int ret = 0, offset, start;

	if (skb->ip_summed != CHECKSUM_PARTIAL)
		goto out;

	if (unlikely(skb_is_gso(skb)))
		goto out;

	/* Before computing a checksum, we should make sure no frag could
	 * be modified by an external entity : checksum could be wrong.
	 */
	if (unlikely(skb_has_shared_frag(skb))) {
		ret = __skb_linearize(skb);
		if (ret)
			goto out;
	}
	start = skb_checksum_start_offset(skb);
	offset = start + offsetof(struct sctphdr, checksum);
	if (WARN_ON_ONCE(offset >= skb_headlen(skb))) {
		ret = -EINVAL;
		goto out;
	}
	if (skb_cloned(skb) &&
	    !skb_clone_writable(skb, offset + sizeof(__le32))) {
		ret = pskb_expand_head(skb, 0, 0, GFP_ATOMIC);
		if (ret)
			goto out;
	}
	crc32c_csum = cpu_to_le32(~__skb_checksum(skb, start,
						  skb->len - start, ~(__u32)0,
						  crc32c_csum_stub));
	*(__le32 *)(skb->data + offset) = crc32c_csum;
	skb->ip_summed = CHECKSUM_NONE;
	skb->csum_not_inet = 0;
out:
	return ret;
}

__be16 skb_network_protocol(struct sk_buff *skb, int *depth)
{
	__be16 type = skb->protocol;

	/* Tunnel gso handlers can set protocol to ethernet. */
	if (type == htons(ETH_P_TEB)) {
		struct ethhdr *eth;

		if (unlikely(!pskb_may_pull(skb, sizeof(struct ethhdr))))
			return 0;

		eth = (struct ethhdr *)skb->data;
		type = eth->h_proto;
	}

	return __vlan_get_protocol(skb, type, depth);
}

/**
 *	skb_mac_gso_segment - mac layer segmentation handler.
 *	@skb: buffer to segment
 *	@features: features for the output path (see dev->features)
 */
struct sk_buff *skb_mac_gso_segment(struct sk_buff *skb,
				    netdev_features_t features)
{
	struct sk_buff *segs = ERR_PTR(-EPROTONOSUPPORT);
	struct packet_offload *ptype;
	int vlan_depth = skb->mac_len;
	__be16 type = skb_network_protocol(skb, &vlan_depth);

	if (unlikely(!type))
		return ERR_PTR(-EINVAL);

	__skb_pull(skb, vlan_depth);

	rcu_read_lock();
	list_for_each_entry_rcu(ptype, &offload_base, list) {
		if (ptype->type == type && ptype->callbacks.gso_segment) {
			segs = ptype->callbacks.gso_segment(skb, features);
			break;
		}
	}
	rcu_read_unlock();

	__skb_push(skb, skb->data - skb_mac_header(skb));

	return segs;
}
EXPORT_SYMBOL(skb_mac_gso_segment);


/* openvswitch calls this on rx path, so we need a different check.
 */
static inline bool skb_needs_check(struct sk_buff *skb, bool tx_path)
{
	if (tx_path)
		return skb->ip_summed != CHECKSUM_PARTIAL &&
		       skb->ip_summed != CHECKSUM_UNNECESSARY;

	return skb->ip_summed == CHECKSUM_NONE;
}

/**
 *	__skb_gso_segment - Perform segmentation on skb.
 *	@skb: buffer to segment
 *	@features: features for the output path (see dev->features)
 *	@tx_path: whether it is called in TX path
 *
 *	This function segments the given skb and returns a list of segments.
 *
 *	It may return NULL if the skb requires no segmentation.  This is
 *	only possible when GSO is used for verifying header integrity.
 *
 *	Segmentation preserves SKB_SGO_CB_OFFSET bytes of previous skb cb.
 */
struct sk_buff *__skb_gso_segment(struct sk_buff *skb,
				  netdev_features_t features, bool tx_path)
{
	struct sk_buff *segs;

	if (unlikely(skb_needs_check(skb, tx_path))) {
		int err;

		/* We're going to init ->check field in TCP or UDP header */
		err = skb_cow_head(skb, 0);
		if (err < 0)
			return ERR_PTR(err);
	}

	/* Only report GSO partial support if it will enable us to
	 * support segmentation on this frame without needing additional
	 * work.
	 */
	if (features & NETIF_F_GSO_PARTIAL) {
		netdev_features_t partial_features = NETIF_F_GSO_ROBUST;
		struct net_device *dev = skb->dev;

		partial_features |= dev->features & dev->gso_partial_features;
		if (!skb_gso_ok(skb, features | partial_features))
			features &= ~NETIF_F_GSO_PARTIAL;
	}

	BUILD_BUG_ON(SKB_SGO_CB_OFFSET +
		     sizeof(*SKB_GSO_CB(skb)) > sizeof(skb->cb));

	SKB_GSO_CB(skb)->mac_offset = skb_headroom(skb);
	SKB_GSO_CB(skb)->encap_level = 0;

	skb_reset_mac_header(skb);
	skb_reset_mac_len(skb);

	segs = skb_mac_gso_segment(skb, features);

	if (unlikely(skb_needs_check(skb, tx_path) && !IS_ERR(segs)))
		skb_warn_bad_offload(skb);

	return segs;
}
EXPORT_SYMBOL(__skb_gso_segment);

/* Take action when hardware reception checksum errors are detected. */
#ifdef CONFIG_BUG
void netdev_rx_csum_fault(struct net_device *dev)
{
	if (net_ratelimit()) {
		pr_err("%s: hw csum failure\n", dev ? dev->name : "<unknown>");
		dump_stack();
	}
}
EXPORT_SYMBOL(netdev_rx_csum_fault);
#endif

/* XXX: check that highmem exists at all on the given machine. */
static int illegal_highdma(struct net_device *dev, struct sk_buff *skb)
{
#ifdef CONFIG_HIGHMEM
	int i;

	if (!(dev->features & NETIF_F_HIGHDMA)) {
		for (i = 0; i < skb_shinfo(skb)->nr_frags; i++) {
			skb_frag_t *frag = &skb_shinfo(skb)->frags[i];

			if (PageHighMem(skb_frag_page(frag)))
				return 1;
		}
	}
#endif
	return 0;
}

/* If MPLS offload request, verify we are testing hardware MPLS features
 * instead of standard features for the netdev.
 */
#if IS_ENABLED(CONFIG_NET_MPLS_GSO)
static netdev_features_t net_mpls_features(struct sk_buff *skb,
					   netdev_features_t features,
					   __be16 type)
{
	if (eth_p_mpls(type))
		features &= skb->dev->mpls_features;

	return features;
}
#else
static netdev_features_t net_mpls_features(struct sk_buff *skb,
					   netdev_features_t features,
					   __be16 type)
{
	return features;
}
#endif

static netdev_features_t harmonize_features(struct sk_buff *skb,
	netdev_features_t features)
{
	int tmp;
	__be16 type;

	type = skb_network_protocol(skb, &tmp);
	features = net_mpls_features(skb, features, type);

	if (skb->ip_summed != CHECKSUM_NONE &&
	    !can_checksum_protocol(features, type)) {
		features &= ~(NETIF_F_CSUM_MASK | NETIF_F_GSO_MASK);
	}
	if (illegal_highdma(skb->dev, skb))
		features &= ~NETIF_F_SG;

	return features;
}

netdev_features_t passthru_features_check(struct sk_buff *skb,
					  struct net_device *dev,
					  netdev_features_t features)
{
	return features;
}
EXPORT_SYMBOL(passthru_features_check);

static netdev_features_t dflt_features_check(struct sk_buff *skb,
					     struct net_device *dev,
					     netdev_features_t features)
{
	return vlan_features_check(skb, features);
}

static netdev_features_t gso_features_check(const struct sk_buff *skb,
					    struct net_device *dev,
					    netdev_features_t features)
{
	u16 gso_segs = skb_shinfo(skb)->gso_segs;

	if (gso_segs > dev->gso_max_segs)
		return features & ~NETIF_F_GSO_MASK;

	/* Support for GSO partial features requires software
	 * intervention before we can actually process the packets
	 * so we need to strip support for any partial features now
	 * and we can pull them back in after we have partially
	 * segmented the frame.
	 */
	if (!(skb_shinfo(skb)->gso_type & SKB_GSO_PARTIAL))
		features &= ~dev->gso_partial_features;

	/* Make sure to clear the IPv4 ID mangling feature if the
	 * IPv4 header has the potential to be fragmented.
	 */
	if (skb_shinfo(skb)->gso_type & SKB_GSO_TCPV4) {
		struct iphdr *iph = skb->encapsulation ?
				    inner_ip_hdr(skb) : ip_hdr(skb);

		if (!(iph->frag_off & htons(IP_DF)))
			features &= ~NETIF_F_TSO_MANGLEID;
	}

	return features;
}

netdev_features_t netif_skb_features(struct sk_buff *skb)
{
	struct net_device *dev = skb->dev;
	netdev_features_t features = dev->features;

	if (skb_is_gso(skb))
		features = gso_features_check(skb, dev, features);

	/* If encapsulation offload request, verify we are testing
	 * hardware encapsulation features instead of standard
	 * features for the netdev
	 */
	if (skb->encapsulation)
		features &= dev->hw_enc_features;

	if (skb_vlan_tagged(skb))
		features = netdev_intersect_features(features,
						     dev->vlan_features |
						     NETIF_F_HW_VLAN_CTAG_TX |
						     NETIF_F_HW_VLAN_STAG_TX);

	if (dev->netdev_ops->ndo_features_check)
		features &= dev->netdev_ops->ndo_features_check(skb, dev,
								features);
	else
		features &= dflt_features_check(skb, dev, features);

	return harmonize_features(skb, features);
}
EXPORT_SYMBOL(netif_skb_features);

static int xmit_one(struct sk_buff *skb, struct net_device *dev,
		    struct netdev_queue *txq, bool more)
{
	unsigned int len;
	int rc;

	if (!list_empty(&ptype_all) || !list_empty(&dev->ptype_all))
		dev_queue_xmit_nit(skb, dev);

	len = skb->len;
	trace_net_dev_start_xmit(skb, dev);
	rc = netdev_start_xmit(skb, dev, txq, more);
	trace_net_dev_xmit(skb, rc, dev, len);

	return rc;
}

struct sk_buff *dev_hard_start_xmit(struct sk_buff *first, struct net_device *dev,
				    struct netdev_queue *txq, int *ret)
{
	struct sk_buff *skb = first;
	int rc = NETDEV_TX_OK;

	while (skb) {
		struct sk_buff *next = skb->next;

		skb->next = NULL;
		rc = xmit_one(skb, dev, txq, next != NULL);
		if (unlikely(!dev_xmit_complete(rc))) {
			skb->next = next;
			goto out;
		}

		skb = next;
		if (netif_tx_queue_stopped(txq) && skb) {
			rc = NETDEV_TX_BUSY;
			break;
		}
	}

out:
	*ret = rc;
	return skb;
}

static struct sk_buff *validate_xmit_vlan(struct sk_buff *skb,
					  netdev_features_t features)
{
	if (skb_vlan_tag_present(skb) &&
	    !vlan_hw_offload_capable(features, skb->vlan_proto))
		skb = __vlan_hwaccel_push_inside(skb);
	return skb;
}

int skb_csum_hwoffload_help(struct sk_buff *skb,
			    const netdev_features_t features)
{
	if (unlikely(skb->csum_not_inet))
		return !!(features & NETIF_F_SCTP_CRC) ? 0 :
			skb_crc32c_csum_help(skb);

	return !!(features & NETIF_F_CSUM_MASK) ? 0 : skb_checksum_help(skb);
}
EXPORT_SYMBOL(skb_csum_hwoffload_help);

static struct sk_buff *validate_xmit_skb(struct sk_buff *skb, struct net_device *dev, bool *again)
{
	netdev_features_t features;

	features = netif_skb_features(skb);
	skb = validate_xmit_vlan(skb, features);
	if (unlikely(!skb))
		goto out_null;

	skb = sk_validate_xmit_skb(skb, dev);
	if (unlikely(!skb))
		goto out_null;

	if (netif_needs_gso(skb, features)) {
		struct sk_buff *segs;

		segs = skb_gso_segment(skb, features);
		if (IS_ERR(segs)) {
			goto out_kfree_skb;
		} else if (segs) {
			consume_skb(skb);
			skb = segs;
		}
	} else {
		if (skb_needs_linearize(skb, features) &&
		    __skb_linearize(skb))
			goto out_kfree_skb;

		/* If packet is not checksummed and device does not
		 * support checksumming for this protocol, complete
		 * checksumming here.
		 */
		if (skb->ip_summed == CHECKSUM_PARTIAL) {
			if (skb->encapsulation)
				skb_set_inner_transport_header(skb,
							       skb_checksum_start_offset(skb));
			else
				skb_set_transport_header(skb,
							 skb_checksum_start_offset(skb));
			if (skb_csum_hwoffload_help(skb, features))
				goto out_kfree_skb;
		}
	}

	skb = validate_xmit_xfrm(skb, features, again);

	return skb;

out_kfree_skb:
	kfree_skb(skb);
out_null:
	atomic_long_inc(&dev->tx_dropped);
	return NULL;
}

struct sk_buff *validate_xmit_skb_list(struct sk_buff *skb, struct net_device *dev, bool *again)
{
	struct sk_buff *next, *head = NULL, *tail;

	for (; skb != NULL; skb = next) {
		next = skb->next;
		skb->next = NULL;

		/* in case skb wont be segmented, point to itself */
		skb->prev = skb;

		skb = validate_xmit_skb(skb, dev, again);
		if (!skb)
			continue;

		if (!head)
			head = skb;
		else
			tail->next = skb;
		/* If skb was segmented, skb->prev points to
		 * the last segment. If not, it still contains skb.
		 */
		tail = skb->prev;
	}
	return head;
}
EXPORT_SYMBOL_GPL(validate_xmit_skb_list);

static void qdisc_pkt_len_init(struct sk_buff *skb)
{
	const struct skb_shared_info *shinfo = skb_shinfo(skb);

	qdisc_skb_cb(skb)->pkt_len = skb->len;

	/* To get more precise estimation of bytes sent on wire,
	 * we add to pkt_len the headers size of all segments
	 */
	if (shinfo->gso_size)  {
		unsigned int hdr_len;
		u16 gso_segs = shinfo->gso_segs;

		/* mac layer + network layer */
		hdr_len = skb_transport_header(skb) - skb_mac_header(skb);

		/* + transport layer */
		if (likely(shinfo->gso_type & (SKB_GSO_TCPV4 | SKB_GSO_TCPV6))) {
			const struct tcphdr *th;
			struct tcphdr _tcphdr;

			th = skb_header_pointer(skb, skb_transport_offset(skb),
						sizeof(_tcphdr), &_tcphdr);
			if (likely(th))
				hdr_len += __tcp_hdrlen(th);
		} else {
			struct udphdr _udphdr;

			if (skb_header_pointer(skb, skb_transport_offset(skb),
					       sizeof(_udphdr), &_udphdr))
				hdr_len += sizeof(struct udphdr);
		}

		if (shinfo->gso_type & SKB_GSO_DODGY)
			gso_segs = DIV_ROUND_UP(skb->len - hdr_len,
						shinfo->gso_size);

		qdisc_skb_cb(skb)->pkt_len += (gso_segs - 1) * hdr_len;
	}
}

static inline int __dev_xmit_skb(struct sk_buff *skb, struct Qdisc *q,
				 struct net_device *dev,
				 struct netdev_queue *txq)
{
	spinlock_t *root_lock = qdisc_lock(q);
	struct sk_buff *to_free = NULL;
	bool contended;
	int rc;

	qdisc_calculate_pkt_len(skb, q);

	if (q->flags & TCQ_F_NOLOCK) {
		if (unlikely(test_bit(__QDISC_STATE_DEACTIVATED, &q->state))) {
			__qdisc_drop(skb, &to_free);
			rc = NET_XMIT_DROP;
		} else {
			rc = q->enqueue(skb, q, &to_free) & NET_XMIT_MASK;
			qdisc_run(q);
		}

		if (unlikely(to_free))
			kfree_skb_list(to_free);
		return rc;
	}

	/*
	 * Heuristic to force contended enqueues to serialize on a
	 * separate lock before trying to get qdisc main lock.
	 * This permits qdisc->running owner to get the lock more
	 * often and dequeue packets faster.
	 */
#ifdef CONFIG_PREEMPT_RT_FULL
	contended = true;
#else
	contended = qdisc_is_running(q);
#endif
	if (unlikely(contended))
		spin_lock(&q->busylock);

	spin_lock(root_lock);
	if (unlikely(test_bit(__QDISC_STATE_DEACTIVATED, &q->state))) {
		__qdisc_drop(skb, &to_free);
		rc = NET_XMIT_DROP;
	} else if ((q->flags & TCQ_F_CAN_BYPASS) && !qdisc_qlen(q) &&
		   qdisc_run_begin(q)) {
		/*
		 * This is a work-conserving queue; there are no old skbs
		 * waiting to be sent out; and the qdisc is not running -
		 * xmit the skb directly.
		 */

		qdisc_bstats_update(q, skb);

		if (sch_direct_xmit(skb, q, dev, txq, root_lock, true)) {
			if (unlikely(contended)) {
				spin_unlock(&q->busylock);
				contended = false;
			}
			__qdisc_run(q);
		}

		qdisc_run_end(q);
		rc = NET_XMIT_SUCCESS;
	} else {
		rc = q->enqueue(skb, q, &to_free) & NET_XMIT_MASK;
		if (qdisc_run_begin(q)) {
			if (unlikely(contended)) {
				spin_unlock(&q->busylock);
				contended = false;
			}
			__qdisc_run(q);
			qdisc_run_end(q);
		}
	}
	spin_unlock(root_lock);
	if (unlikely(to_free))
		kfree_skb_list(to_free);
	if (unlikely(contended))
		spin_unlock(&q->busylock);
	return rc;
}

#if IS_ENABLED(CONFIG_CGROUP_NET_PRIO)
static void skb_update_prio(struct sk_buff *skb)
{
	const struct netprio_map *map;
	const struct sock *sk;
	unsigned int prioidx;

	if (skb->priority)
		return;
	map = rcu_dereference_bh(skb->dev->priomap);
	if (!map)
		return;
	sk = skb_to_full_sk(skb);
	if (!sk)
		return;

	prioidx = sock_cgroup_prioidx(&sk->sk_cgrp_data);

	if (prioidx < map->priomap_len)
		skb->priority = map->priomap[prioidx];
}
#else
#define skb_update_prio(skb)
#endif

/**
 *	dev_loopback_xmit - loop back @skb
 *	@net: network namespace this loopback is happening in
 *	@sk:  sk needed to be a netfilter okfn
 *	@skb: buffer to transmit
 */
int dev_loopback_xmit(struct net *net, struct sock *sk, struct sk_buff *skb)
{
	skb_reset_mac_header(skb);
	__skb_pull(skb, skb_network_offset(skb));
	skb->pkt_type = PACKET_LOOPBACK;
	skb->ip_summed = CHECKSUM_UNNECESSARY;
	WARN_ON(!skb_dst(skb));
	skb_dst_force(skb);
	netif_rx_ni(skb);
	return 0;
}
EXPORT_SYMBOL(dev_loopback_xmit);

#ifdef CONFIG_NET_EGRESS
static struct sk_buff *
sch_handle_egress(struct sk_buff *skb, int *ret, struct net_device *dev)
{
	struct mini_Qdisc *miniq = rcu_dereference_bh(dev->miniq_egress);
	struct tcf_result cl_res;

	if (!miniq)
		return skb;

	/* qdisc_skb_cb(skb)->pkt_len was already set by the caller. */
	mini_qdisc_bstats_cpu_update(miniq, skb);

	switch (tcf_classify(skb, miniq->filter_list, &cl_res, false)) {
	case TC_ACT_OK:
	case TC_ACT_RECLASSIFY:
		skb->tc_index = TC_H_MIN(cl_res.classid);
		break;
	case TC_ACT_SHOT:
		mini_qdisc_qstats_cpu_drop(miniq);
		*ret = NET_XMIT_DROP;
		kfree_skb(skb);
		return NULL;
	case TC_ACT_STOLEN:
	case TC_ACT_QUEUED:
	case TC_ACT_TRAP:
		*ret = NET_XMIT_SUCCESS;
		consume_skb(skb);
		return NULL;
	case TC_ACT_REDIRECT:
		/* No need to push/pop skb's mac_header here on egress! */
		skb_do_redirect(skb);
		*ret = NET_XMIT_SUCCESS;
		return NULL;
	default:
		break;
	}

	return skb;
}
#endif /* CONFIG_NET_EGRESS */

#ifdef CONFIG_XPS
static int __get_xps_queue_idx(struct net_device *dev, struct sk_buff *skb,
			       struct xps_dev_maps *dev_maps, unsigned int tci)
{
	struct xps_map *map;
	int queue_index = -1;

	if (dev->num_tc) {
		tci *= dev->num_tc;
		tci += netdev_get_prio_tc_map(dev, skb->priority);
	}

	map = rcu_dereference(dev_maps->attr_map[tci]);
	if (map) {
		if (map->len == 1)
			queue_index = map->queues[0];
		else
			queue_index = map->queues[reciprocal_scale(
						skb_get_hash(skb), map->len)];
		if (unlikely(queue_index >= dev->real_num_tx_queues))
			queue_index = -1;
	}
	return queue_index;
}
#endif

static int get_xps_queue(struct net_device *dev, struct net_device *sb_dev,
			 struct sk_buff *skb)
{
#ifdef CONFIG_XPS
	struct xps_dev_maps *dev_maps;
	struct sock *sk = skb->sk;
	int queue_index = -1;

	if (!static_key_false(&xps_needed))
		return -1;

	rcu_read_lock();
	if (!static_key_false(&xps_rxqs_needed))
		goto get_cpus_map;

	dev_maps = rcu_dereference(sb_dev->xps_rxqs_map);
	if (dev_maps) {
		int tci = sk_rx_queue_get(sk);

		if (tci >= 0 && tci < dev->num_rx_queues)
			queue_index = __get_xps_queue_idx(dev, skb, dev_maps,
							  tci);
	}

get_cpus_map:
	if (queue_index < 0) {
		dev_maps = rcu_dereference(sb_dev->xps_cpus_map);
		if (dev_maps) {
			unsigned int tci = skb->sender_cpu - 1;

			queue_index = __get_xps_queue_idx(dev, skb, dev_maps,
							  tci);
		}
	}
	rcu_read_unlock();

	return queue_index;
#else
	return -1;
#endif
}

u16 dev_pick_tx_zero(struct net_device *dev, struct sk_buff *skb,
		     struct net_device *sb_dev,
		     select_queue_fallback_t fallback)
{
	return 0;
}
EXPORT_SYMBOL(dev_pick_tx_zero);

u16 dev_pick_tx_cpu_id(struct net_device *dev, struct sk_buff *skb,
		       struct net_device *sb_dev,
		       select_queue_fallback_t fallback)
{
	return (u16)raw_smp_processor_id() % dev->real_num_tx_queues;
}
EXPORT_SYMBOL(dev_pick_tx_cpu_id);

static u16 __netdev_pick_tx(struct net_device *dev, struct sk_buff *skb,
			    struct net_device *sb_dev)
{
	struct sock *sk = skb->sk;
	int queue_index = sk_tx_queue_get(sk);

	sb_dev = sb_dev ? : dev;

	if (queue_index < 0 || skb->ooo_okay ||
	    queue_index >= dev->real_num_tx_queues) {
		int new_index = get_xps_queue(dev, sb_dev, skb);

		if (new_index < 0)
			new_index = skb_tx_hash(dev, sb_dev, skb);

		if (queue_index != new_index && sk &&
		    sk_fullsock(sk) &&
		    rcu_access_pointer(sk->sk_dst_cache))
			sk_tx_queue_set(sk, new_index);

		queue_index = new_index;
	}

	return queue_index;
}

struct netdev_queue *netdev_pick_tx(struct net_device *dev,
				    struct sk_buff *skb,
				    struct net_device *sb_dev)
{
	int queue_index = 0;

#ifdef CONFIG_XPS
	u32 sender_cpu = skb->sender_cpu - 1;

	if (sender_cpu >= (u32)NR_CPUS)
		skb->sender_cpu = raw_smp_processor_id() + 1;
#endif

	if (dev->real_num_tx_queues != 1) {
		const struct net_device_ops *ops = dev->netdev_ops;

		if (ops->ndo_select_queue)
			queue_index = ops->ndo_select_queue(dev, skb, sb_dev,
							    __netdev_pick_tx);
		else
			queue_index = __netdev_pick_tx(dev, skb, sb_dev);

		queue_index = netdev_cap_txqueue(dev, queue_index);
	}

	skb_set_queue_mapping(skb, queue_index);
	return netdev_get_tx_queue(dev, queue_index);
}

/**
 *	__dev_queue_xmit - transmit a buffer
 *	@skb: buffer to transmit
 *	@sb_dev: suboordinate device used for L2 forwarding offload
 *
 *	Queue a buffer for transmission to a network device. The caller must
 *	have set the device and priority and built the buffer before calling
 *	this function. The function can be called from an interrupt.
 *
 *	A negative errno code is returned on a failure. A success does not
 *	guarantee the frame will be transmitted as it may be dropped due
 *	to congestion or traffic shaping.
 *
 * -----------------------------------------------------------------------------------
 *      I notice this method can also return errors from the queue disciplines,
 *      including NET_XMIT_DROP, which is a positive value.  So, errors can also
 *      be positive.
 *
 *      Regardless of the return value, the skb is consumed, so it is currently
 *      difficult to retry a send to this method.  (You can bump the ref count
 *      before sending to hold a reference for retry if you are careful.)
 *
 *      When calling this method, interrupts MUST be enabled.  This is because
 *      the BH enable code must have IRQs enabled so that it will not deadlock.
 *          --BLG
 */
static int __dev_queue_xmit(struct sk_buff *skb, struct net_device *sb_dev)
{
	struct net_device *dev = skb->dev;
	struct netdev_queue *txq;
	struct Qdisc *q;
	int rc = -ENOMEM;
	bool again = false;

	skb_reset_mac_header(skb);

	if (unlikely(skb_shinfo(skb)->tx_flags & SKBTX_SCHED_TSTAMP))
		__skb_tstamp_tx(skb, NULL, skb->sk, SCM_TSTAMP_SCHED);

	/* Disable soft irqs for various locks below. Also
	 * stops preemption for RCU.
	 */
	rcu_read_lock_bh();

	skb_update_prio(skb);

	qdisc_pkt_len_init(skb);
#ifdef CONFIG_NET_CLS_ACT
	skb->tc_at_ingress = 0;
# ifdef CONFIG_NET_EGRESS
	if (static_branch_unlikely(&egress_needed_key)) {
		skb = sch_handle_egress(skb, &rc, dev);
		if (!skb)
			goto out;
	}
# endif
#endif
	/* If device/qdisc don't need skb->dst, release it right now while
	 * its hot in this cpu cache.
	 */
	if (dev->priv_flags & IFF_XMIT_DST_RELEASE)
		skb_dst_drop(skb);
	else
		skb_dst_force(skb);

	txq = netdev_pick_tx(dev, skb, sb_dev);
	q = rcu_dereference_bh(txq->qdisc);

	trace_net_dev_queue(skb);
	if (q->enqueue) {
		rc = __dev_xmit_skb(skb, q, dev, txq);
		goto out;
	}

	/* The device has no queue. Common case for software devices:
	 * loopback, all the sorts of tunnels...

	 * Really, it is unlikely that netif_tx_lock protection is necessary
	 * here.  (f.e. loopback and IP tunnels are clean ignoring statistics
	 * counters.)
	 * However, it is possible, that they rely on protection
	 * made by us here.

	 * Check this and shot the lock. It is not prone from deadlocks.
	 *Either shot noqueue qdisc, it is even simpler 8)
	 */
	if (dev->flags & IFF_UP) {
		int cpu = smp_processor_id(); /* ok because BHs are off */

#ifdef CONFIG_PREEMPT_RT_FULL
		if (txq->xmit_lock_owner != current) {
#else
		if (txq->xmit_lock_owner != cpu) {
#endif
			if (dev_xmit_recursion())
				goto recursion_alert;

			skb = validate_xmit_skb(skb, dev, &again);
			if (!skb)
				goto out;

			HARD_TX_LOCK(dev, txq, cpu);

			if (!netif_xmit_stopped(txq)) {
				dev_xmit_recursion_inc();
				skb = dev_hard_start_xmit(skb, dev, txq, &rc);
				dev_xmit_recursion_dec();
				if (dev_xmit_complete(rc)) {
					HARD_TX_UNLOCK(dev, txq);
					goto out;
				}
			}
			HARD_TX_UNLOCK(dev, txq);
			net_crit_ratelimited("Virtual device %s asks to queue packet!\n",
					     dev->name);
		} else {
			/* Recursion is detected! It is possible,
			 * unfortunately
			 */
recursion_alert:
			net_crit_ratelimited("Dead loop on virtual device %s, fix it urgently!\n",
					     dev->name);
		}
	}

	rc = -ENETDOWN;
	rcu_read_unlock_bh();

	atomic_long_inc(&dev->tx_dropped);
	kfree_skb_list(skb);
	return rc;
out:
	rcu_read_unlock_bh();
	return rc;
}

int dev_queue_xmit(struct sk_buff *skb)
{
	return __dev_queue_xmit(skb, NULL);
}
EXPORT_SYMBOL(dev_queue_xmit);

int dev_queue_xmit_accel(struct sk_buff *skb, struct net_device *sb_dev)
{
	return __dev_queue_xmit(skb, sb_dev);
}
EXPORT_SYMBOL(dev_queue_xmit_accel);

int dev_direct_xmit(struct sk_buff *skb, u16 queue_id)
{
	struct net_device *dev = skb->dev;
	struct sk_buff *orig_skb = skb;
	struct netdev_queue *txq;
	int ret = NETDEV_TX_BUSY;
	bool again = false;

	if (unlikely(!netif_running(dev) ||
		     !netif_carrier_ok(dev)))
		goto drop;

	skb = validate_xmit_skb_list(skb, dev, &again);
	if (skb != orig_skb)
		goto drop;

	skb_set_queue_mapping(skb, queue_id);
	txq = skb_get_tx_queue(dev, skb);

	local_bh_disable();

	dev_xmit_recursion_inc();
	HARD_TX_LOCK(dev, txq, smp_processor_id());
	if (!netif_xmit_frozen_or_drv_stopped(txq))
		ret = netdev_start_xmit(skb, dev, txq, false);
	HARD_TX_UNLOCK(dev, txq);
	dev_xmit_recursion_dec();

	local_bh_enable();

	if (!dev_xmit_complete(ret))
		kfree_skb(skb);

	return ret;
drop:
	atomic_long_inc(&dev->tx_dropped);
	kfree_skb_list(skb);
	return NET_XMIT_DROP;
}
EXPORT_SYMBOL(dev_direct_xmit);

/*************************************************************************
 *			Receiver routines
 *************************************************************************/

int netdev_max_backlog __read_mostly = 1000;
EXPORT_SYMBOL(netdev_max_backlog);

int netdev_tstamp_prequeue __read_mostly = 1;
int netdev_budget __read_mostly = 300;
/* Must be at least 2 jiffes to guarantee 1 jiffy timeout */
unsigned int __read_mostly netdev_budget_usecs = 2 * USEC_PER_SEC / HZ;
int weight_p __read_mostly = 64;           /* old backlog weight */
int dev_weight_rx_bias __read_mostly = 1;  /* bias for backlog weight */
int dev_weight_tx_bias __read_mostly = 1;  /* bias for output_queue quota */
int dev_rx_weight __read_mostly = 64;
int dev_tx_weight __read_mostly = 64;

/* Called with irq disabled */
static inline void ____napi_schedule(struct softnet_data *sd,
				     struct napi_struct *napi)
{
	list_add_tail(&napi->poll_list, &sd->poll_list);
	__raise_softirq_irqoff(NET_RX_SOFTIRQ);
}

#ifdef CONFIG_RPS

/* One global table that all flow-based protocols share. */
struct rps_sock_flow_table __rcu *rps_sock_flow_table __read_mostly;
EXPORT_SYMBOL(rps_sock_flow_table);
u32 rps_cpu_mask __read_mostly;
EXPORT_SYMBOL(rps_cpu_mask);

struct static_key rps_needed __read_mostly;
EXPORT_SYMBOL(rps_needed);
struct static_key rfs_needed __read_mostly;
EXPORT_SYMBOL(rfs_needed);

static struct rps_dev_flow *
set_rps_cpu(struct net_device *dev, struct sk_buff *skb,
	    struct rps_dev_flow *rflow, u16 next_cpu)
{
	if (next_cpu < nr_cpu_ids) {
#ifdef CONFIG_RFS_ACCEL
		struct netdev_rx_queue *rxqueue;
		struct rps_dev_flow_table *flow_table;
		struct rps_dev_flow *old_rflow;
		u32 flow_id;
		u16 rxq_index;
		int rc;

		/* Should we steer this flow to a different hardware queue? */
		if (!skb_rx_queue_recorded(skb) || !dev->rx_cpu_rmap ||
		    !(dev->features & NETIF_F_NTUPLE))
			goto out;
		rxq_index = cpu_rmap_lookup_index(dev->rx_cpu_rmap, next_cpu);
		if (rxq_index == skb_get_rx_queue(skb))
			goto out;

		rxqueue = dev->_rx + rxq_index;
		flow_table = rcu_dereference(rxqueue->rps_flow_table);
		if (!flow_table)
			goto out;
		flow_id = skb_get_hash(skb) & flow_table->mask;
		rc = dev->netdev_ops->ndo_rx_flow_steer(dev, skb,
							rxq_index, flow_id);
		if (rc < 0)
			goto out;
		old_rflow = rflow;
		rflow = &flow_table->flows[flow_id];
		rflow->filter = rc;
		if (old_rflow->filter == rflow->filter)
			old_rflow->filter = RPS_NO_FILTER;
	out:
#endif
		rflow->last_qtail =
			per_cpu(softnet_data, next_cpu).input_queue_head;
	}

	rflow->cpu = next_cpu;
	return rflow;
}

/*
 * get_rps_cpu is called from netif_receive_skb and returns the target
 * CPU from the RPS map of the receiving queue for a given skb.
 * rcu_read_lock must be held on entry.
 */
static int get_rps_cpu(struct net_device *dev, struct sk_buff *skb,
		       struct rps_dev_flow **rflowp)
{
	const struct rps_sock_flow_table *sock_flow_table;
	struct netdev_rx_queue *rxqueue = dev->_rx;
	struct rps_dev_flow_table *flow_table;
	struct rps_map *map;
	int cpu = -1;
	u32 tcpu;
	u32 hash;

	if (skb_rx_queue_recorded(skb)) {
		u16 index = skb_get_rx_queue(skb);

		if (unlikely(index >= dev->real_num_rx_queues)) {
			WARN_ONCE(dev->real_num_rx_queues > 1,
				  "%s received packet on queue %u, but number "
				  "of RX queues is %u\n",
				  dev->name, index, dev->real_num_rx_queues);
			goto done;
		}
		rxqueue += index;
	}

	/* Avoid computing hash if RFS/RPS is not active for this rxqueue */

	flow_table = rcu_dereference(rxqueue->rps_flow_table);
	map = rcu_dereference(rxqueue->rps_map);
	if (!flow_table && !map)
		goto done;

	skb_reset_network_header(skb);
	hash = skb_get_hash(skb);
	if (!hash)
		goto done;

	sock_flow_table = rcu_dereference(rps_sock_flow_table);
	if (flow_table && sock_flow_table) {
		struct rps_dev_flow *rflow;
		u32 next_cpu;
		u32 ident;

		/* First check into global flow table if there is a match */
		ident = sock_flow_table->ents[hash & sock_flow_table->mask];
		if ((ident ^ hash) & ~rps_cpu_mask)
			goto try_rps;

		next_cpu = ident & rps_cpu_mask;

		/* OK, now we know there is a match,
		 * we can look at the local (per receive queue) flow table
		 */
		rflow = &flow_table->flows[hash & flow_table->mask];
		tcpu = rflow->cpu;

		/*
		 * If the desired CPU (where last recvmsg was done) is
		 * different from current CPU (one in the rx-queue flow
		 * table entry), switch if one of the following holds:
		 *   - Current CPU is unset (>= nr_cpu_ids).
		 *   - Current CPU is offline.
		 *   - The current CPU's queue tail has advanced beyond the
		 *     last packet that was enqueued using this table entry.
		 *     This guarantees that all previous packets for the flow
		 *     have been dequeued, thus preserving in order delivery.
		 */
		if (unlikely(tcpu != next_cpu) &&
		    (tcpu >= nr_cpu_ids || !cpu_online(tcpu) ||
		     ((int)(per_cpu(softnet_data, tcpu).input_queue_head -
		      rflow->last_qtail)) >= 0)) {
			tcpu = next_cpu;
			rflow = set_rps_cpu(dev, skb, rflow, next_cpu);
		}

		if (tcpu < nr_cpu_ids && cpu_online(tcpu)) {
			*rflowp = rflow;
			cpu = tcpu;
			goto done;
		}
	}

try_rps:

	if (map) {
		tcpu = map->cpus[reciprocal_scale(hash, map->len)];
		if (cpu_online(tcpu)) {
			cpu = tcpu;
			goto done;
		}
	}

done:
	return cpu;
}

#ifdef CONFIG_RFS_ACCEL

/**
 * rps_may_expire_flow - check whether an RFS hardware filter may be removed
 * @dev: Device on which the filter was set
 * @rxq_index: RX queue index
 * @flow_id: Flow ID passed to ndo_rx_flow_steer()
 * @filter_id: Filter ID returned by ndo_rx_flow_steer()
 *
 * Drivers that implement ndo_rx_flow_steer() should periodically call
 * this function for each installed filter and remove the filters for
 * which it returns %true.
 */
bool rps_may_expire_flow(struct net_device *dev, u16 rxq_index,
			 u32 flow_id, u16 filter_id)
{
	struct netdev_rx_queue *rxqueue = dev->_rx + rxq_index;
	struct rps_dev_flow_table *flow_table;
	struct rps_dev_flow *rflow;
	bool expire = true;
	unsigned int cpu;

	rcu_read_lock();
	flow_table = rcu_dereference(rxqueue->rps_flow_table);
	if (flow_table && flow_id <= flow_table->mask) {
		rflow = &flow_table->flows[flow_id];
		cpu = READ_ONCE(rflow->cpu);
		if (rflow->filter == filter_id && cpu < nr_cpu_ids &&
		    ((int)(per_cpu(softnet_data, cpu).input_queue_head -
			   rflow->last_qtail) <
		     (int)(10 * flow_table->mask)))
			expire = false;
	}
	rcu_read_unlock();
	return expire;
}
EXPORT_SYMBOL(rps_may_expire_flow);

#endif /* CONFIG_RFS_ACCEL */

/* Called from hardirq (IPI) context */
static void rps_trigger_softirq(void *data)
{
	struct softnet_data *sd = data;

	____napi_schedule(sd, &sd->backlog);
	sd->received_rps++;
}

#endif /* CONFIG_RPS */

/*
 * Check if this softnet_data structure is another cpu one
 * If yes, queue it to our IPI list and return 1
 * If no, return 0
 */
static int rps_ipi_queued(struct softnet_data *sd)
{
#ifdef CONFIG_RPS
	struct softnet_data *mysd = this_cpu_ptr(&softnet_data);

	if (sd != mysd) {
		sd->rps_ipi_next = mysd->rps_ipi_list;
		mysd->rps_ipi_list = sd;

		__raise_softirq_irqoff(NET_RX_SOFTIRQ);
		return 1;
	}
#endif /* CONFIG_RPS */
	return 0;
}

#ifdef CONFIG_NET_FLOW_LIMIT
int netdev_flow_limit_table_len __read_mostly = (1 << 12);
#endif

static bool skb_flow_limit(struct sk_buff *skb, unsigned int qlen)
{
#ifdef CONFIG_NET_FLOW_LIMIT
	struct sd_flow_limit *fl;
	struct softnet_data *sd;
	unsigned int old_flow, new_flow;

	if (qlen < (netdev_max_backlog >> 1))
		return false;

	sd = this_cpu_ptr(&softnet_data);

	rcu_read_lock();
	fl = rcu_dereference(sd->flow_limit);
	if (fl) {
		new_flow = skb_get_hash(skb) & (fl->num_buckets - 1);
		old_flow = fl->history[fl->history_head];
		fl->history[fl->history_head] = new_flow;

		fl->history_head++;
		fl->history_head &= FLOW_LIMIT_HISTORY - 1;

		if (likely(fl->buckets[old_flow]))
			fl->buckets[old_flow]--;

		if (++fl->buckets[new_flow] > (FLOW_LIMIT_HISTORY >> 1)) {
			fl->count++;
			rcu_read_unlock();
			return true;
		}
	}
	rcu_read_unlock();
#endif
	return false;
}

/*
 * enqueue_to_backlog is called to queue an skb to a per CPU backlog
 * queue (may be a remote CPU queue).
 */
static int enqueue_to_backlog(struct sk_buff *skb, int cpu,
			      unsigned int *qtail)
{
	struct softnet_data *sd;
	unsigned long flags;
	unsigned int qlen;

	sd = &per_cpu(softnet_data, cpu);

	local_irq_save(flags);

	rps_lock(sd);
	if (!netif_running(skb->dev))
		goto drop;
	qlen = skb_queue_len(&sd->input_pkt_queue);
	if (qlen <= netdev_max_backlog && !skb_flow_limit(skb, qlen)) {
		if (qlen) {
enqueue:
			__skb_queue_tail(&sd->input_pkt_queue, skb);
			input_queue_tail_incr_save(sd, qtail);
			rps_unlock(sd);
			local_irq_restore(flags);
			return NET_RX_SUCCESS;
		}

		/* Schedule NAPI for backlog device
		 * We can use non atomic operation since we own the queue lock
		 */
		if (!__test_and_set_bit(NAPI_STATE_SCHED, &sd->backlog.state)) {
			if (!rps_ipi_queued(sd))
				____napi_schedule(sd, &sd->backlog);
		}
		goto enqueue;
	}

drop:
	sd->dropped++;
	rps_unlock(sd);

	local_irq_restore(flags);
	preempt_check_resched_rt();

	atomic_long_inc(&skb->dev->rx_dropped);
	kfree_skb(skb);
	return NET_RX_DROP;
}

static struct netdev_rx_queue *netif_get_rxqueue(struct sk_buff *skb)
{
	struct net_device *dev = skb->dev;
	struct netdev_rx_queue *rxqueue;

	rxqueue = dev->_rx;

	if (skb_rx_queue_recorded(skb)) {
		u16 index = skb_get_rx_queue(skb);

		if (unlikely(index >= dev->real_num_rx_queues)) {
			WARN_ONCE(dev->real_num_rx_queues > 1,
				  "%s received packet on queue %u, but number "
				  "of RX queues is %u\n",
				  dev->name, index, dev->real_num_rx_queues);

			return rxqueue; /* Return first rxqueue */
		}
		rxqueue += index;
	}
	return rxqueue;
}

static u32 netif_receive_generic_xdp(struct sk_buff *skb,
				     struct xdp_buff *xdp,
				     struct bpf_prog *xdp_prog)
{
	struct netdev_rx_queue *rxqueue;
	void *orig_data, *orig_data_end;
	u32 metalen, act = XDP_DROP;
	__be16 orig_eth_type;
	struct ethhdr *eth;
	bool orig_bcast;
	int hlen, off;
	u32 mac_len;

	/* Reinjected packets coming from act_mirred or similar should
	 * not get XDP generic processing.
	 */
	if (skb_is_tc_redirected(skb))
		return XDP_PASS;

	/* XDP packets must be linear and must have sufficient headroom
	 * of XDP_PACKET_HEADROOM bytes. This is the guarantee that also
	 * native XDP provides, thus we need to do it here as well.
	 */
	if (skb_cloned(skb) || skb_is_nonlinear(skb) ||
	    skb_headroom(skb) < XDP_PACKET_HEADROOM) {
		int hroom = XDP_PACKET_HEADROOM - skb_headroom(skb);
		int troom = skb->tail + skb->data_len - skb->end;

		/* In case we have to go down the path and also linearize,
		 * then lets do the pskb_expand_head() work just once here.
		 */
		if (pskb_expand_head(skb,
				     hroom > 0 ? ALIGN(hroom, NET_SKB_PAD) : 0,
				     troom > 0 ? troom + 128 : 0, GFP_ATOMIC))
			goto do_drop;
		if (skb_linearize(skb))
			goto do_drop;
	}

	/* The XDP program wants to see the packet starting at the MAC
	 * header.
	 */
	mac_len = skb->data - skb_mac_header(skb);
	hlen = skb_headlen(skb) + mac_len;
	xdp->data = skb->data - mac_len;
	xdp->data_meta = xdp->data;
	xdp->data_end = xdp->data + hlen;
	xdp->data_hard_start = skb->data - skb_headroom(skb);
	orig_data_end = xdp->data_end;
	orig_data = xdp->data;
	eth = (struct ethhdr *)xdp->data;
	orig_bcast = is_multicast_ether_addr_64bits(eth->h_dest);
	orig_eth_type = eth->h_proto;

	rxqueue = netif_get_rxqueue(skb);
	xdp->rxq = &rxqueue->xdp_rxq;

	act = bpf_prog_run_xdp(xdp_prog, xdp);

	/* check if bpf_xdp_adjust_head was used */
	off = xdp->data - orig_data;
	if (off) {
		if (off > 0)
			__skb_pull(skb, off);
		else if (off < 0)
			__skb_push(skb, -off);

		skb->mac_header += off;
		skb_reset_network_header(skb);
	}

	/* check if bpf_xdp_adjust_tail was used. it can only "shrink"
	 * pckt.
	 */
	off = orig_data_end - xdp->data_end;
	if (off != 0) {
		skb_set_tail_pointer(skb, xdp->data_end - xdp->data);
		skb->len -= off;

	}

	/* check if XDP changed eth hdr such SKB needs update */
	eth = (struct ethhdr *)xdp->data;
	if ((orig_eth_type != eth->h_proto) ||
	    (orig_bcast != is_multicast_ether_addr_64bits(eth->h_dest))) {
		__skb_push(skb, ETH_HLEN);
		skb->protocol = eth_type_trans(skb, skb->dev);
	}

	switch (act) {
	case XDP_REDIRECT:
	case XDP_TX:
		__skb_push(skb, mac_len);
		break;
	case XDP_PASS:
		metalen = xdp->data - xdp->data_meta;
		if (metalen)
			skb_metadata_set(skb, metalen);
		break;
	default:
		bpf_warn_invalid_xdp_action(act);
		/* fall through */
	case XDP_ABORTED:
		trace_xdp_exception(skb->dev, xdp_prog, act);
		/* fall through */
	case XDP_DROP:
	do_drop:
		kfree_skb(skb);
		break;
	}

	return act;
}

/* When doing generic XDP we have to bypass the qdisc layer and the
 * network taps in order to match in-driver-XDP behavior.
 */
void generic_xdp_tx(struct sk_buff *skb, struct bpf_prog *xdp_prog)
{
	struct net_device *dev = skb->dev;
	struct netdev_queue *txq;
	bool free_skb = true;
	int cpu, rc;

	txq = netdev_pick_tx(dev, skb, NULL);
	cpu = smp_processor_id();
	HARD_TX_LOCK(dev, txq, cpu);
	if (!netif_xmit_stopped(txq)) {
		rc = netdev_start_xmit(skb, dev, txq, 0);
		if (dev_xmit_complete(rc))
			free_skb = false;
	}
	HARD_TX_UNLOCK(dev, txq);
	if (free_skb) {
		trace_xdp_exception(dev, xdp_prog, XDP_TX);
		kfree_skb(skb);
	}
}
EXPORT_SYMBOL_GPL(generic_xdp_tx);

static DEFINE_STATIC_KEY_FALSE(generic_xdp_needed_key);

int do_xdp_generic(struct bpf_prog *xdp_prog, struct sk_buff *skb)
{
	if (xdp_prog) {
		struct xdp_buff xdp;
		u32 act;
		int err;

		act = netif_receive_generic_xdp(skb, &xdp, xdp_prog);
		if (act != XDP_PASS) {
			switch (act) {
			case XDP_REDIRECT:
				err = xdp_do_generic_redirect(skb->dev, skb,
							      &xdp, xdp_prog);
				if (err)
					goto out_redir;
				break;
			case XDP_TX:
				generic_xdp_tx(skb, xdp_prog);
				break;
			}
			return XDP_DROP;
		}
	}
	return XDP_PASS;
out_redir:
	kfree_skb(skb);
	return XDP_DROP;
}
EXPORT_SYMBOL_GPL(do_xdp_generic);

static int netif_rx_internal(struct sk_buff *skb)
{
	int ret;

	net_timestamp_check(netdev_tstamp_prequeue, skb);

	trace_netif_rx(skb);

#ifdef CONFIG_RPS
	if (static_key_false(&rps_needed)) {
		struct rps_dev_flow voidflow, *rflow = &voidflow;
		int cpu;

		migrate_disable();
		rcu_read_lock();

		cpu = get_rps_cpu(skb->dev, skb, &rflow);
		if (cpu < 0)
			cpu = smp_processor_id();

		ret = enqueue_to_backlog(skb, cpu, &rflow->last_qtail);

		rcu_read_unlock();
		migrate_enable();
	} else
#endif
	{
		unsigned int qtail;

		ret = enqueue_to_backlog(skb, get_cpu_light(), &qtail);
		put_cpu_light();
	}
	return ret;
}

/**
 *	netif_rx	-	post buffer to the network code
 *	@skb: buffer to post
 *
 *	This function receives a packet from a device driver and queues it for
 *	the upper (protocol) levels to process.  It always succeeds. The buffer
 *	may be dropped during processing for congestion control or by the
 *	protocol layers.
 *
 *	return values:
 *	NET_RX_SUCCESS	(no congestion)
 *	NET_RX_DROP     (packet was dropped)
 *
 */

int netif_rx(struct sk_buff *skb)
{
	trace_netif_rx_entry(skb);

	return netif_rx_internal(skb);
}
EXPORT_SYMBOL(netif_rx);

int netif_rx_ni(struct sk_buff *skb)
{
	int err;

	trace_netif_rx_ni_entry(skb);

	local_bh_disable();
	err = netif_rx_internal(skb);
	local_bh_enable();

	return err;
}
EXPORT_SYMBOL(netif_rx_ni);

static __latent_entropy void net_tx_action(struct softirq_action *h)
{
	struct softnet_data *sd = this_cpu_ptr(&softnet_data);

	if (sd->completion_queue) {
		struct sk_buff *clist;

		local_irq_disable();
		clist = sd->completion_queue;
		sd->completion_queue = NULL;
		local_irq_enable();

		while (clist) {
			struct sk_buff *skb = clist;

			clist = clist->next;

			WARN_ON(refcount_read(&skb->users));
			if (likely(get_kfree_skb_cb(skb)->reason == SKB_REASON_CONSUMED))
				trace_consume_skb(skb);
			else
				trace_kfree_skb(skb, net_tx_action);

			if (skb->fclone != SKB_FCLONE_UNAVAILABLE)
				__kfree_skb(skb);
			else
				__kfree_skb_defer(skb);
		}

		__kfree_skb_flush();
	}

	if (sd->output_queue) {
		struct Qdisc *head;

		local_irq_disable();
		head = sd->output_queue;
		sd->output_queue = NULL;
		sd->output_queue_tailp = &sd->output_queue;
		local_irq_enable();

		while (head) {
			struct Qdisc *q = head;
			spinlock_t *root_lock = NULL;

			head = head->next_sched;

			if (!(q->flags & TCQ_F_NOLOCK)) {
				root_lock = qdisc_lock(q);
				spin_lock(root_lock);
			}
			/* We need to make sure head->next_sched is read
			 * before clearing __QDISC_STATE_SCHED
			 */
			smp_mb__before_atomic();
			clear_bit(__QDISC_STATE_SCHED, &q->state);
			qdisc_run(q);
			if (root_lock)
				spin_unlock(root_lock);
		}
	}

	xfrm_dev_backlog(sd);
}

#if IS_ENABLED(CONFIG_BRIDGE) && IS_ENABLED(CONFIG_ATM_LANE)
/* This hook is defined here for ATM LANE */
int (*br_fdb_test_addr_hook)(struct net_device *dev,
			     unsigned char *addr) __read_mostly;
EXPORT_SYMBOL_GPL(br_fdb_test_addr_hook);
#endif

static inline struct sk_buff *
sch_handle_ingress(struct sk_buff *skb, struct packet_type **pt_prev, int *ret,
		   struct net_device *orig_dev)
{
#ifdef CONFIG_NET_CLS_ACT
	struct mini_Qdisc *miniq = rcu_dereference_bh(skb->dev->miniq_ingress);
	struct tcf_result cl_res;

	/* If there's at least one ingress present somewhere (so
	 * we get here via enabled static key), remaining devices
	 * that are not configured with an ingress qdisc will bail
	 * out here.
	 */
	if (!miniq)
		return skb;

	if (*pt_prev) {
		*ret = deliver_skb(skb, *pt_prev, orig_dev);
		*pt_prev = NULL;
	}

	qdisc_skb_cb(skb)->pkt_len = skb->len;
	skb->tc_at_ingress = 1;
	mini_qdisc_bstats_cpu_update(miniq, skb);

	switch (tcf_classify(skb, miniq->filter_list, &cl_res, false)) {
	case TC_ACT_OK:
	case TC_ACT_RECLASSIFY:
		skb->tc_index = TC_H_MIN(cl_res.classid);
		break;
	case TC_ACT_SHOT:
		mini_qdisc_qstats_cpu_drop(miniq);
		kfree_skb(skb);
		return NULL;
	case TC_ACT_STOLEN:
	case TC_ACT_QUEUED:
	case TC_ACT_TRAP:
		consume_skb(skb);
		return NULL;
	case TC_ACT_REDIRECT:
		/* skb_mac_header check was done by cls/act_bpf, so
		 * we can safely push the L2 header back before
		 * redirecting to another netdev
		 */
		__skb_push(skb, skb->mac_len);
		skb_do_redirect(skb);
		return NULL;
	case TC_ACT_REINSERT:
		/* this does not scrub the packet, and updates stats on error */
		skb_tc_reinsert(skb, &cl_res);
		return NULL;
	default:
		break;
	}
#endif /* CONFIG_NET_CLS_ACT */
	return skb;
}

/**
 *	netdev_is_rx_handler_busy - check if receive handler is registered
 *	@dev: device to check
 *
 *	Check if a receive handler is already registered for a given device.
 *	Return true if there one.
 *
 *	The caller must hold the rtnl_mutex.
 */
bool netdev_is_rx_handler_busy(struct net_device *dev)
{
	ASSERT_RTNL();
	return dev && rtnl_dereference(dev->rx_handler);
}
EXPORT_SYMBOL_GPL(netdev_is_rx_handler_busy);

/**
 *	netdev_rx_handler_register - register receive handler
 *	@dev: device to register a handler for
 *	@rx_handler: receive handler to register
 *	@rx_handler_data: data pointer that is used by rx handler
 *
 *	Register a receive handler for a device. This handler will then be
 *	called from __netif_receive_skb. A negative errno code is returned
 *	on a failure.
 *
 *	The caller must hold the rtnl_mutex.
 *
 *	For a general description of rx_handler, see enum rx_handler_result.
 */
int netdev_rx_handler_register(struct net_device *dev,
			       rx_handler_func_t *rx_handler,
			       void *rx_handler_data)
{
	if (netdev_is_rx_handler_busy(dev))
		return -EBUSY;

	if (dev->priv_flags & IFF_NO_RX_HANDLER)
		return -EINVAL;

	/* Note: rx_handler_data must be set before rx_handler */
	rcu_assign_pointer(dev->rx_handler_data, rx_handler_data);
	rcu_assign_pointer(dev->rx_handler, rx_handler);

	return 0;
}
EXPORT_SYMBOL_GPL(netdev_rx_handler_register);

/**
 *	netdev_rx_handler_unregister - unregister receive handler
 *	@dev: device to unregister a handler from
 *
 *	Unregister a receive handler from a device.
 *
 *	The caller must hold the rtnl_mutex.
 */
void netdev_rx_handler_unregister(struct net_device *dev)
{

	ASSERT_RTNL();
	RCU_INIT_POINTER(dev->rx_handler, NULL);
	/* a reader seeing a non NULL rx_handler in a rcu_read_lock()
	 * section has a guarantee to see a non NULL rx_handler_data
	 * as well.
	 */
	synchronize_net();
	RCU_INIT_POINTER(dev->rx_handler_data, NULL);
}
EXPORT_SYMBOL_GPL(netdev_rx_handler_unregister);

/*
 * Limit the use of PFMEMALLOC reserves to those protocols that implement
 * the special handling of PFMEMALLOC skbs.
 */
static bool skb_pfmemalloc_protocol(struct sk_buff *skb)
{
	switch (skb->protocol) {
	case htons(ETH_P_ARP):
	case htons(ETH_P_IP):
	case htons(ETH_P_IPV6):
	case htons(ETH_P_8021Q):
	case htons(ETH_P_8021AD):
		return true;
	default:
		return false;
	}
}

static inline int nf_ingress(struct sk_buff *skb, struct packet_type **pt_prev,
			     int *ret, struct net_device *orig_dev)
{
#ifdef CONFIG_NETFILTER_INGRESS
	if (nf_hook_ingress_active(skb)) {
		int ingress_retval;

		if (*pt_prev) {
			*ret = deliver_skb(skb, *pt_prev, orig_dev);
			*pt_prev = NULL;
		}

		rcu_read_lock();
		ingress_retval = nf_hook_ingress(skb);
		rcu_read_unlock();
		return ingress_retval;
	}
#endif /* CONFIG_NETFILTER_INGRESS */
	return 0;
}

static int __netif_receive_skb_core(struct sk_buff **pskb, bool pfmemalloc,
				    struct packet_type **ppt_prev)
{
	struct packet_type *ptype, *pt_prev;
	rx_handler_func_t *rx_handler;
	struct sk_buff *skb = *pskb;
	struct net_device *orig_dev;
	bool deliver_exact = false;
	int ret = NET_RX_DROP;
	__be16 type;

	net_timestamp_check(!netdev_tstamp_prequeue, skb);

	trace_netif_receive_skb(skb);

	orig_dev = skb->dev;

	skb_reset_network_header(skb);
	if (!skb_transport_header_was_set(skb))
		skb_reset_transport_header(skb);
	skb_reset_mac_len(skb);

	pt_prev = NULL;

another_round:
	skb->skb_iif = skb->dev->ifindex;

	__this_cpu_inc(softnet_data.processed);

	if (static_branch_unlikely(&generic_xdp_needed_key)) {
		int ret2;

		preempt_disable();
		ret2 = do_xdp_generic(rcu_dereference(skb->dev->xdp_prog), skb);
		preempt_enable();

		if (ret2 != XDP_PASS) {
			ret = NET_RX_DROP;
			goto out;
		}
		skb_reset_mac_len(skb);
	}

	if (skb->protocol == cpu_to_be16(ETH_P_8021Q) ||
	    skb->protocol == cpu_to_be16(ETH_P_8021AD)) {
		skb = skb_vlan_untag(skb);
		if (unlikely(!skb))
			goto out;
	}

	if (skb_skip_tc_classify(skb))
		goto skip_classify;

	if (pfmemalloc)
		goto skip_taps;

	list_for_each_entry_rcu(ptype, &ptype_all, list) {
		if (pt_prev)
			ret = deliver_skb(skb, pt_prev, orig_dev);
		pt_prev = ptype;
	}

	list_for_each_entry_rcu(ptype, &skb->dev->ptype_all, list) {
		if (pt_prev)
			ret = deliver_skb(skb, pt_prev, orig_dev);
		pt_prev = ptype;
	}

skip_taps:
#ifdef CONFIG_NET_INGRESS
	if (static_branch_unlikely(&ingress_needed_key)) {
		skb = sch_handle_ingress(skb, &pt_prev, &ret, orig_dev);
		if (!skb)
			goto out;

		if (nf_ingress(skb, &pt_prev, &ret, orig_dev) < 0)
			goto out;
	}
#endif
	skb_reset_tc(skb);
skip_classify:
	if (pfmemalloc && !skb_pfmemalloc_protocol(skb))
		goto drop;

	if (skb_vlan_tag_present(skb)) {
		if (pt_prev) {
			ret = deliver_skb(skb, pt_prev, orig_dev);
			pt_prev = NULL;
		}
		if (vlan_do_receive(&skb))
			goto another_round;
		else if (unlikely(!skb))
			goto out;
	}

	rx_handler = rcu_dereference(skb->dev->rx_handler);
	if (rx_handler) {
		if (pt_prev) {
			ret = deliver_skb(skb, pt_prev, orig_dev);
			pt_prev = NULL;
		}
		switch (rx_handler(&skb)) {
		case RX_HANDLER_CONSUMED:
			ret = NET_RX_SUCCESS;
			goto out;
		case RX_HANDLER_ANOTHER:
			goto another_round;
		case RX_HANDLER_EXACT:
			deliver_exact = true;
		case RX_HANDLER_PASS:
			break;
		default:
			BUG();
		}
	}

	if (unlikely(skb_vlan_tag_present(skb))) {
		if (skb_vlan_tag_get_id(skb))
			skb->pkt_type = PACKET_OTHERHOST;
		/* Note: we might in the future use prio bits
		 * and set skb->priority like in vlan_do_receive()
		 * For the time being, just ignore Priority Code Point
		 */
		skb->vlan_tci = 0;
	}

	type = skb->protocol;

	/* deliver only exact match when indicated */
	if (likely(!deliver_exact)) {
		deliver_ptype_list_skb(skb, &pt_prev, orig_dev, type,
				       &ptype_base[ntohs(type) &
						   PTYPE_HASH_MASK]);
	}

	deliver_ptype_list_skb(skb, &pt_prev, orig_dev, type,
			       &orig_dev->ptype_specific);

	if (unlikely(skb->dev != orig_dev)) {
		deliver_ptype_list_skb(skb, &pt_prev, orig_dev, type,
				       &skb->dev->ptype_specific);
	}

	if (pt_prev) {
		if (unlikely(skb_orphan_frags_rx(skb, GFP_ATOMIC)))
			goto drop;
		*ppt_prev = pt_prev;
	} else {
drop:
		if (!deliver_exact)
			atomic_long_inc(&skb->dev->rx_dropped);
		else
			atomic_long_inc(&skb->dev->rx_nohandler);
		kfree_skb(skb);
		/* Jamal, now you will not able to escape explaining
		 * me how you were going to use this. :-)
		 */
		ret = NET_RX_DROP;
	}

out:
	/* The invariant here is that if *ppt_prev is not NULL
	 * then skb should also be non-NULL.
	 *
	 * Apparently *ppt_prev assignment above holds this invariant due to
	 * skb dereferencing near it.
	 */
	*pskb = skb;
	return ret;
}

static int __netif_receive_skb_one_core(struct sk_buff *skb, bool pfmemalloc)
{
	struct net_device *orig_dev = skb->dev;
	struct packet_type *pt_prev = NULL;
	int ret;

	ret = __netif_receive_skb_core(&skb, pfmemalloc, &pt_prev);
	if (pt_prev)
		ret = pt_prev->func(skb, skb->dev, pt_prev, orig_dev);
	return ret;
}

/**
 *	netif_receive_skb_core - special purpose version of netif_receive_skb
 *	@skb: buffer to process
 *
 *	More direct receive version of netif_receive_skb().  It should
 *	only be used by callers that have a need to skip RPS and Generic XDP.
 *	Caller must also take care of handling if (page_is_)pfmemalloc.
 *
 *	This function may only be called from softirq context and interrupts
 *	should be enabled.
 *
 *	Return values (usually ignored):
 *	NET_RX_SUCCESS: no congestion
 *	NET_RX_DROP: packet was dropped
 */
int netif_receive_skb_core(struct sk_buff *skb)
{
	int ret;

	rcu_read_lock();
	ret = __netif_receive_skb_one_core(skb, false);
	rcu_read_unlock();

	return ret;
}
EXPORT_SYMBOL(netif_receive_skb_core);

static inline void __netif_receive_skb_list_ptype(struct list_head *head,
						  struct packet_type *pt_prev,
						  struct net_device *orig_dev)
{
	struct sk_buff *skb, *next;

	if (!pt_prev)
		return;
	if (list_empty(head))
		return;
	if (pt_prev->list_func != NULL)
		pt_prev->list_func(head, pt_prev, orig_dev);
	else
		list_for_each_entry_safe(skb, next, head, list) {
			skb_list_del_init(skb);
			pt_prev->func(skb, skb->dev, pt_prev, orig_dev);
		}
}

static void __netif_receive_skb_list_core(struct list_head *head, bool pfmemalloc)
{
	/* Fast-path assumptions:
	 * - There is no RX handler.
	 * - Only one packet_type matches.
	 * If either of these fails, we will end up doing some per-packet
	 * processing in-line, then handling the 'last ptype' for the whole
	 * sublist.  This can't cause out-of-order delivery to any single ptype,
	 * because the 'last ptype' must be constant across the sublist, and all
	 * other ptypes are handled per-packet.
	 */
	/* Current (common) ptype of sublist */
	struct packet_type *pt_curr = NULL;
	/* Current (common) orig_dev of sublist */
	struct net_device *od_curr = NULL;
	struct list_head sublist;
	struct sk_buff *skb, *next;

	INIT_LIST_HEAD(&sublist);
	list_for_each_entry_safe(skb, next, head, list) {
		struct net_device *orig_dev = skb->dev;
		struct packet_type *pt_prev = NULL;

		skb_list_del_init(skb);
		__netif_receive_skb_core(&skb, pfmemalloc, &pt_prev);
		if (!pt_prev)
			continue;
		if (pt_curr != pt_prev || od_curr != orig_dev) {
			/* dispatch old sublist */
			__netif_receive_skb_list_ptype(&sublist, pt_curr, od_curr);
			/* start new sublist */
			INIT_LIST_HEAD(&sublist);
			pt_curr = pt_prev;
			od_curr = orig_dev;
		}
		list_add_tail(&skb->list, &sublist);
	}

	/* dispatch final sublist */
	__netif_receive_skb_list_ptype(&sublist, pt_curr, od_curr);
}

static int __netif_receive_skb(struct sk_buff *skb)
{
	int ret;

	if (sk_memalloc_socks() && skb_pfmemalloc(skb)) {
		unsigned int noreclaim_flag;

		/*
		 * PFMEMALLOC skbs are special, they should
		 * - be delivered to SOCK_MEMALLOC sockets only
		 * - stay away from userspace
		 * - have bounded memory usage
		 *
		 * Use PF_MEMALLOC as this saves us from propagating the allocation
		 * context down to all allocation sites.
		 */
		noreclaim_flag = memalloc_noreclaim_save();
		ret = __netif_receive_skb_one_core(skb, true);
		memalloc_noreclaim_restore(noreclaim_flag);
	} else
		ret = __netif_receive_skb_one_core(skb, false);

	return ret;
}

static void __netif_receive_skb_list(struct list_head *head)
{
	unsigned long noreclaim_flag = 0;
	struct sk_buff *skb, *next;
	bool pfmemalloc = false; /* Is current sublist PF_MEMALLOC? */

	list_for_each_entry_safe(skb, next, head, list) {
		if ((sk_memalloc_socks() && skb_pfmemalloc(skb)) != pfmemalloc) {
			struct list_head sublist;

			/* Handle the previous sublist */
			list_cut_before(&sublist, head, &skb->list);
			if (!list_empty(&sublist))
				__netif_receive_skb_list_core(&sublist, pfmemalloc);
			pfmemalloc = !pfmemalloc;
			/* See comments in __netif_receive_skb */
			if (pfmemalloc)
				noreclaim_flag = memalloc_noreclaim_save();
			else
				memalloc_noreclaim_restore(noreclaim_flag);
		}
	}
	/* Handle the remaining sublist */
	if (!list_empty(head))
		__netif_receive_skb_list_core(head, pfmemalloc);
	/* Restore pflags */
	if (pfmemalloc)
		memalloc_noreclaim_restore(noreclaim_flag);
}

static int generic_xdp_install(struct net_device *dev, struct netdev_bpf *xdp)
{
	struct bpf_prog *old = rtnl_dereference(dev->xdp_prog);
	struct bpf_prog *new = xdp->prog;
	int ret = 0;

	switch (xdp->command) {
	case XDP_SETUP_PROG:
		rcu_assign_pointer(dev->xdp_prog, new);
		if (old)
			bpf_prog_put(old);

		if (old && !new) {
			static_branch_dec(&generic_xdp_needed_key);
		} else if (new && !old) {
			static_branch_inc(&generic_xdp_needed_key);
			dev_disable_lro(dev);
			dev_disable_gro_hw(dev);
		}
		break;

	case XDP_QUERY_PROG:
		xdp->prog_id = old ? old->aux->id : 0;
		break;

	default:
		ret = -EINVAL;
		break;
	}

	return ret;
}

static int netif_receive_skb_internal(struct sk_buff *skb)
{
	int ret;

	net_timestamp_check(netdev_tstamp_prequeue, skb);

	if (skb_defer_rx_timestamp(skb))
		return NET_RX_SUCCESS;

	rcu_read_lock();
#ifdef CONFIG_RPS
	if (static_key_false(&rps_needed)) {
		struct rps_dev_flow voidflow, *rflow = &voidflow;
		int cpu = get_rps_cpu(skb->dev, skb, &rflow);

		if (cpu >= 0) {
			ret = enqueue_to_backlog(skb, cpu, &rflow->last_qtail);
			rcu_read_unlock();
			return ret;
		}
	}
#endif
	ret = __netif_receive_skb(skb);
	rcu_read_unlock();
	return ret;
}

static void netif_receive_skb_list_internal(struct list_head *head)
{
	struct sk_buff *skb, *next;
	struct list_head sublist;

	INIT_LIST_HEAD(&sublist);
	list_for_each_entry_safe(skb, next, head, list) {
		net_timestamp_check(netdev_tstamp_prequeue, skb);
		skb_list_del_init(skb);
		if (!skb_defer_rx_timestamp(skb))
			list_add_tail(&skb->list, &sublist);
	}
	list_splice_init(&sublist, head);

	rcu_read_lock();
#ifdef CONFIG_RPS
	if (static_key_false(&rps_needed)) {
		list_for_each_entry_safe(skb, next, head, list) {
			struct rps_dev_flow voidflow, *rflow = &voidflow;
			int cpu = get_rps_cpu(skb->dev, skb, &rflow);

			if (cpu >= 0) {
				/* Will be handled, remove from list */
				skb_list_del_init(skb);
				enqueue_to_backlog(skb, cpu, &rflow->last_qtail);
			}
		}
	}
#endif
	__netif_receive_skb_list(head);
	rcu_read_unlock();
}

/**
 *	netif_receive_skb - process receive buffer from network
 *	@skb: buffer to process
 *
 *	netif_receive_skb() is the main receive data processing function.
 *	It always succeeds. The buffer may be dropped during processing
 *	for congestion control or by the protocol layers.
 *
 *	This function may only be called from softirq context and interrupts
 *	should be enabled.
 *
 *	Return values (usually ignored):
 *	NET_RX_SUCCESS: no congestion
 *	NET_RX_DROP: packet was dropped
 */
int netif_receive_skb(struct sk_buff *skb)
{
	trace_netif_receive_skb_entry(skb);

	return netif_receive_skb_internal(skb);
}
EXPORT_SYMBOL(netif_receive_skb);

/**
 *	netif_receive_skb_list - process many receive buffers from network
 *	@head: list of skbs to process.
 *
 *	Since return value of netif_receive_skb() is normally ignored, and
 *	wouldn't be meaningful for a list, this function returns void.
 *
 *	This function may only be called from softirq context and interrupts
 *	should be enabled.
 */
void netif_receive_skb_list(struct list_head *head)
{
	struct sk_buff *skb;

	if (list_empty(head))
		return;
	list_for_each_entry(skb, head, list)
		trace_netif_receive_skb_list_entry(skb);
	netif_receive_skb_list_internal(head);
}
EXPORT_SYMBOL(netif_receive_skb_list);

DEFINE_PER_CPU(struct work_struct, flush_works);

/* Network device is going away, flush any packets still pending */
static void flush_backlog(struct work_struct *work)
{
	struct sk_buff *skb, *tmp;
	struct softnet_data *sd;

	local_bh_disable();
	sd = this_cpu_ptr(&softnet_data);

	local_irq_disable();
	rps_lock(sd);
	skb_queue_walk_safe(&sd->input_pkt_queue, skb, tmp) {
		if (skb->dev->reg_state == NETREG_UNREGISTERING) {
			__skb_unlink(skb, &sd->input_pkt_queue);
<<<<<<< HEAD
			__skb_queue_tail(&sd->tofree_queue, skb);
=======
			dev_kfree_skb_irq(skb);
>>>>>>> 13af6c74
			input_queue_head_incr(sd);
		}
	}
	rps_unlock(sd);
	local_irq_enable();

	skb_queue_walk_safe(&sd->process_queue, skb, tmp) {
		if (skb->dev->reg_state == NETREG_UNREGISTERING) {
			__skb_unlink(skb, &sd->process_queue);
			__skb_queue_tail(&sd->tofree_queue, skb);
			input_queue_head_incr(sd);
		}
	}
	if (!skb_queue_empty(&sd->tofree_queue))
		raise_softirq_irqoff(NET_RX_SOFTIRQ);
	local_bh_enable();

}

static void flush_all_backlogs(void)
{
	unsigned int cpu;

	get_online_cpus();

	for_each_online_cpu(cpu)
		queue_work_on(cpu, system_highpri_wq,
			      per_cpu_ptr(&flush_works, cpu));

	for_each_online_cpu(cpu)
		flush_work(per_cpu_ptr(&flush_works, cpu));

	put_online_cpus();
}

static int napi_gro_complete(struct sk_buff *skb)
{
	struct packet_offload *ptype;
	__be16 type = skb->protocol;
	struct list_head *head = &offload_base;
	int err = -ENOENT;

	BUILD_BUG_ON(sizeof(struct napi_gro_cb) > sizeof(skb->cb));

	if (NAPI_GRO_CB(skb)->count == 1) {
		skb_shinfo(skb)->gso_size = 0;
		goto out;
	}

	rcu_read_lock();
	list_for_each_entry_rcu(ptype, head, list) {
		if (ptype->type != type || !ptype->callbacks.gro_complete)
			continue;

		err = ptype->callbacks.gro_complete(skb, 0);
		break;
	}
	rcu_read_unlock();

	if (err) {
		WARN_ON(&ptype->list == head);
		kfree_skb(skb);
		return NET_RX_SUCCESS;
	}

out:
	return netif_receive_skb_internal(skb);
}

static void __napi_gro_flush_chain(struct napi_struct *napi, u32 index,
				   bool flush_old)
{
	struct list_head *head = &napi->gro_hash[index].list;
	struct sk_buff *skb, *p;

	list_for_each_entry_safe_reverse(skb, p, head, list) {
		if (flush_old && NAPI_GRO_CB(skb)->age == jiffies)
			return;
		list_del(&skb->list);
		skb->next = NULL;
		napi_gro_complete(skb);
		napi->gro_hash[index].count--;
	}

	if (!napi->gro_hash[index].count)
		__clear_bit(index, &napi->gro_bitmask);
}

/* napi->gro_hash[].list contains packets ordered by age.
 * youngest packets at the head of it.
 * Complete skbs in reverse order to reduce latencies.
 */
void napi_gro_flush(struct napi_struct *napi, bool flush_old)
{
	u32 i;

	for (i = 0; i < GRO_HASH_BUCKETS; i++) {
		if (test_bit(i, &napi->gro_bitmask))
			__napi_gro_flush_chain(napi, i, flush_old);
	}
}
EXPORT_SYMBOL(napi_gro_flush);

static struct list_head *gro_list_prepare(struct napi_struct *napi,
					  struct sk_buff *skb)
{
	unsigned int maclen = skb->dev->hard_header_len;
	u32 hash = skb_get_hash_raw(skb);
	struct list_head *head;
	struct sk_buff *p;

	head = &napi->gro_hash[hash & (GRO_HASH_BUCKETS - 1)].list;
	list_for_each_entry(p, head, list) {
		unsigned long diffs;

		NAPI_GRO_CB(p)->flush = 0;

		if (hash != skb_get_hash_raw(p)) {
			NAPI_GRO_CB(p)->same_flow = 0;
			continue;
		}

		diffs = (unsigned long)p->dev ^ (unsigned long)skb->dev;
		diffs |= p->vlan_tci ^ skb->vlan_tci;
		diffs |= skb_metadata_dst_cmp(p, skb);
		diffs |= skb_metadata_differs(p, skb);
		if (maclen == ETH_HLEN)
			diffs |= compare_ether_header(skb_mac_header(p),
						      skb_mac_header(skb));
		else if (!diffs)
			diffs = memcmp(skb_mac_header(p),
				       skb_mac_header(skb),
				       maclen);
		NAPI_GRO_CB(p)->same_flow = !diffs;
	}

	return head;
}

static void skb_gro_reset_offset(struct sk_buff *skb)
{
	const struct skb_shared_info *pinfo = skb_shinfo(skb);
	const skb_frag_t *frag0 = &pinfo->frags[0];

	NAPI_GRO_CB(skb)->data_offset = 0;
	NAPI_GRO_CB(skb)->frag0 = NULL;
	NAPI_GRO_CB(skb)->frag0_len = 0;

	if (skb_mac_header(skb) == skb_tail_pointer(skb) &&
	    pinfo->nr_frags &&
	    !PageHighMem(skb_frag_page(frag0))) {
		NAPI_GRO_CB(skb)->frag0 = skb_frag_address(frag0);
		NAPI_GRO_CB(skb)->frag0_len = min_t(unsigned int,
						    skb_frag_size(frag0),
						    skb->end - skb->tail);
	}
}

static void gro_pull_from_frag0(struct sk_buff *skb, int grow)
{
	struct skb_shared_info *pinfo = skb_shinfo(skb);

	BUG_ON(skb->end - skb->tail < grow);

	memcpy(skb_tail_pointer(skb), NAPI_GRO_CB(skb)->frag0, grow);

	skb->data_len -= grow;
	skb->tail += grow;

	pinfo->frags[0].page_offset += grow;
	skb_frag_size_sub(&pinfo->frags[0], grow);

	if (unlikely(!skb_frag_size(&pinfo->frags[0]))) {
		skb_frag_unref(skb, 0);
		memmove(pinfo->frags, pinfo->frags + 1,
			--pinfo->nr_frags * sizeof(pinfo->frags[0]));
	}
}

static void gro_flush_oldest(struct list_head *head)
{
	struct sk_buff *oldest;

	oldest = list_last_entry(head, struct sk_buff, list);

	/* We are called with head length >= MAX_GRO_SKBS, so this is
	 * impossible.
	 */
	if (WARN_ON_ONCE(!oldest))
		return;

	/* Do not adjust napi->gro_hash[].count, caller is adding a new
	 * SKB to the chain.
	 */
	list_del(&oldest->list);
	oldest->next = NULL;
	napi_gro_complete(oldest);
}

static enum gro_result dev_gro_receive(struct napi_struct *napi, struct sk_buff *skb)
{
	u32 hash = skb_get_hash_raw(skb) & (GRO_HASH_BUCKETS - 1);
	struct list_head *head = &offload_base;
	struct packet_offload *ptype;
	__be16 type = skb->protocol;
	struct list_head *gro_head;
	struct sk_buff *pp = NULL;
	enum gro_result ret;
	int same_flow;
	int grow;

	if (netif_elide_gro(skb->dev))
		goto normal;

	gro_head = gro_list_prepare(napi, skb);

	rcu_read_lock();
	list_for_each_entry_rcu(ptype, head, list) {
		if (ptype->type != type || !ptype->callbacks.gro_receive)
			continue;

		skb_set_network_header(skb, skb_gro_offset(skb));
		skb_reset_mac_len(skb);
		NAPI_GRO_CB(skb)->same_flow = 0;
		NAPI_GRO_CB(skb)->flush = skb_is_gso(skb) || skb_has_frag_list(skb);
		NAPI_GRO_CB(skb)->free = 0;
		NAPI_GRO_CB(skb)->encap_mark = 0;
		NAPI_GRO_CB(skb)->recursion_counter = 0;
		NAPI_GRO_CB(skb)->is_fou = 0;
		NAPI_GRO_CB(skb)->is_atomic = 1;
		NAPI_GRO_CB(skb)->gro_remcsum_start = 0;

		/* Setup for GRO checksum validation */
		switch (skb->ip_summed) {
		case CHECKSUM_COMPLETE:
			NAPI_GRO_CB(skb)->csum = skb->csum;
			NAPI_GRO_CB(skb)->csum_valid = 1;
			NAPI_GRO_CB(skb)->csum_cnt = 0;
			break;
		case CHECKSUM_UNNECESSARY:
			NAPI_GRO_CB(skb)->csum_cnt = skb->csum_level + 1;
			NAPI_GRO_CB(skb)->csum_valid = 0;
			break;
		default:
			NAPI_GRO_CB(skb)->csum_cnt = 0;
			NAPI_GRO_CB(skb)->csum_valid = 0;
		}

		pp = ptype->callbacks.gro_receive(gro_head, skb);
		break;
	}
	rcu_read_unlock();

	if (&ptype->list == head)
		goto normal;

	if (IS_ERR(pp) && PTR_ERR(pp) == -EINPROGRESS) {
		ret = GRO_CONSUMED;
		goto ok;
	}

	same_flow = NAPI_GRO_CB(skb)->same_flow;
	ret = NAPI_GRO_CB(skb)->free ? GRO_MERGED_FREE : GRO_MERGED;

	if (pp) {
		list_del(&pp->list);
		pp->next = NULL;
		napi_gro_complete(pp);
		napi->gro_hash[hash].count--;
	}

	if (same_flow)
		goto ok;

	if (NAPI_GRO_CB(skb)->flush)
		goto normal;

	if (unlikely(napi->gro_hash[hash].count >= MAX_GRO_SKBS)) {
		gro_flush_oldest(gro_head);
	} else {
		napi->gro_hash[hash].count++;
	}
	NAPI_GRO_CB(skb)->count = 1;
	NAPI_GRO_CB(skb)->age = jiffies;
	NAPI_GRO_CB(skb)->last = skb;
	skb_shinfo(skb)->gso_size = skb_gro_len(skb);
	list_add(&skb->list, gro_head);
	ret = GRO_HELD;

pull:
	grow = skb_gro_offset(skb) - skb_headlen(skb);
	if (grow > 0)
		gro_pull_from_frag0(skb, grow);
ok:
	if (napi->gro_hash[hash].count) {
		if (!test_bit(hash, &napi->gro_bitmask))
			__set_bit(hash, &napi->gro_bitmask);
	} else if (test_bit(hash, &napi->gro_bitmask)) {
		__clear_bit(hash, &napi->gro_bitmask);
	}

	return ret;

normal:
	ret = GRO_NORMAL;
	goto pull;
}

struct packet_offload *gro_find_receive_by_type(__be16 type)
{
	struct list_head *offload_head = &offload_base;
	struct packet_offload *ptype;

	list_for_each_entry_rcu(ptype, offload_head, list) {
		if (ptype->type != type || !ptype->callbacks.gro_receive)
			continue;
		return ptype;
	}
	return NULL;
}
EXPORT_SYMBOL(gro_find_receive_by_type);

struct packet_offload *gro_find_complete_by_type(__be16 type)
{
	struct list_head *offload_head = &offload_base;
	struct packet_offload *ptype;

	list_for_each_entry_rcu(ptype, offload_head, list) {
		if (ptype->type != type || !ptype->callbacks.gro_complete)
			continue;
		return ptype;
	}
	return NULL;
}
EXPORT_SYMBOL(gro_find_complete_by_type);

static void napi_skb_free_stolen_head(struct sk_buff *skb)
{
	skb_dst_drop(skb);
	secpath_reset(skb);
	kmem_cache_free(skbuff_head_cache, skb);
}

static gro_result_t napi_skb_finish(gro_result_t ret, struct sk_buff *skb)
{
	switch (ret) {
	case GRO_NORMAL:
		if (netif_receive_skb_internal(skb))
			ret = GRO_DROP;
		break;

	case GRO_DROP:
		kfree_skb(skb);
		break;

	case GRO_MERGED_FREE:
		if (NAPI_GRO_CB(skb)->free == NAPI_GRO_FREE_STOLEN_HEAD)
			napi_skb_free_stolen_head(skb);
		else
			__kfree_skb(skb);
		break;

	case GRO_HELD:
	case GRO_MERGED:
	case GRO_CONSUMED:
		break;
	}

	return ret;
}

gro_result_t napi_gro_receive(struct napi_struct *napi, struct sk_buff *skb)
{
	skb_mark_napi_id(skb, napi);
	trace_napi_gro_receive_entry(skb);

	skb_gro_reset_offset(skb);

	return napi_skb_finish(dev_gro_receive(napi, skb), skb);
}
EXPORT_SYMBOL(napi_gro_receive);

static void napi_reuse_skb(struct napi_struct *napi, struct sk_buff *skb)
{
	if (unlikely(skb->pfmemalloc)) {
		consume_skb(skb);
		return;
	}
	__skb_pull(skb, skb_headlen(skb));
	/* restore the reserve we had after netdev_alloc_skb_ip_align() */
	skb_reserve(skb, NET_SKB_PAD + NET_IP_ALIGN - skb_headroom(skb));
	skb->vlan_tci = 0;
	skb->dev = napi->dev;
	skb->skb_iif = 0;

	/* eth_type_trans() assumes pkt_type is PACKET_HOST */
	skb->pkt_type = PACKET_HOST;

	skb->encapsulation = 0;
	skb_shinfo(skb)->gso_type = 0;
	skb->truesize = SKB_TRUESIZE(skb_end_offset(skb));
	secpath_reset(skb);

	napi->skb = skb;
}

struct sk_buff *napi_get_frags(struct napi_struct *napi)
{
	struct sk_buff *skb = napi->skb;

	if (!skb) {
		skb = napi_alloc_skb(napi, GRO_MAX_HEAD);
		if (skb) {
			napi->skb = skb;
			skb_mark_napi_id(skb, napi);
		}
	}
	return skb;
}
EXPORT_SYMBOL(napi_get_frags);

static gro_result_t napi_frags_finish(struct napi_struct *napi,
				      struct sk_buff *skb,
				      gro_result_t ret)
{
	switch (ret) {
	case GRO_NORMAL:
	case GRO_HELD:
		__skb_push(skb, ETH_HLEN);
		skb->protocol = eth_type_trans(skb, skb->dev);
		if (ret == GRO_NORMAL && netif_receive_skb_internal(skb))
			ret = GRO_DROP;
		break;

	case GRO_DROP:
		napi_reuse_skb(napi, skb);
		break;

	case GRO_MERGED_FREE:
		if (NAPI_GRO_CB(skb)->free == NAPI_GRO_FREE_STOLEN_HEAD)
			napi_skb_free_stolen_head(skb);
		else
			napi_reuse_skb(napi, skb);
		break;

	case GRO_MERGED:
	case GRO_CONSUMED:
		break;
	}

	return ret;
}

/* Upper GRO stack assumes network header starts at gro_offset=0
 * Drivers could call both napi_gro_frags() and napi_gro_receive()
 * We copy ethernet header into skb->data to have a common layout.
 */
static struct sk_buff *napi_frags_skb(struct napi_struct *napi)
{
	struct sk_buff *skb = napi->skb;
	const struct ethhdr *eth;
	unsigned int hlen = sizeof(*eth);

	napi->skb = NULL;

	skb_reset_mac_header(skb);
	skb_gro_reset_offset(skb);

	if (unlikely(skb_gro_header_hard(skb, hlen))) {
		eth = skb_gro_header_slow(skb, hlen, 0);
		if (unlikely(!eth)) {
			net_warn_ratelimited("%s: dropping impossible skb from %s\n",
					     __func__, napi->dev->name);
			napi_reuse_skb(napi, skb);
			return NULL;
		}
	} else {
		eth = (const struct ethhdr *)skb->data;
		gro_pull_from_frag0(skb, hlen);
		NAPI_GRO_CB(skb)->frag0 += hlen;
		NAPI_GRO_CB(skb)->frag0_len -= hlen;
	}
	__skb_pull(skb, hlen);

	/*
	 * This works because the only protocols we care about don't require
	 * special handling.
	 * We'll fix it up properly in napi_frags_finish()
	 */
	skb->protocol = eth->h_proto;

	return skb;
}

gro_result_t napi_gro_frags(struct napi_struct *napi)
{
	struct sk_buff *skb = napi_frags_skb(napi);

	if (!skb)
		return GRO_DROP;

	trace_napi_gro_frags_entry(skb);

	return napi_frags_finish(napi, skb, dev_gro_receive(napi, skb));
}
EXPORT_SYMBOL(napi_gro_frags);

/* Compute the checksum from gro_offset and return the folded value
 * after adding in any pseudo checksum.
 */
__sum16 __skb_gro_checksum_complete(struct sk_buff *skb)
{
	__wsum wsum;
	__sum16 sum;

	wsum = skb_checksum(skb, skb_gro_offset(skb), skb_gro_len(skb), 0);

	/* NAPI_GRO_CB(skb)->csum holds pseudo checksum */
	sum = csum_fold(csum_add(NAPI_GRO_CB(skb)->csum, wsum));
	if (likely(!sum)) {
		if (unlikely(skb->ip_summed == CHECKSUM_COMPLETE) &&
		    !skb->csum_complete_sw)
			netdev_rx_csum_fault(skb->dev);
	}

	NAPI_GRO_CB(skb)->csum = wsum;
	NAPI_GRO_CB(skb)->csum_valid = 1;

	return sum;
}
EXPORT_SYMBOL(__skb_gro_checksum_complete);

static void net_rps_send_ipi(struct softnet_data *remsd)
{
#ifdef CONFIG_RPS
	while (remsd) {
		struct softnet_data *next = remsd->rps_ipi_next;

		if (cpu_online(remsd->cpu))
			smp_call_function_single_async(remsd->cpu, &remsd->csd);
		remsd = next;
	}
#endif
}

/*
 * net_rps_action_and_irq_enable sends any pending IPI's for rps.
 * Note: called with local irq disabled, but exits with local irq enabled.
 */
static void net_rps_action_and_irq_enable(struct softnet_data *sd)
{
#ifdef CONFIG_RPS
	struct softnet_data *remsd = sd->rps_ipi_list;

	if (remsd) {
		sd->rps_ipi_list = NULL;

		local_irq_enable();
		preempt_check_resched_rt();

		/* Send pending IPI's to kick RPS processing on remote cpus. */
		net_rps_send_ipi(remsd);
	} else
#endif
		local_irq_enable();
	preempt_check_resched_rt();
}

static bool sd_has_rps_ipi_waiting(struct softnet_data *sd)
{
#ifdef CONFIG_RPS
	return sd->rps_ipi_list != NULL;
#else
	return false;
#endif
}

static int process_backlog(struct napi_struct *napi, int quota)
{
	struct softnet_data *sd = container_of(napi, struct softnet_data, backlog);
	bool again = true;
	int work = 0;

	/* Check if we have pending ipi, its better to send them now,
	 * not waiting net_rx_action() end.
	 */
	if (sd_has_rps_ipi_waiting(sd)) {
		local_irq_disable();
		net_rps_action_and_irq_enable(sd);
	}

	napi->weight = dev_rx_weight;
	while (again) {
		struct sk_buff *skb;

		local_irq_disable();
		while ((skb = __skb_dequeue(&sd->process_queue))) {
			local_irq_enable();
			rcu_read_lock();
			__netif_receive_skb(skb);
			rcu_read_unlock();
			input_queue_head_incr(sd);
			if (++work >= quota)
				return work;

			local_irq_disable();
		}

		rps_lock(sd);
		if (skb_queue_empty(&sd->input_pkt_queue)) {
			/*
			 * Inline a custom version of __napi_complete().
			 * only current cpu owns and manipulates this napi,
			 * and NAPI_STATE_SCHED is the only possible flag set
			 * on backlog.
			 * We can use a plain write instead of clear_bit(),
			 * and we dont need an smp_mb() memory barrier.
			 */
			napi->state = 0;
			again = false;
		} else {
			skb_queue_splice_tail_init(&sd->input_pkt_queue,
						   &sd->process_queue);
		}
		rps_unlock(sd);
		local_irq_enable();
	}

	return work;
}

/**
 * __napi_schedule - schedule for receive
 * @n: entry to schedule
 *
 * The entry's receive function will be scheduled to run.
 * Consider using __napi_schedule_irqoff() if hard irqs are masked.
 */
void __napi_schedule(struct napi_struct *n)
{
	unsigned long flags;

	local_irq_save(flags);
	____napi_schedule(this_cpu_ptr(&softnet_data), n);
	local_irq_restore(flags);
	preempt_check_resched_rt();
}
EXPORT_SYMBOL(__napi_schedule);

/**
 *	napi_schedule_prep - check if napi can be scheduled
 *	@n: napi context
 *
 * Test if NAPI routine is already running, and if not mark
 * it as running.  This is used as a condition variable
 * insure only one NAPI poll instance runs.  We also make
 * sure there is no pending NAPI disable.
 */
bool napi_schedule_prep(struct napi_struct *n)
{
	unsigned long val, new;

	do {
		val = READ_ONCE(n->state);
		if (unlikely(val & NAPIF_STATE_DISABLE))
			return false;
		new = val | NAPIF_STATE_SCHED;

		/* Sets STATE_MISSED bit if STATE_SCHED was already set
		 * This was suggested by Alexander Duyck, as compiler
		 * emits better code than :
		 * if (val & NAPIF_STATE_SCHED)
		 *     new |= NAPIF_STATE_MISSED;
		 */
		new |= (val & NAPIF_STATE_SCHED) / NAPIF_STATE_SCHED *
						   NAPIF_STATE_MISSED;
	} while (cmpxchg(&n->state, val, new) != val);

	return !(val & NAPIF_STATE_SCHED);
}
EXPORT_SYMBOL(napi_schedule_prep);

#ifndef CONFIG_PREEMPT_RT_FULL
/**
 * __napi_schedule_irqoff - schedule for receive
 * @n: entry to schedule
 *
 * Variant of __napi_schedule() assuming hard irqs are masked
 */
void __napi_schedule_irqoff(struct napi_struct *n)
{
	____napi_schedule(this_cpu_ptr(&softnet_data), n);
}
EXPORT_SYMBOL(__napi_schedule_irqoff);
#endif

bool napi_complete_done(struct napi_struct *n, int work_done)
{
	unsigned long flags, val, new;

	/*
	 * 1) Don't let napi dequeue from the cpu poll list
	 *    just in case its running on a different cpu.
	 * 2) If we are busy polling, do nothing here, we have
	 *    the guarantee we will be called later.
	 */
	if (unlikely(n->state & (NAPIF_STATE_NPSVC |
				 NAPIF_STATE_IN_BUSY_POLL)))
		return false;

	if (n->gro_bitmask) {
		unsigned long timeout = 0;

		if (work_done)
			timeout = n->dev->gro_flush_timeout;

		/* When the NAPI instance uses a timeout and keeps postponing
		 * it, we need to bound somehow the time packets are kept in
		 * the GRO layer
		 */
		napi_gro_flush(n, !!timeout);
		if (timeout)
			hrtimer_start(&n->timer, ns_to_ktime(timeout),
				      HRTIMER_MODE_REL_PINNED);
	}
	if (unlikely(!list_empty(&n->poll_list))) {
		/* If n->poll_list is not empty, we need to mask irqs */
		local_irq_save(flags);
		list_del_init(&n->poll_list);
		local_irq_restore(flags);
	}

	do {
		val = READ_ONCE(n->state);

		WARN_ON_ONCE(!(val & NAPIF_STATE_SCHED));

		new = val & ~(NAPIF_STATE_MISSED | NAPIF_STATE_SCHED);

		/* If STATE_MISSED was set, leave STATE_SCHED set,
		 * because we will call napi->poll() one more time.
		 * This C code was suggested by Alexander Duyck to help gcc.
		 */
		new |= (val & NAPIF_STATE_MISSED) / NAPIF_STATE_MISSED *
						    NAPIF_STATE_SCHED;
	} while (cmpxchg(&n->state, val, new) != val);

	if (unlikely(val & NAPIF_STATE_MISSED)) {
		__napi_schedule(n);
		return false;
	}

	return true;
}
EXPORT_SYMBOL(napi_complete_done);

/* must be called under rcu_read_lock(), as we dont take a reference */
static struct napi_struct *napi_by_id(unsigned int napi_id)
{
	unsigned int hash = napi_id % HASH_SIZE(napi_hash);
	struct napi_struct *napi;

	hlist_for_each_entry_rcu(napi, &napi_hash[hash], napi_hash_node)
		if (napi->napi_id == napi_id)
			return napi;

	return NULL;
}

#if defined(CONFIG_NET_RX_BUSY_POLL)

#define BUSY_POLL_BUDGET 8

static void busy_poll_stop(struct napi_struct *napi, void *have_poll_lock)
{
	int rc;

	/* Busy polling means there is a high chance device driver hard irq
	 * could not grab NAPI_STATE_SCHED, and that NAPI_STATE_MISSED was
	 * set in napi_schedule_prep().
	 * Since we are about to call napi->poll() once more, we can safely
	 * clear NAPI_STATE_MISSED.
	 *
	 * Note: x86 could use a single "lock and ..." instruction
	 * to perform these two clear_bit()
	 */
	clear_bit(NAPI_STATE_MISSED, &napi->state);
	clear_bit(NAPI_STATE_IN_BUSY_POLL, &napi->state);

	local_bh_disable();

	/* All we really want here is to re-enable device interrupts.
	 * Ideally, a new ndo_busy_poll_stop() could avoid another round.
	 */
	rc = napi->poll(napi, BUSY_POLL_BUDGET);
	trace_napi_poll(napi, rc, BUSY_POLL_BUDGET);
	netpoll_poll_unlock(have_poll_lock);
	if (rc == BUSY_POLL_BUDGET)
		__napi_schedule(napi);
	local_bh_enable();
}

void napi_busy_loop(unsigned int napi_id,
		    bool (*loop_end)(void *, unsigned long),
		    void *loop_end_arg)
{
	unsigned long start_time = loop_end ? busy_loop_current_time() : 0;
	int (*napi_poll)(struct napi_struct *napi, int budget);
	void *have_poll_lock = NULL;
	struct napi_struct *napi;

restart:
	napi_poll = NULL;

	rcu_read_lock();

	napi = napi_by_id(napi_id);
	if (!napi)
		goto out;

	preempt_disable();
	for (;;) {
		int work = 0;

		local_bh_disable();
		if (!napi_poll) {
			unsigned long val = READ_ONCE(napi->state);

			/* If multiple threads are competing for this napi,
			 * we avoid dirtying napi->state as much as we can.
			 */
			if (val & (NAPIF_STATE_DISABLE | NAPIF_STATE_SCHED |
				   NAPIF_STATE_IN_BUSY_POLL))
				goto count;
			if (cmpxchg(&napi->state, val,
				    val | NAPIF_STATE_IN_BUSY_POLL |
					  NAPIF_STATE_SCHED) != val)
				goto count;
			have_poll_lock = netpoll_poll_lock(napi);
			napi_poll = napi->poll;
		}
		work = napi_poll(napi, BUSY_POLL_BUDGET);
		trace_napi_poll(napi, work, BUSY_POLL_BUDGET);
count:
		if (work > 0)
			__NET_ADD_STATS(dev_net(napi->dev),
					LINUX_MIB_BUSYPOLLRXPACKETS, work);
		local_bh_enable();

		if (!loop_end || loop_end(loop_end_arg, start_time))
			break;

		if (unlikely(need_resched())) {
			if (napi_poll)
				busy_poll_stop(napi, have_poll_lock);
			preempt_enable();
			rcu_read_unlock();
			cond_resched();
			if (loop_end(loop_end_arg, start_time))
				return;
			goto restart;
		}
		cpu_relax();
	}
	if (napi_poll)
		busy_poll_stop(napi, have_poll_lock);
	preempt_enable();
out:
	rcu_read_unlock();
}
EXPORT_SYMBOL(napi_busy_loop);

#endif /* CONFIG_NET_RX_BUSY_POLL */

static void napi_hash_add(struct napi_struct *napi)
{
	if (test_bit(NAPI_STATE_NO_BUSY_POLL, &napi->state) ||
	    test_and_set_bit(NAPI_STATE_HASHED, &napi->state))
		return;

	spin_lock(&napi_hash_lock);

	/* 0..NR_CPUS range is reserved for sender_cpu use */
	do {
		if (unlikely(++napi_gen_id < MIN_NAPI_ID))
			napi_gen_id = MIN_NAPI_ID;
	} while (napi_by_id(napi_gen_id));
	napi->napi_id = napi_gen_id;

	hlist_add_head_rcu(&napi->napi_hash_node,
			   &napi_hash[napi->napi_id % HASH_SIZE(napi_hash)]);

	spin_unlock(&napi_hash_lock);
}

/* Warning : caller is responsible to make sure rcu grace period
 * is respected before freeing memory containing @napi
 */
bool napi_hash_del(struct napi_struct *napi)
{
	bool rcu_sync_needed = false;

	spin_lock(&napi_hash_lock);

	if (test_and_clear_bit(NAPI_STATE_HASHED, &napi->state)) {
		rcu_sync_needed = true;
		hlist_del_rcu(&napi->napi_hash_node);
	}
	spin_unlock(&napi_hash_lock);
	return rcu_sync_needed;
}
EXPORT_SYMBOL_GPL(napi_hash_del);

static enum hrtimer_restart napi_watchdog(struct hrtimer *timer)
{
	struct napi_struct *napi;

	napi = container_of(timer, struct napi_struct, timer);

	/* Note : we use a relaxed variant of napi_schedule_prep() not setting
	 * NAPI_STATE_MISSED, since we do not react to a device IRQ.
	 */
	if (napi->gro_bitmask && !napi_disable_pending(napi) &&
	    !test_and_set_bit(NAPI_STATE_SCHED, &napi->state))
		__napi_schedule_irqoff(napi);

	return HRTIMER_NORESTART;
}

static void init_gro_hash(struct napi_struct *napi)
{
	int i;

	for (i = 0; i < GRO_HASH_BUCKETS; i++) {
		INIT_LIST_HEAD(&napi->gro_hash[i].list);
		napi->gro_hash[i].count = 0;
	}
	napi->gro_bitmask = 0;
}

void netif_napi_add(struct net_device *dev, struct napi_struct *napi,
		    int (*poll)(struct napi_struct *, int), int weight)
{
	INIT_LIST_HEAD(&napi->poll_list);
	hrtimer_init(&napi->timer, CLOCK_MONOTONIC, HRTIMER_MODE_REL_PINNED);
	napi->timer.function = napi_watchdog;
	init_gro_hash(napi);
	napi->skb = NULL;
	napi->poll = poll;
	if (weight > NAPI_POLL_WEIGHT)
		pr_err_once("netif_napi_add() called with weight %d on device %s\n",
			    weight, dev->name);
	napi->weight = weight;
	list_add(&napi->dev_list, &dev->napi_list);
	napi->dev = dev;
#ifdef CONFIG_NETPOLL
	napi->poll_owner = -1;
#endif
	set_bit(NAPI_STATE_SCHED, &napi->state);
	napi_hash_add(napi);
}
EXPORT_SYMBOL(netif_napi_add);

void napi_disable(struct napi_struct *n)
{
	might_sleep();
	set_bit(NAPI_STATE_DISABLE, &n->state);

	while (test_and_set_bit(NAPI_STATE_SCHED, &n->state))
		msleep(1);
	while (test_and_set_bit(NAPI_STATE_NPSVC, &n->state))
		msleep(1);

	hrtimer_cancel(&n->timer);

	clear_bit(NAPI_STATE_DISABLE, &n->state);
}
EXPORT_SYMBOL(napi_disable);

static void flush_gro_hash(struct napi_struct *napi)
{
	int i;

	for (i = 0; i < GRO_HASH_BUCKETS; i++) {
		struct sk_buff *skb, *n;

		list_for_each_entry_safe(skb, n, &napi->gro_hash[i].list, list)
			kfree_skb(skb);
		napi->gro_hash[i].count = 0;
	}
}

/* Must be called in process context */
void netif_napi_del(struct napi_struct *napi)
{
	might_sleep();
	if (napi_hash_del(napi))
		synchronize_net();
	list_del_init(&napi->dev_list);
	napi_free_frags(napi);

	flush_gro_hash(napi);
	napi->gro_bitmask = 0;
}
EXPORT_SYMBOL(netif_napi_del);

static int napi_poll(struct napi_struct *n, struct list_head *repoll)
{
	void *have;
	int work, weight;

	list_del_init(&n->poll_list);

	have = netpoll_poll_lock(n);

	weight = n->weight;

	/* This NAPI_STATE_SCHED test is for avoiding a race
	 * with netpoll's poll_napi().  Only the entity which
	 * obtains the lock and sees NAPI_STATE_SCHED set will
	 * actually make the ->poll() call.  Therefore we avoid
	 * accidentally calling ->poll() when NAPI is not scheduled.
	 */
	work = 0;
	if (test_bit(NAPI_STATE_SCHED, &n->state)) {
		work = n->poll(n, weight);
		trace_napi_poll(n, work, weight);
	}

	WARN_ON_ONCE(work > weight);

	if (likely(work < weight))
		goto out_unlock;

	/* Drivers must not modify the NAPI state if they
	 * consume the entire weight.  In such cases this code
	 * still "owns" the NAPI instance and therefore can
	 * move the instance around on the list at-will.
	 */
	if (unlikely(napi_disable_pending(n))) {
		napi_complete(n);
		goto out_unlock;
	}

	if (n->gro_bitmask) {
		/* flush too old packets
		 * If HZ < 1000, flush all packets.
		 */
		napi_gro_flush(n, HZ >= 1000);
	}

	/* Some drivers may have called napi_schedule
	 * prior to exhausting their budget.
	 */
	if (unlikely(!list_empty(&n->poll_list))) {
		pr_warn_once("%s: Budget exhausted after napi rescheduled\n",
			     n->dev ? n->dev->name : "backlog");
		goto out_unlock;
	}

	list_add_tail(&n->poll_list, repoll);

out_unlock:
	netpoll_poll_unlock(have);

	return work;
}

static __latent_entropy void net_rx_action(struct softirq_action *h)
{
	struct softnet_data *sd = this_cpu_ptr(&softnet_data);
	unsigned long time_limit = jiffies +
		usecs_to_jiffies(netdev_budget_usecs);
	int budget = netdev_budget;
	struct sk_buff_head tofree_q;
	struct sk_buff *skb;
	LIST_HEAD(list);
	LIST_HEAD(repoll);

	__skb_queue_head_init(&tofree_q);

	local_irq_disable();
	skb_queue_splice_init(&sd->tofree_queue, &tofree_q);
	list_splice_init(&sd->poll_list, &list);
	local_irq_enable();

	while ((skb = __skb_dequeue(&tofree_q)))
		kfree_skb(skb);

	for (;;) {
		struct napi_struct *n;

		if (list_empty(&list)) {
			if (!sd_has_rps_ipi_waiting(sd) && list_empty(&repoll))
				goto out;
			break;
		}

		n = list_first_entry(&list, struct napi_struct, poll_list);
		budget -= napi_poll(n, &repoll);

		/* If softirq window is exhausted then punt.
		 * Allow this to run for 2 jiffies since which will allow
		 * an average latency of 1.5/HZ.
		 */
		if (unlikely(budget <= 0 ||
			     time_after_eq(jiffies, time_limit))) {
			sd->time_squeeze++;
			break;
		}
	}

	local_irq_disable();

	list_splice_tail_init(&sd->poll_list, &list);
	list_splice_tail(&repoll, &list);
	list_splice(&list, &sd->poll_list);
	if (!list_empty(&sd->poll_list))
		__raise_softirq_irqoff_ksoft(NET_RX_SOFTIRQ);

	net_rps_action_and_irq_enable(sd);
out:
	__kfree_skb_flush();
}

struct netdev_adjacent {
	struct net_device *dev;

	/* upper master flag, there can only be one master device per list */
	bool master;

	/* counter for the number of times this device was added to us */
	u16 ref_nr;

	/* private field for the users */
	void *private;

	struct list_head list;
	struct rcu_head rcu;
};

static struct netdev_adjacent *__netdev_find_adj(struct net_device *adj_dev,
						 struct list_head *adj_list)
{
	struct netdev_adjacent *adj;

	list_for_each_entry(adj, adj_list, list) {
		if (adj->dev == adj_dev)
			return adj;
	}
	return NULL;
}

static int __netdev_has_upper_dev(struct net_device *upper_dev, void *data)
{
	struct net_device *dev = data;

	return upper_dev == dev;
}

/**
 * netdev_has_upper_dev - Check if device is linked to an upper device
 * @dev: device
 * @upper_dev: upper device to check
 *
 * Find out if a device is linked to specified upper device and return true
 * in case it is. Note that this checks only immediate upper device,
 * not through a complete stack of devices. The caller must hold the RTNL lock.
 */
bool netdev_has_upper_dev(struct net_device *dev,
			  struct net_device *upper_dev)
{
	ASSERT_RTNL();

	return netdev_walk_all_upper_dev_rcu(dev, __netdev_has_upper_dev,
					     upper_dev);
}
EXPORT_SYMBOL(netdev_has_upper_dev);

/**
 * netdev_has_upper_dev_all - Check if device is linked to an upper device
 * @dev: device
 * @upper_dev: upper device to check
 *
 * Find out if a device is linked to specified upper device and return true
 * in case it is. Note that this checks the entire upper device chain.
 * The caller must hold rcu lock.
 */

bool netdev_has_upper_dev_all_rcu(struct net_device *dev,
				  struct net_device *upper_dev)
{
	return !!netdev_walk_all_upper_dev_rcu(dev, __netdev_has_upper_dev,
					       upper_dev);
}
EXPORT_SYMBOL(netdev_has_upper_dev_all_rcu);

/**
 * netdev_has_any_upper_dev - Check if device is linked to some device
 * @dev: device
 *
 * Find out if a device is linked to an upper device and return true in case
 * it is. The caller must hold the RTNL lock.
 */
bool netdev_has_any_upper_dev(struct net_device *dev)
{
	ASSERT_RTNL();

	return !list_empty(&dev->adj_list.upper);
}
EXPORT_SYMBOL(netdev_has_any_upper_dev);

/**
 * netdev_master_upper_dev_get - Get master upper device
 * @dev: device
 *
 * Find a master upper device and return pointer to it or NULL in case
 * it's not there. The caller must hold the RTNL lock.
 */
struct net_device *netdev_master_upper_dev_get(struct net_device *dev)
{
	struct netdev_adjacent *upper;

	ASSERT_RTNL();

	if (list_empty(&dev->adj_list.upper))
		return NULL;

	upper = list_first_entry(&dev->adj_list.upper,
				 struct netdev_adjacent, list);
	if (likely(upper->master))
		return upper->dev;
	return NULL;
}
EXPORT_SYMBOL(netdev_master_upper_dev_get);

/**
 * netdev_has_any_lower_dev - Check if device is linked to some device
 * @dev: device
 *
 * Find out if a device is linked to a lower device and return true in case
 * it is. The caller must hold the RTNL lock.
 */
static bool netdev_has_any_lower_dev(struct net_device *dev)
{
	ASSERT_RTNL();

	return !list_empty(&dev->adj_list.lower);
}

void *netdev_adjacent_get_private(struct list_head *adj_list)
{
	struct netdev_adjacent *adj;

	adj = list_entry(adj_list, struct netdev_adjacent, list);

	return adj->private;
}
EXPORT_SYMBOL(netdev_adjacent_get_private);

/**
 * netdev_upper_get_next_dev_rcu - Get the next dev from upper list
 * @dev: device
 * @iter: list_head ** of the current position
 *
 * Gets the next device from the dev's upper list, starting from iter
 * position. The caller must hold RCU read lock.
 */
struct net_device *netdev_upper_get_next_dev_rcu(struct net_device *dev,
						 struct list_head **iter)
{
	struct netdev_adjacent *upper;

	WARN_ON_ONCE(!rcu_read_lock_held() && !lockdep_rtnl_is_held());

	upper = list_entry_rcu((*iter)->next, struct netdev_adjacent, list);

	if (&upper->list == &dev->adj_list.upper)
		return NULL;

	*iter = &upper->list;

	return upper->dev;
}
EXPORT_SYMBOL(netdev_upper_get_next_dev_rcu);

static struct net_device *netdev_next_upper_dev(struct net_device *dev,
						struct list_head **iter)
{
	struct netdev_adjacent *upper;

	upper = list_entry((*iter)->next, struct netdev_adjacent, list);

	if (&upper->list == &dev->adj_list.upper)
		return NULL;

	*iter = &upper->list;

	return upper->dev;
}

static struct net_device *netdev_next_upper_dev_rcu(struct net_device *dev,
						    struct list_head **iter)
{
	struct netdev_adjacent *upper;

	WARN_ON_ONCE(!rcu_read_lock_held() && !lockdep_rtnl_is_held());

	upper = list_entry_rcu((*iter)->next, struct netdev_adjacent, list);

	if (&upper->list == &dev->adj_list.upper)
		return NULL;

	*iter = &upper->list;

	return upper->dev;
}

static int netdev_walk_all_upper_dev(struct net_device *dev,
				     int (*fn)(struct net_device *dev,
					       void *data),
				     void *data)
{
	struct net_device *udev, *next, *now, *dev_stack[MAX_NEST_DEV + 1];
	struct list_head *niter, *iter, *iter_stack[MAX_NEST_DEV + 1];
	int ret, cur = 0;

	now = dev;
	iter = &dev->adj_list.upper;

	while (1) {
		if (now != dev) {
			ret = fn(now, data);
			if (ret)
				return ret;
		}

		next = NULL;
		while (1) {
			udev = netdev_next_upper_dev(now, &iter);
			if (!udev)
				break;

			next = udev;
			niter = &udev->adj_list.upper;
			dev_stack[cur] = now;
			iter_stack[cur++] = iter;
			break;
		}

		if (!next) {
			if (!cur)
				return 0;
			next = dev_stack[--cur];
			niter = iter_stack[cur];
		}

		now = next;
		iter = niter;
	}

	return 0;
}

int netdev_walk_all_upper_dev_rcu(struct net_device *dev,
				  int (*fn)(struct net_device *dev,
					    void *data),
				  void *data)
{
	struct net_device *udev, *next, *now, *dev_stack[MAX_NEST_DEV + 1];
	struct list_head *niter, *iter, *iter_stack[MAX_NEST_DEV + 1];
	int ret, cur = 0;

	now = dev;
	iter = &dev->adj_list.upper;

	while (1) {
		if (now != dev) {
			ret = fn(now, data);
			if (ret)
				return ret;
		}

		next = NULL;
		while (1) {
			udev = netdev_next_upper_dev_rcu(now, &iter);
			if (!udev)
				break;

			next = udev;
			niter = &udev->adj_list.upper;
			dev_stack[cur] = now;
			iter_stack[cur++] = iter;
			break;
		}

		if (!next) {
			if (!cur)
				return 0;
			next = dev_stack[--cur];
			niter = iter_stack[cur];
		}

		now = next;
		iter = niter;
	}

	return 0;
}
EXPORT_SYMBOL_GPL(netdev_walk_all_upper_dev_rcu);

/**
 * netdev_lower_get_next_private - Get the next ->private from the
 *				   lower neighbour list
 * @dev: device
 * @iter: list_head ** of the current position
 *
 * Gets the next netdev_adjacent->private from the dev's lower neighbour
 * list, starting from iter position. The caller must hold either hold the
 * RTNL lock or its own locking that guarantees that the neighbour lower
 * list will remain unchanged.
 */
void *netdev_lower_get_next_private(struct net_device *dev,
				    struct list_head **iter)
{
	struct netdev_adjacent *lower;

	lower = list_entry(*iter, struct netdev_adjacent, list);

	if (&lower->list == &dev->adj_list.lower)
		return NULL;

	*iter = lower->list.next;

	return lower->private;
}
EXPORT_SYMBOL(netdev_lower_get_next_private);

/**
 * netdev_lower_get_next_private_rcu - Get the next ->private from the
 *				       lower neighbour list, RCU
 *				       variant
 * @dev: device
 * @iter: list_head ** of the current position
 *
 * Gets the next netdev_adjacent->private from the dev's lower neighbour
 * list, starting from iter position. The caller must hold RCU read lock.
 */
void *netdev_lower_get_next_private_rcu(struct net_device *dev,
					struct list_head **iter)
{
	struct netdev_adjacent *lower;

	WARN_ON_ONCE(!rcu_read_lock_held());

	lower = list_entry_rcu((*iter)->next, struct netdev_adjacent, list);

	if (&lower->list == &dev->adj_list.lower)
		return NULL;

	*iter = &lower->list;

	return lower->private;
}
EXPORT_SYMBOL(netdev_lower_get_next_private_rcu);

/**
 * netdev_lower_get_next - Get the next device from the lower neighbour
 *                         list
 * @dev: device
 * @iter: list_head ** of the current position
 *
 * Gets the next netdev_adjacent from the dev's lower neighbour
 * list, starting from iter position. The caller must hold RTNL lock or
 * its own locking that guarantees that the neighbour lower
 * list will remain unchanged.
 */
void *netdev_lower_get_next(struct net_device *dev, struct list_head **iter)
{
	struct netdev_adjacent *lower;

	lower = list_entry(*iter, struct netdev_adjacent, list);

	if (&lower->list == &dev->adj_list.lower)
		return NULL;

	*iter = lower->list.next;

	return lower->dev;
}
EXPORT_SYMBOL(netdev_lower_get_next);

static struct net_device *netdev_next_lower_dev(struct net_device *dev,
						struct list_head **iter)
{
	struct netdev_adjacent *lower;

	lower = list_entry((*iter)->next, struct netdev_adjacent, list);

	if (&lower->list == &dev->adj_list.lower)
		return NULL;

	*iter = &lower->list;

	return lower->dev;
}

int netdev_walk_all_lower_dev(struct net_device *dev,
			      int (*fn)(struct net_device *dev,
					void *data),
			      void *data)
{
	struct net_device *ldev, *next, *now, *dev_stack[MAX_NEST_DEV + 1];
	struct list_head *niter, *iter, *iter_stack[MAX_NEST_DEV + 1];
	int ret, cur = 0;

	now = dev;
	iter = &dev->adj_list.lower;

	while (1) {
		if (now != dev) {
			ret = fn(now, data);
			if (ret)
				return ret;
		}

		next = NULL;
		while (1) {
			ldev = netdev_next_lower_dev(now, &iter);
			if (!ldev)
				break;

			next = ldev;
			niter = &ldev->adj_list.lower;
			dev_stack[cur] = now;
			iter_stack[cur++] = iter;
			break;
		}

		if (!next) {
			if (!cur)
				return 0;
			next = dev_stack[--cur];
			niter = iter_stack[cur];
		}

		now = next;
		iter = niter;
	}

	return 0;
}
EXPORT_SYMBOL_GPL(netdev_walk_all_lower_dev);

static struct net_device *netdev_next_lower_dev_rcu(struct net_device *dev,
						    struct list_head **iter)
{
	struct netdev_adjacent *lower;

	lower = list_entry_rcu((*iter)->next, struct netdev_adjacent, list);
	if (&lower->list == &dev->adj_list.lower)
		return NULL;

	*iter = &lower->list;

	return lower->dev;
}

static u8 __netdev_upper_depth(struct net_device *dev)
{
	struct net_device *udev;
	struct list_head *iter;
	u8 max_depth = 0;

	for (iter = &dev->adj_list.upper,
	     udev = netdev_next_upper_dev(dev, &iter);
	     udev;
	     udev = netdev_next_upper_dev(dev, &iter)) {
		if (max_depth < udev->upper_level)
			max_depth = udev->upper_level;
	}

	return max_depth;
}

static u8 __netdev_lower_depth(struct net_device *dev)
{
	struct net_device *ldev;
	struct list_head *iter;
	u8 max_depth = 0;

	for (iter = &dev->adj_list.lower,
	     ldev = netdev_next_lower_dev(dev, &iter);
	     ldev;
	     ldev = netdev_next_lower_dev(dev, &iter)) {
		if (max_depth < ldev->lower_level)
			max_depth = ldev->lower_level;
	}

	return max_depth;
}

static int __netdev_update_upper_level(struct net_device *dev, void *data)
{
	dev->upper_level = __netdev_upper_depth(dev) + 1;
	return 0;
}

static int __netdev_update_lower_level(struct net_device *dev, void *data)
{
	dev->lower_level = __netdev_lower_depth(dev) + 1;
	return 0;
}

int netdev_walk_all_lower_dev_rcu(struct net_device *dev,
				  int (*fn)(struct net_device *dev,
					    void *data),
				  void *data)
{
	struct net_device *ldev, *next, *now, *dev_stack[MAX_NEST_DEV + 1];
	struct list_head *niter, *iter, *iter_stack[MAX_NEST_DEV + 1];
	int ret, cur = 0;

	now = dev;
	iter = &dev->adj_list.lower;

	while (1) {
		if (now != dev) {
			ret = fn(now, data);
			if (ret)
				return ret;
		}

		next = NULL;
		while (1) {
			ldev = netdev_next_lower_dev_rcu(now, &iter);
			if (!ldev)
				break;

			next = ldev;
			niter = &ldev->adj_list.lower;
			dev_stack[cur] = now;
			iter_stack[cur++] = iter;
			break;
		}

		if (!next) {
			if (!cur)
				return 0;
			next = dev_stack[--cur];
			niter = iter_stack[cur];
		}

		now = next;
		iter = niter;
	}

	return 0;
}
EXPORT_SYMBOL_GPL(netdev_walk_all_lower_dev_rcu);

/**
 * netdev_lower_get_first_private_rcu - Get the first ->private from the
 *				       lower neighbour list, RCU
 *				       variant
 * @dev: device
 *
 * Gets the first netdev_adjacent->private from the dev's lower neighbour
 * list. The caller must hold RCU read lock.
 */
void *netdev_lower_get_first_private_rcu(struct net_device *dev)
{
	struct netdev_adjacent *lower;

	lower = list_first_or_null_rcu(&dev->adj_list.lower,
			struct netdev_adjacent, list);
	if (lower)
		return lower->private;
	return NULL;
}
EXPORT_SYMBOL(netdev_lower_get_first_private_rcu);

/**
 * netdev_master_upper_dev_get_rcu - Get master upper device
 * @dev: device
 *
 * Find a master upper device and return pointer to it or NULL in case
 * it's not there. The caller must hold the RCU read lock.
 */
struct net_device *netdev_master_upper_dev_get_rcu(struct net_device *dev)
{
	struct netdev_adjacent *upper;

	upper = list_first_or_null_rcu(&dev->adj_list.upper,
				       struct netdev_adjacent, list);
	if (upper && likely(upper->master))
		return upper->dev;
	return NULL;
}
EXPORT_SYMBOL(netdev_master_upper_dev_get_rcu);

static int netdev_adjacent_sysfs_add(struct net_device *dev,
			      struct net_device *adj_dev,
			      struct list_head *dev_list)
{
	char linkname[IFNAMSIZ+7];

	sprintf(linkname, dev_list == &dev->adj_list.upper ?
		"upper_%s" : "lower_%s", adj_dev->name);
	return sysfs_create_link(&(dev->dev.kobj), &(adj_dev->dev.kobj),
				 linkname);
}
static void netdev_adjacent_sysfs_del(struct net_device *dev,
			       char *name,
			       struct list_head *dev_list)
{
	char linkname[IFNAMSIZ+7];

	sprintf(linkname, dev_list == &dev->adj_list.upper ?
		"upper_%s" : "lower_%s", name);
	sysfs_remove_link(&(dev->dev.kobj), linkname);
}

static inline bool netdev_adjacent_is_neigh_list(struct net_device *dev,
						 struct net_device *adj_dev,
						 struct list_head *dev_list)
{
	return (dev_list == &dev->adj_list.upper ||
		dev_list == &dev->adj_list.lower) &&
		net_eq(dev_net(dev), dev_net(adj_dev));
}

static int __netdev_adjacent_dev_insert(struct net_device *dev,
					struct net_device *adj_dev,
					struct list_head *dev_list,
					void *private, bool master)
{
	struct netdev_adjacent *adj;
	int ret;

	adj = __netdev_find_adj(adj_dev, dev_list);

	if (adj) {
		adj->ref_nr += 1;
		pr_debug("Insert adjacency: dev %s adj_dev %s adj->ref_nr %d\n",
			 dev->name, adj_dev->name, adj->ref_nr);

		return 0;
	}

	adj = kmalloc(sizeof(*adj), GFP_KERNEL);
	if (!adj)
		return -ENOMEM;

	adj->dev = adj_dev;
	adj->master = master;
	adj->ref_nr = 1;
	adj->private = private;
	dev_hold(adj_dev);

	pr_debug("Insert adjacency: dev %s adj_dev %s adj->ref_nr %d; dev_hold on %s\n",
		 dev->name, adj_dev->name, adj->ref_nr, adj_dev->name);

	if (netdev_adjacent_is_neigh_list(dev, adj_dev, dev_list)) {
		ret = netdev_adjacent_sysfs_add(dev, adj_dev, dev_list);
		if (ret)
			goto free_adj;
	}

	/* Ensure that master link is always the first item in list. */
	if (master) {
		ret = sysfs_create_link(&(dev->dev.kobj),
					&(adj_dev->dev.kobj), "master");
		if (ret)
			goto remove_symlinks;

		list_add_rcu(&adj->list, dev_list);
	} else {
		list_add_tail_rcu(&adj->list, dev_list);
	}

	return 0;

remove_symlinks:
	if (netdev_adjacent_is_neigh_list(dev, adj_dev, dev_list))
		netdev_adjacent_sysfs_del(dev, adj_dev->name, dev_list);
free_adj:
	kfree(adj);
	dev_put(adj_dev);

	return ret;
}

static void __netdev_adjacent_dev_remove(struct net_device *dev,
					 struct net_device *adj_dev,
					 u16 ref_nr,
					 struct list_head *dev_list)
{
	struct netdev_adjacent *adj;

	pr_debug("Remove adjacency: dev %s adj_dev %s ref_nr %d\n",
		 dev->name, adj_dev->name, ref_nr);

	adj = __netdev_find_adj(adj_dev, dev_list);

	if (!adj) {
		pr_err("Adjacency does not exist for device %s from %s\n",
		       dev->name, adj_dev->name);
		WARN_ON(1);
		return;
	}

	if (adj->ref_nr > ref_nr) {
		pr_debug("adjacency: %s to %s ref_nr - %d = %d\n",
			 dev->name, adj_dev->name, ref_nr,
			 adj->ref_nr - ref_nr);
		adj->ref_nr -= ref_nr;
		return;
	}

	if (adj->master)
		sysfs_remove_link(&(dev->dev.kobj), "master");

	if (netdev_adjacent_is_neigh_list(dev, adj_dev, dev_list))
		netdev_adjacent_sysfs_del(dev, adj_dev->name, dev_list);

	list_del_rcu(&adj->list);
	pr_debug("adjacency: dev_put for %s, because link removed from %s to %s\n",
		 adj_dev->name, dev->name, adj_dev->name);
	dev_put(adj_dev);
	kfree_rcu(adj, rcu);
}

static int __netdev_adjacent_dev_link_lists(struct net_device *dev,
					    struct net_device *upper_dev,
					    struct list_head *up_list,
					    struct list_head *down_list,
					    void *private, bool master)
{
	int ret;

	ret = __netdev_adjacent_dev_insert(dev, upper_dev, up_list,
					   private, master);
	if (ret)
		return ret;

	ret = __netdev_adjacent_dev_insert(upper_dev, dev, down_list,
					   private, false);
	if (ret) {
		__netdev_adjacent_dev_remove(dev, upper_dev, 1, up_list);
		return ret;
	}

	return 0;
}

static void __netdev_adjacent_dev_unlink_lists(struct net_device *dev,
					       struct net_device *upper_dev,
					       u16 ref_nr,
					       struct list_head *up_list,
					       struct list_head *down_list)
{
	__netdev_adjacent_dev_remove(dev, upper_dev, ref_nr, up_list);
	__netdev_adjacent_dev_remove(upper_dev, dev, ref_nr, down_list);
}

static int __netdev_adjacent_dev_link_neighbour(struct net_device *dev,
						struct net_device *upper_dev,
						void *private, bool master)
{
	return __netdev_adjacent_dev_link_lists(dev, upper_dev,
						&dev->adj_list.upper,
						&upper_dev->adj_list.lower,
						private, master);
}

static void __netdev_adjacent_dev_unlink_neighbour(struct net_device *dev,
						   struct net_device *upper_dev)
{
	__netdev_adjacent_dev_unlink_lists(dev, upper_dev, 1,
					   &dev->adj_list.upper,
					   &upper_dev->adj_list.lower);
}

static int __netdev_upper_dev_link(struct net_device *dev,
				   struct net_device *upper_dev, bool master,
				   void *upper_priv, void *upper_info,
				   struct netlink_ext_ack *extack)
{
	struct netdev_notifier_changeupper_info changeupper_info = {
		.info = {
			.dev = dev,
			.extack = extack,
		},
		.upper_dev = upper_dev,
		.master = master,
		.linking = true,
		.upper_info = upper_info,
	};
	struct net_device *master_dev;
	int ret = 0;

	ASSERT_RTNL();

	if (dev == upper_dev)
		return -EBUSY;

	/* To prevent loops, check if dev is not upper device to upper_dev. */
	if (netdev_has_upper_dev(upper_dev, dev))
		return -EBUSY;

	if ((dev->lower_level + upper_dev->upper_level) > MAX_NEST_DEV)
		return -EMLINK;

	if (!master) {
		if (netdev_has_upper_dev(dev, upper_dev))
			return -EEXIST;
	} else {
		master_dev = netdev_master_upper_dev_get(dev);
		if (master_dev)
			return master_dev == upper_dev ? -EEXIST : -EBUSY;
	}

	ret = call_netdevice_notifiers_info(NETDEV_PRECHANGEUPPER,
					    &changeupper_info.info);
	ret = notifier_to_errno(ret);
	if (ret)
		return ret;

	ret = __netdev_adjacent_dev_link_neighbour(dev, upper_dev, upper_priv,
						   master);
	if (ret)
		return ret;

	ret = call_netdevice_notifiers_info(NETDEV_CHANGEUPPER,
					    &changeupper_info.info);
	ret = notifier_to_errno(ret);
	if (ret)
		goto rollback;

	__netdev_update_upper_level(dev, NULL);
	netdev_walk_all_lower_dev(dev, __netdev_update_upper_level, NULL);

	__netdev_update_lower_level(upper_dev, NULL);
	netdev_walk_all_upper_dev(upper_dev, __netdev_update_lower_level, NULL);

	return 0;

rollback:
	__netdev_adjacent_dev_unlink_neighbour(dev, upper_dev);

	return ret;
}

/**
 * netdev_upper_dev_link - Add a link to the upper device
 * @dev: device
 * @upper_dev: new upper device
 * @extack: netlink extended ack
 *
 * Adds a link to device which is upper to this one. The caller must hold
 * the RTNL lock. On a failure a negative errno code is returned.
 * On success the reference counts are adjusted and the function
 * returns zero.
 */
int netdev_upper_dev_link(struct net_device *dev,
			  struct net_device *upper_dev,
			  struct netlink_ext_ack *extack)
{
	return __netdev_upper_dev_link(dev, upper_dev, false,
				       NULL, NULL, extack);
}
EXPORT_SYMBOL(netdev_upper_dev_link);

/**
 * netdev_master_upper_dev_link - Add a master link to the upper device
 * @dev: device
 * @upper_dev: new upper device
 * @upper_priv: upper device private
 * @upper_info: upper info to be passed down via notifier
 * @extack: netlink extended ack
 *
 * Adds a link to device which is upper to this one. In this case, only
 * one master upper device can be linked, although other non-master devices
 * might be linked as well. The caller must hold the RTNL lock.
 * On a failure a negative errno code is returned. On success the reference
 * counts are adjusted and the function returns zero.
 */
int netdev_master_upper_dev_link(struct net_device *dev,
				 struct net_device *upper_dev,
				 void *upper_priv, void *upper_info,
				 struct netlink_ext_ack *extack)
{
	return __netdev_upper_dev_link(dev, upper_dev, true,
				       upper_priv, upper_info, extack);
}
EXPORT_SYMBOL(netdev_master_upper_dev_link);

/**
 * netdev_upper_dev_unlink - Removes a link to upper device
 * @dev: device
 * @upper_dev: new upper device
 *
 * Removes a link to device which is upper to this one. The caller must hold
 * the RTNL lock.
 */
void netdev_upper_dev_unlink(struct net_device *dev,
			     struct net_device *upper_dev)
{
	struct netdev_notifier_changeupper_info changeupper_info = {
		.info = {
			.dev = dev,
		},
		.upper_dev = upper_dev,
		.linking = false,
	};

	ASSERT_RTNL();

	changeupper_info.master = netdev_master_upper_dev_get(dev) == upper_dev;

	call_netdevice_notifiers_info(NETDEV_PRECHANGEUPPER,
				      &changeupper_info.info);

	__netdev_adjacent_dev_unlink_neighbour(dev, upper_dev);

	call_netdevice_notifiers_info(NETDEV_CHANGEUPPER,
				      &changeupper_info.info);

	__netdev_update_upper_level(dev, NULL);
	netdev_walk_all_lower_dev(dev, __netdev_update_upper_level, NULL);

	__netdev_update_lower_level(upper_dev, NULL);
	netdev_walk_all_upper_dev(upper_dev, __netdev_update_lower_level, NULL);
}
EXPORT_SYMBOL(netdev_upper_dev_unlink);

/**
 * netdev_bonding_info_change - Dispatch event about slave change
 * @dev: device
 * @bonding_info: info to dispatch
 *
 * Send NETDEV_BONDING_INFO to netdev notifiers with info.
 * The caller must hold the RTNL lock.
 */
void netdev_bonding_info_change(struct net_device *dev,
				struct netdev_bonding_info *bonding_info)
{
	struct netdev_notifier_bonding_info info = {
		.info.dev = dev,
	};

	memcpy(&info.bonding_info, bonding_info,
	       sizeof(struct netdev_bonding_info));
	call_netdevice_notifiers_info(NETDEV_BONDING_INFO,
				      &info.info);
}
EXPORT_SYMBOL(netdev_bonding_info_change);

static void netdev_adjacent_add_links(struct net_device *dev)
{
	struct netdev_adjacent *iter;

	struct net *net = dev_net(dev);

	list_for_each_entry(iter, &dev->adj_list.upper, list) {
		if (!net_eq(net, dev_net(iter->dev)))
			continue;
		netdev_adjacent_sysfs_add(iter->dev, dev,
					  &iter->dev->adj_list.lower);
		netdev_adjacent_sysfs_add(dev, iter->dev,
					  &dev->adj_list.upper);
	}

	list_for_each_entry(iter, &dev->adj_list.lower, list) {
		if (!net_eq(net, dev_net(iter->dev)))
			continue;
		netdev_adjacent_sysfs_add(iter->dev, dev,
					  &iter->dev->adj_list.upper);
		netdev_adjacent_sysfs_add(dev, iter->dev,
					  &dev->adj_list.lower);
	}
}

static void netdev_adjacent_del_links(struct net_device *dev)
{
	struct netdev_adjacent *iter;

	struct net *net = dev_net(dev);

	list_for_each_entry(iter, &dev->adj_list.upper, list) {
		if (!net_eq(net, dev_net(iter->dev)))
			continue;
		netdev_adjacent_sysfs_del(iter->dev, dev->name,
					  &iter->dev->adj_list.lower);
		netdev_adjacent_sysfs_del(dev, iter->dev->name,
					  &dev->adj_list.upper);
	}

	list_for_each_entry(iter, &dev->adj_list.lower, list) {
		if (!net_eq(net, dev_net(iter->dev)))
			continue;
		netdev_adjacent_sysfs_del(iter->dev, dev->name,
					  &iter->dev->adj_list.upper);
		netdev_adjacent_sysfs_del(dev, iter->dev->name,
					  &dev->adj_list.lower);
	}
}

void netdev_adjacent_rename_links(struct net_device *dev, char *oldname)
{
	struct netdev_adjacent *iter;

	struct net *net = dev_net(dev);

	list_for_each_entry(iter, &dev->adj_list.upper, list) {
		if (!net_eq(net, dev_net(iter->dev)))
			continue;
		netdev_adjacent_sysfs_del(iter->dev, oldname,
					  &iter->dev->adj_list.lower);
		netdev_adjacent_sysfs_add(iter->dev, dev,
					  &iter->dev->adj_list.lower);
	}

	list_for_each_entry(iter, &dev->adj_list.lower, list) {
		if (!net_eq(net, dev_net(iter->dev)))
			continue;
		netdev_adjacent_sysfs_del(iter->dev, oldname,
					  &iter->dev->adj_list.upper);
		netdev_adjacent_sysfs_add(iter->dev, dev,
					  &iter->dev->adj_list.upper);
	}
}

void *netdev_lower_dev_get_private(struct net_device *dev,
				   struct net_device *lower_dev)
{
	struct netdev_adjacent *lower;

	if (!lower_dev)
		return NULL;
	lower = __netdev_find_adj(lower_dev, &dev->adj_list.lower);
	if (!lower)
		return NULL;

	return lower->private;
}
EXPORT_SYMBOL(netdev_lower_dev_get_private);


int dev_get_nest_level(struct net_device *dev)
{
	struct net_device *lower = NULL;
	struct list_head *iter;
	int max_nest = -1;
	int nest;

	ASSERT_RTNL();

	netdev_for_each_lower_dev(dev, lower, iter) {
		nest = dev_get_nest_level(lower);
		if (max_nest < nest)
			max_nest = nest;
	}

	return max_nest + 1;
}
EXPORT_SYMBOL(dev_get_nest_level);

/**
 * netdev_lower_change - Dispatch event about lower device state change
 * @lower_dev: device
 * @lower_state_info: state to dispatch
 *
 * Send NETDEV_CHANGELOWERSTATE to netdev notifiers with info.
 * The caller must hold the RTNL lock.
 */
void netdev_lower_state_changed(struct net_device *lower_dev,
				void *lower_state_info)
{
	struct netdev_notifier_changelowerstate_info changelowerstate_info = {
		.info.dev = lower_dev,
	};

	ASSERT_RTNL();
	changelowerstate_info.lower_state_info = lower_state_info;
	call_netdevice_notifiers_info(NETDEV_CHANGELOWERSTATE,
				      &changelowerstate_info.info);
}
EXPORT_SYMBOL(netdev_lower_state_changed);

static void dev_change_rx_flags(struct net_device *dev, int flags)
{
	const struct net_device_ops *ops = dev->netdev_ops;

	if (ops->ndo_change_rx_flags)
		ops->ndo_change_rx_flags(dev, flags);
}

static int __dev_set_promiscuity(struct net_device *dev, int inc, bool notify)
{
	unsigned int old_flags = dev->flags;
	kuid_t uid;
	kgid_t gid;

	ASSERT_RTNL();

	dev->flags |= IFF_PROMISC;
	dev->promiscuity += inc;
	if (dev->promiscuity == 0) {
		/*
		 * Avoid overflow.
		 * If inc causes overflow, untouch promisc and return error.
		 */
		if (inc < 0)
			dev->flags &= ~IFF_PROMISC;
		else {
			dev->promiscuity -= inc;
			pr_warn("%s: promiscuity touches roof, set promiscuity failed. promiscuity feature of device might be broken.\n",
				dev->name);
			return -EOVERFLOW;
		}
	}
	if (dev->flags != old_flags) {
		pr_info("device %s %s promiscuous mode\n",
			dev->name,
			dev->flags & IFF_PROMISC ? "entered" : "left");
		if (audit_enabled) {
			current_uid_gid(&uid, &gid);
			audit_log(audit_context(), GFP_ATOMIC,
				  AUDIT_ANOM_PROMISCUOUS,
				  "dev=%s prom=%d old_prom=%d auid=%u uid=%u gid=%u ses=%u",
				  dev->name, (dev->flags & IFF_PROMISC),
				  (old_flags & IFF_PROMISC),
				  from_kuid(&init_user_ns, audit_get_loginuid(current)),
				  from_kuid(&init_user_ns, uid),
				  from_kgid(&init_user_ns, gid),
				  audit_get_sessionid(current));
		}

		dev_change_rx_flags(dev, IFF_PROMISC);
	}
	if (notify)
		__dev_notify_flags(dev, old_flags, IFF_PROMISC);
	return 0;
}

/**
 *	dev_set_promiscuity	- update promiscuity count on a device
 *	@dev: device
 *	@inc: modifier
 *
 *	Add or remove promiscuity from a device. While the count in the device
 *	remains above zero the interface remains promiscuous. Once it hits zero
 *	the device reverts back to normal filtering operation. A negative inc
 *	value is used to drop promiscuity on the device.
 *	Return 0 if successful or a negative errno code on error.
 */
int dev_set_promiscuity(struct net_device *dev, int inc)
{
	unsigned int old_flags = dev->flags;
	int err;

	err = __dev_set_promiscuity(dev, inc, true);
	if (err < 0)
		return err;
	if (dev->flags != old_flags)
		dev_set_rx_mode(dev);
	return err;
}
EXPORT_SYMBOL(dev_set_promiscuity);

static int __dev_set_allmulti(struct net_device *dev, int inc, bool notify)
{
	unsigned int old_flags = dev->flags, old_gflags = dev->gflags;

	ASSERT_RTNL();

	dev->flags |= IFF_ALLMULTI;
	dev->allmulti += inc;
	if (dev->allmulti == 0) {
		/*
		 * Avoid overflow.
		 * If inc causes overflow, untouch allmulti and return error.
		 */
		if (inc < 0)
			dev->flags &= ~IFF_ALLMULTI;
		else {
			dev->allmulti -= inc;
			pr_warn("%s: allmulti touches roof, set allmulti failed. allmulti feature of device might be broken.\n",
				dev->name);
			return -EOVERFLOW;
		}
	}
	if (dev->flags ^ old_flags) {
		dev_change_rx_flags(dev, IFF_ALLMULTI);
		dev_set_rx_mode(dev);
		if (notify)
			__dev_notify_flags(dev, old_flags,
					   dev->gflags ^ old_gflags);
	}
	return 0;
}

/**
 *	dev_set_allmulti	- update allmulti count on a device
 *	@dev: device
 *	@inc: modifier
 *
 *	Add or remove reception of all multicast frames to a device. While the
 *	count in the device remains above zero the interface remains listening
 *	to all interfaces. Once it hits zero the device reverts back to normal
 *	filtering operation. A negative @inc value is used to drop the counter
 *	when releasing a resource needing all multicasts.
 *	Return 0 if successful or a negative errno code on error.
 */

int dev_set_allmulti(struct net_device *dev, int inc)
{
	return __dev_set_allmulti(dev, inc, true);
}
EXPORT_SYMBOL(dev_set_allmulti);

/*
 *	Upload unicast and multicast address lists to device and
 *	configure RX filtering. When the device doesn't support unicast
 *	filtering it is put in promiscuous mode while unicast addresses
 *	are present.
 */
void __dev_set_rx_mode(struct net_device *dev)
{
	const struct net_device_ops *ops = dev->netdev_ops;

	/* dev_open will call this function so the list will stay sane. */
	if (!(dev->flags&IFF_UP))
		return;

	if (!netif_device_present(dev))
		return;

	if (!(dev->priv_flags & IFF_UNICAST_FLT)) {
		/* Unicast addresses changes may only happen under the rtnl,
		 * therefore calling __dev_set_promiscuity here is safe.
		 */
		if (!netdev_uc_empty(dev) && !dev->uc_promisc) {
			__dev_set_promiscuity(dev, 1, false);
			dev->uc_promisc = true;
		} else if (netdev_uc_empty(dev) && dev->uc_promisc) {
			__dev_set_promiscuity(dev, -1, false);
			dev->uc_promisc = false;
		}
	}

	if (ops->ndo_set_rx_mode)
		ops->ndo_set_rx_mode(dev);
}

void dev_set_rx_mode(struct net_device *dev)
{
	netif_addr_lock_bh(dev);
	__dev_set_rx_mode(dev);
	netif_addr_unlock_bh(dev);
}

/**
 *	dev_get_flags - get flags reported to userspace
 *	@dev: device
 *
 *	Get the combination of flag bits exported through APIs to userspace.
 */
unsigned int dev_get_flags(const struct net_device *dev)
{
	unsigned int flags;

	flags = (dev->flags & ~(IFF_PROMISC |
				IFF_ALLMULTI |
				IFF_RUNNING |
				IFF_LOWER_UP |
				IFF_DORMANT)) |
		(dev->gflags & (IFF_PROMISC |
				IFF_ALLMULTI));

	if (netif_running(dev)) {
		if (netif_oper_up(dev))
			flags |= IFF_RUNNING;
		if (netif_carrier_ok(dev))
			flags |= IFF_LOWER_UP;
		if (netif_dormant(dev))
			flags |= IFF_DORMANT;
	}

	return flags;
}
EXPORT_SYMBOL(dev_get_flags);

int __dev_change_flags(struct net_device *dev, unsigned int flags)
{
	unsigned int old_flags = dev->flags;
	int ret;

	ASSERT_RTNL();

	/*
	 *	Set the flags on our device.
	 */

	dev->flags = (flags & (IFF_DEBUG | IFF_NOTRAILERS | IFF_NOARP |
			       IFF_DYNAMIC | IFF_MULTICAST | IFF_PORTSEL |
			       IFF_AUTOMEDIA)) |
		     (dev->flags & (IFF_UP | IFF_VOLATILE | IFF_PROMISC |
				    IFF_ALLMULTI));

	/*
	 *	Load in the correct multicast list now the flags have changed.
	 */

	if ((old_flags ^ flags) & IFF_MULTICAST)
		dev_change_rx_flags(dev, IFF_MULTICAST);

	dev_set_rx_mode(dev);

	/*
	 *	Have we downed the interface. We handle IFF_UP ourselves
	 *	according to user attempts to set it, rather than blindly
	 *	setting it.
	 */

	ret = 0;
	if ((old_flags ^ flags) & IFF_UP) {
		if (old_flags & IFF_UP)
			__dev_close(dev);
		else
			ret = __dev_open(dev);
	}

	if ((flags ^ dev->gflags) & IFF_PROMISC) {
		int inc = (flags & IFF_PROMISC) ? 1 : -1;
		unsigned int old_flags = dev->flags;

		dev->gflags ^= IFF_PROMISC;

		if (__dev_set_promiscuity(dev, inc, false) >= 0)
			if (dev->flags != old_flags)
				dev_set_rx_mode(dev);
	}

	/* NOTE: order of synchronization of IFF_PROMISC and IFF_ALLMULTI
	 * is important. Some (broken) drivers set IFF_PROMISC, when
	 * IFF_ALLMULTI is requested not asking us and not reporting.
	 */
	if ((flags ^ dev->gflags) & IFF_ALLMULTI) {
		int inc = (flags & IFF_ALLMULTI) ? 1 : -1;

		dev->gflags ^= IFF_ALLMULTI;
		__dev_set_allmulti(dev, inc, false);
	}

	return ret;
}

void __dev_notify_flags(struct net_device *dev, unsigned int old_flags,
			unsigned int gchanges)
{
	unsigned int changes = dev->flags ^ old_flags;

	if (gchanges)
		rtmsg_ifinfo(RTM_NEWLINK, dev, gchanges, GFP_ATOMIC);

	if (changes & IFF_UP) {
		if (dev->flags & IFF_UP)
			call_netdevice_notifiers(NETDEV_UP, dev);
		else
			call_netdevice_notifiers(NETDEV_DOWN, dev);
	}

	if (dev->flags & IFF_UP &&
	    (changes & ~(IFF_UP | IFF_PROMISC | IFF_ALLMULTI | IFF_VOLATILE))) {
		struct netdev_notifier_change_info change_info = {
			.info = {
				.dev = dev,
			},
			.flags_changed = changes,
		};

		call_netdevice_notifiers_info(NETDEV_CHANGE, &change_info.info);
	}
}

/**
 *	dev_change_flags - change device settings
 *	@dev: device
 *	@flags: device state flags
 *
 *	Change settings on device based state flags. The flags are
 *	in the userspace exported format.
 */
int dev_change_flags(struct net_device *dev, unsigned int flags)
{
	int ret;
	unsigned int changes, old_flags = dev->flags, old_gflags = dev->gflags;

	ret = __dev_change_flags(dev, flags);
	if (ret < 0)
		return ret;

	changes = (old_flags ^ dev->flags) | (old_gflags ^ dev->gflags);
	__dev_notify_flags(dev, old_flags, changes);
	return ret;
}
EXPORT_SYMBOL(dev_change_flags);

int __dev_set_mtu(struct net_device *dev, int new_mtu)
{
	const struct net_device_ops *ops = dev->netdev_ops;

	if (ops->ndo_change_mtu)
		return ops->ndo_change_mtu(dev, new_mtu);

	/* Pairs with all the lockless reads of dev->mtu in the stack */
	WRITE_ONCE(dev->mtu, new_mtu);
	return 0;
}
EXPORT_SYMBOL(__dev_set_mtu);

int dev_validate_mtu(struct net_device *dev, int new_mtu,
		     struct netlink_ext_ack *extack)
{
	/* MTU must be positive, and in range */
	if (new_mtu < 0 || new_mtu < dev->min_mtu) {
		NL_SET_ERR_MSG(extack, "mtu less than device minimum");
		return -EINVAL;
	}

	if (dev->max_mtu > 0 && new_mtu > dev->max_mtu) {
		NL_SET_ERR_MSG(extack, "mtu greater than device maximum");
		return -EINVAL;
	}
	return 0;
}

/**
 *	dev_set_mtu_ext - Change maximum transfer unit
 *	@dev: device
 *	@new_mtu: new transfer unit
 *	@extack: netlink extended ack
 *
 *	Change the maximum transfer size of the network device.
 */
int dev_set_mtu_ext(struct net_device *dev, int new_mtu,
		    struct netlink_ext_ack *extack)
{
	int err, orig_mtu;

	if (new_mtu == dev->mtu)
		return 0;

	err = dev_validate_mtu(dev, new_mtu, extack);
	if (err)
		return err;

	if (!netif_device_present(dev))
		return -ENODEV;

	err = call_netdevice_notifiers(NETDEV_PRECHANGEMTU, dev);
	err = notifier_to_errno(err);
	if (err)
		return err;

	orig_mtu = dev->mtu;
	err = __dev_set_mtu(dev, new_mtu);

	if (!err) {
		err = call_netdevice_notifiers_mtu(NETDEV_CHANGEMTU, dev,
						   orig_mtu);
		err = notifier_to_errno(err);
		if (err) {
			/* setting mtu back and notifying everyone again,
			 * so that they have a chance to revert changes.
			 */
			__dev_set_mtu(dev, orig_mtu);
			call_netdevice_notifiers_mtu(NETDEV_CHANGEMTU, dev,
						     new_mtu);
		}
	}
	return err;
}

int dev_set_mtu(struct net_device *dev, int new_mtu)
{
	struct netlink_ext_ack extack;
	int err;

	memset(&extack, 0, sizeof(extack));
	err = dev_set_mtu_ext(dev, new_mtu, &extack);
	if (err && extack._msg)
		net_err_ratelimited("%s: %s\n", dev->name, extack._msg);
	return err;
}
EXPORT_SYMBOL(dev_set_mtu);

/**
 *	dev_change_tx_queue_len - Change TX queue length of a netdevice
 *	@dev: device
 *	@new_len: new tx queue length
 */
int dev_change_tx_queue_len(struct net_device *dev, unsigned long new_len)
{
	unsigned int orig_len = dev->tx_queue_len;
	int res;

	if (new_len != (unsigned int)new_len)
		return -ERANGE;

	if (new_len != orig_len) {
		dev->tx_queue_len = new_len;
		res = call_netdevice_notifiers(NETDEV_CHANGE_TX_QUEUE_LEN, dev);
		res = notifier_to_errno(res);
		if (res)
			goto err_rollback;
		res = dev_qdisc_change_tx_queue_len(dev);
		if (res)
			goto err_rollback;
	}

	return 0;

err_rollback:
	netdev_err(dev, "refused to change device tx_queue_len\n");
	dev->tx_queue_len = orig_len;
	return res;
}

/**
 *	dev_set_group - Change group this device belongs to
 *	@dev: device
 *	@new_group: group this device should belong to
 */
void dev_set_group(struct net_device *dev, int new_group)
{
	dev->group = new_group;
}
EXPORT_SYMBOL(dev_set_group);

/**
 *	dev_set_mac_address - Change Media Access Control Address
 *	@dev: device
 *	@sa: new address
 *
 *	Change the hardware (MAC) address of the device
 */
int dev_set_mac_address(struct net_device *dev, struct sockaddr *sa)
{
	const struct net_device_ops *ops = dev->netdev_ops;
	int err;

	if (!ops->ndo_set_mac_address)
		return -EOPNOTSUPP;
	if (sa->sa_family != dev->type)
		return -EINVAL;
	if (!netif_device_present(dev))
		return -ENODEV;
	err = ops->ndo_set_mac_address(dev, sa);
	if (err)
		return err;
	dev->addr_assign_type = NET_ADDR_SET;
	call_netdevice_notifiers(NETDEV_CHANGEADDR, dev);
	add_device_randomness(dev->dev_addr, dev->addr_len);
	return 0;
}
EXPORT_SYMBOL(dev_set_mac_address);

/**
 *	dev_change_carrier - Change device carrier
 *	@dev: device
 *	@new_carrier: new value
 *
 *	Change device carrier
 */
int dev_change_carrier(struct net_device *dev, bool new_carrier)
{
	const struct net_device_ops *ops = dev->netdev_ops;

	if (!ops->ndo_change_carrier)
		return -EOPNOTSUPP;
	if (!netif_device_present(dev))
		return -ENODEV;
	return ops->ndo_change_carrier(dev, new_carrier);
}
EXPORT_SYMBOL(dev_change_carrier);

/**
 *	dev_get_phys_port_id - Get device physical port ID
 *	@dev: device
 *	@ppid: port ID
 *
 *	Get device physical port ID
 */
int dev_get_phys_port_id(struct net_device *dev,
			 struct netdev_phys_item_id *ppid)
{
	const struct net_device_ops *ops = dev->netdev_ops;

	if (!ops->ndo_get_phys_port_id)
		return -EOPNOTSUPP;
	return ops->ndo_get_phys_port_id(dev, ppid);
}
EXPORT_SYMBOL(dev_get_phys_port_id);

/**
 *	dev_get_phys_port_name - Get device physical port name
 *	@dev: device
 *	@name: port name
 *	@len: limit of bytes to copy to name
 *
 *	Get device physical port name
 */
int dev_get_phys_port_name(struct net_device *dev,
			   char *name, size_t len)
{
	const struct net_device_ops *ops = dev->netdev_ops;

	if (!ops->ndo_get_phys_port_name)
		return -EOPNOTSUPP;
	return ops->ndo_get_phys_port_name(dev, name, len);
}
EXPORT_SYMBOL(dev_get_phys_port_name);

/**
 *	dev_change_proto_down - update protocol port state information
 *	@dev: device
 *	@proto_down: new value
 *
 *	This info can be used by switch drivers to set the phys state of the
 *	port.
 */
int dev_change_proto_down(struct net_device *dev, bool proto_down)
{
	const struct net_device_ops *ops = dev->netdev_ops;

	if (!ops->ndo_change_proto_down)
		return -EOPNOTSUPP;
	if (!netif_device_present(dev))
		return -ENODEV;
	return ops->ndo_change_proto_down(dev, proto_down);
}
EXPORT_SYMBOL(dev_change_proto_down);

u32 __dev_xdp_query(struct net_device *dev, bpf_op_t bpf_op,
		    enum bpf_netdev_command cmd)
{
	struct netdev_bpf xdp;

	if (!bpf_op)
		return 0;

	memset(&xdp, 0, sizeof(xdp));
	xdp.command = cmd;

	/* Query must always succeed. */
	WARN_ON(bpf_op(dev, &xdp) < 0 && cmd == XDP_QUERY_PROG);

	return xdp.prog_id;
}

static int dev_xdp_install(struct net_device *dev, bpf_op_t bpf_op,
			   struct netlink_ext_ack *extack, u32 flags,
			   struct bpf_prog *prog)
{
	struct netdev_bpf xdp;

	memset(&xdp, 0, sizeof(xdp));
	if (flags & XDP_FLAGS_HW_MODE)
		xdp.command = XDP_SETUP_PROG_HW;
	else
		xdp.command = XDP_SETUP_PROG;
	xdp.extack = extack;
	xdp.flags = flags;
	xdp.prog = prog;

	return bpf_op(dev, &xdp);
}

static void dev_xdp_uninstall(struct net_device *dev)
{
	struct netdev_bpf xdp;
	bpf_op_t ndo_bpf;

	/* Remove generic XDP */
	WARN_ON(dev_xdp_install(dev, generic_xdp_install, NULL, 0, NULL));

	/* Remove from the driver */
	ndo_bpf = dev->netdev_ops->ndo_bpf;
	if (!ndo_bpf)
		return;

	memset(&xdp, 0, sizeof(xdp));
	xdp.command = XDP_QUERY_PROG;
	WARN_ON(ndo_bpf(dev, &xdp));
	if (xdp.prog_id)
		WARN_ON(dev_xdp_install(dev, ndo_bpf, NULL, xdp.prog_flags,
					NULL));

	/* Remove HW offload */
	memset(&xdp, 0, sizeof(xdp));
	xdp.command = XDP_QUERY_PROG_HW;
	if (!ndo_bpf(dev, &xdp) && xdp.prog_id)
		WARN_ON(dev_xdp_install(dev, ndo_bpf, NULL, xdp.prog_flags,
					NULL));
}

/**
 *	dev_change_xdp_fd - set or clear a bpf program for a device rx path
 *	@dev: device
 *	@extack: netlink extended ack
 *	@fd: new program fd or negative value to clear
 *	@flags: xdp-related flags
 *
 *	Set or clear a bpf program for a device
 */
int dev_change_xdp_fd(struct net_device *dev, struct netlink_ext_ack *extack,
		      int fd, u32 flags)
{
	const struct net_device_ops *ops = dev->netdev_ops;
	enum bpf_netdev_command query;
	struct bpf_prog *prog = NULL;
	bpf_op_t bpf_op, bpf_chk;
	int err;

	ASSERT_RTNL();

	query = flags & XDP_FLAGS_HW_MODE ? XDP_QUERY_PROG_HW : XDP_QUERY_PROG;

	bpf_op = bpf_chk = ops->ndo_bpf;
	if (!bpf_op && (flags & (XDP_FLAGS_DRV_MODE | XDP_FLAGS_HW_MODE)))
		return -EOPNOTSUPP;
	if (!bpf_op || (flags & XDP_FLAGS_SKB_MODE))
		bpf_op = generic_xdp_install;
	if (bpf_op == bpf_chk)
		bpf_chk = generic_xdp_install;

	if (fd >= 0) {
		if (__dev_xdp_query(dev, bpf_chk, XDP_QUERY_PROG) ||
		    __dev_xdp_query(dev, bpf_chk, XDP_QUERY_PROG_HW))
			return -EEXIST;
		if ((flags & XDP_FLAGS_UPDATE_IF_NOEXIST) &&
		    __dev_xdp_query(dev, bpf_op, query))
			return -EBUSY;

		prog = bpf_prog_get_type_dev(fd, BPF_PROG_TYPE_XDP,
					     bpf_op == ops->ndo_bpf);
		if (IS_ERR(prog))
			return PTR_ERR(prog);

		if (!(flags & XDP_FLAGS_HW_MODE) &&
		    bpf_prog_is_dev_bound(prog->aux)) {
			NL_SET_ERR_MSG(extack, "using device-bound program without HW_MODE flag is not supported");
			bpf_prog_put(prog);
			return -EINVAL;
		}
	}

	err = dev_xdp_install(dev, bpf_op, extack, flags, prog);
	if (err < 0 && prog)
		bpf_prog_put(prog);

	return err;
}

/**
 *	dev_new_index	-	allocate an ifindex
 *	@net: the applicable net namespace
 *
 *	Returns a suitable unique value for a new device interface
 *	number.  The caller must hold the rtnl semaphore or the
 *	dev_base_lock to be sure it remains unique.
 */
static int dev_new_index(struct net *net)
{
	int ifindex = net->ifindex;

	for (;;) {
		if (++ifindex <= 0)
			ifindex = 1;
		if (!__dev_get_by_index(net, ifindex))
			return net->ifindex = ifindex;
	}
}

/* Delayed registration/unregisteration */
static LIST_HEAD(net_todo_list);
DECLARE_WAIT_QUEUE_HEAD(netdev_unregistering_wq);

static void net_set_todo(struct net_device *dev)
{
	list_add_tail(&dev->todo_list, &net_todo_list);
	dev_net(dev)->dev_unreg_count++;
}

static void rollback_registered_many(struct list_head *head)
{
	struct net_device *dev, *tmp;
	LIST_HEAD(close_head);

	BUG_ON(dev_boot_phase);
	ASSERT_RTNL();

	list_for_each_entry_safe(dev, tmp, head, unreg_list) {
		/* Some devices call without registering
		 * for initialization unwind. Remove those
		 * devices and proceed with the remaining.
		 */
		if (dev->reg_state == NETREG_UNINITIALIZED) {
			pr_debug("unregister_netdevice: device %s/%p never was registered\n",
				 dev->name, dev);

			WARN_ON(1);
			list_del(&dev->unreg_list);
			continue;
		}
		dev->dismantle = true;
		BUG_ON(dev->reg_state != NETREG_REGISTERED);
	}

	/* If device is running, close it first. */
	list_for_each_entry(dev, head, unreg_list)
		list_add_tail(&dev->close_list, &close_head);
	dev_close_many(&close_head, true);

	list_for_each_entry(dev, head, unreg_list) {
		/* And unlink it from device chain. */
		unlist_netdevice(dev);

		dev->reg_state = NETREG_UNREGISTERING;
	}
	flush_all_backlogs();

	synchronize_net();

	list_for_each_entry(dev, head, unreg_list) {
		struct sk_buff *skb = NULL;

		/* Shutdown queueing discipline. */
		dev_shutdown(dev);

		dev_xdp_uninstall(dev);

		/* Notify protocols, that we are about to destroy
		 * this device. They should clean all the things.
		 */
		call_netdevice_notifiers(NETDEV_UNREGISTER, dev);

		if (!dev->rtnl_link_ops ||
		    dev->rtnl_link_state == RTNL_LINK_INITIALIZED)
			skb = rtmsg_ifinfo_build_skb(RTM_DELLINK, dev, ~0U, 0,
						     GFP_KERNEL, NULL, 0);

		/*
		 *	Flush the unicast and multicast chains
		 */
		dev_uc_flush(dev);
		dev_mc_flush(dev);

		if (dev->netdev_ops->ndo_uninit)
			dev->netdev_ops->ndo_uninit(dev);

		if (skb)
			rtmsg_ifinfo_send(skb, dev, GFP_KERNEL);

		/* Notifier chain MUST detach us all upper devices. */
		WARN_ON(netdev_has_any_upper_dev(dev));
		WARN_ON(netdev_has_any_lower_dev(dev));

		/* Remove entries from kobject tree */
		netdev_unregister_kobject(dev);
#ifdef CONFIG_XPS
		/* Remove XPS queueing entries */
		netif_reset_xps_queues_gt(dev, 0);
#endif
	}

	synchronize_net();

	list_for_each_entry(dev, head, unreg_list)
		dev_put(dev);
}

static void rollback_registered(struct net_device *dev)
{
	LIST_HEAD(single);

	list_add(&dev->unreg_list, &single);
	rollback_registered_many(&single);
	list_del(&single);
}

static netdev_features_t netdev_sync_upper_features(struct net_device *lower,
	struct net_device *upper, netdev_features_t features)
{
	netdev_features_t upper_disables = NETIF_F_UPPER_DISABLES;
	netdev_features_t feature;
	int feature_bit;

	for_each_netdev_feature(upper_disables, feature_bit) {
		feature = __NETIF_F_BIT(feature_bit);
		if (!(upper->wanted_features & feature)
		    && (features & feature)) {
			netdev_dbg(lower, "Dropping feature %pNF, upper dev %s has it off.\n",
				   &feature, upper->name);
			features &= ~feature;
		}
	}

	return features;
}

static void netdev_sync_lower_features(struct net_device *upper,
	struct net_device *lower, netdev_features_t features)
{
	netdev_features_t upper_disables = NETIF_F_UPPER_DISABLES;
	netdev_features_t feature;
	int feature_bit;

	for_each_netdev_feature(upper_disables, feature_bit) {
		feature = __NETIF_F_BIT(feature_bit);
		if (!(features & feature) && (lower->features & feature)) {
			netdev_dbg(upper, "Disabling feature %pNF on lower dev %s.\n",
				   &feature, lower->name);
			lower->wanted_features &= ~feature;
			__netdev_update_features(lower);

			if (unlikely(lower->features & feature))
				netdev_WARN(upper, "failed to disable %pNF on %s!\n",
					    &feature, lower->name);
			else
				netdev_features_change(lower);
		}
	}
}

static netdev_features_t netdev_fix_features(struct net_device *dev,
	netdev_features_t features)
{
	/* Fix illegal checksum combinations */
	if ((features & NETIF_F_HW_CSUM) &&
	    (features & (NETIF_F_IP_CSUM|NETIF_F_IPV6_CSUM))) {
		netdev_warn(dev, "mixed HW and IP checksum settings.\n");
		features &= ~(NETIF_F_IP_CSUM|NETIF_F_IPV6_CSUM);
	}

	/* TSO requires that SG is present as well. */
	if ((features & NETIF_F_ALL_TSO) && !(features & NETIF_F_SG)) {
		netdev_dbg(dev, "Dropping TSO features since no SG feature.\n");
		features &= ~NETIF_F_ALL_TSO;
	}

	if ((features & NETIF_F_TSO) && !(features & NETIF_F_HW_CSUM) &&
					!(features & NETIF_F_IP_CSUM)) {
		netdev_dbg(dev, "Dropping TSO features since no CSUM feature.\n");
		features &= ~NETIF_F_TSO;
		features &= ~NETIF_F_TSO_ECN;
	}

	if ((features & NETIF_F_TSO6) && !(features & NETIF_F_HW_CSUM) &&
					 !(features & NETIF_F_IPV6_CSUM)) {
		netdev_dbg(dev, "Dropping TSO6 features since no CSUM feature.\n");
		features &= ~NETIF_F_TSO6;
	}

	/* TSO with IPv4 ID mangling requires IPv4 TSO be enabled */
	if ((features & NETIF_F_TSO_MANGLEID) && !(features & NETIF_F_TSO))
		features &= ~NETIF_F_TSO_MANGLEID;

	/* TSO ECN requires that TSO is present as well. */
	if ((features & NETIF_F_ALL_TSO) == NETIF_F_TSO_ECN)
		features &= ~NETIF_F_TSO_ECN;

	/* Software GSO depends on SG. */
	if ((features & NETIF_F_GSO) && !(features & NETIF_F_SG)) {
		netdev_dbg(dev, "Dropping NETIF_F_GSO since no SG feature.\n");
		features &= ~NETIF_F_GSO;
	}

	/* GSO partial features require GSO partial be set */
	if ((features & dev->gso_partial_features) &&
	    !(features & NETIF_F_GSO_PARTIAL)) {
		netdev_dbg(dev,
			   "Dropping partially supported GSO features since no GSO partial.\n");
		features &= ~dev->gso_partial_features;
	}

	if (!(features & NETIF_F_RXCSUM)) {
		/* NETIF_F_GRO_HW implies doing RXCSUM since every packet
		 * successfully merged by hardware must also have the
		 * checksum verified by hardware.  If the user does not
		 * want to enable RXCSUM, logically, we should disable GRO_HW.
		 */
		if (features & NETIF_F_GRO_HW) {
			netdev_dbg(dev, "Dropping NETIF_F_GRO_HW since no RXCSUM feature.\n");
			features &= ~NETIF_F_GRO_HW;
		}
	}

	/* LRO/HW-GRO features cannot be combined with RX-FCS */
	if (features & NETIF_F_RXFCS) {
		if (features & NETIF_F_LRO) {
			netdev_dbg(dev, "Dropping LRO feature since RX-FCS is requested.\n");
			features &= ~NETIF_F_LRO;
		}

		if (features & NETIF_F_GRO_HW) {
			netdev_dbg(dev, "Dropping HW-GRO feature since RX-FCS is requested.\n");
			features &= ~NETIF_F_GRO_HW;
		}
	}

	return features;
}

int __netdev_update_features(struct net_device *dev)
{
	struct net_device *upper, *lower;
	netdev_features_t features;
	struct list_head *iter;
	int err = -1;

	ASSERT_RTNL();

	features = netdev_get_wanted_features(dev);

	if (dev->netdev_ops->ndo_fix_features)
		features = dev->netdev_ops->ndo_fix_features(dev, features);

	/* driver might be less strict about feature dependencies */
	features = netdev_fix_features(dev, features);

	/* some features can't be enabled if they're off an an upper device */
	netdev_for_each_upper_dev_rcu(dev, upper, iter)
		features = netdev_sync_upper_features(dev, upper, features);

	if (dev->features == features)
		goto sync_lower;

	netdev_dbg(dev, "Features changed: %pNF -> %pNF\n",
		&dev->features, &features);

	if (dev->netdev_ops->ndo_set_features)
		err = dev->netdev_ops->ndo_set_features(dev, features);
	else
		err = 0;

	if (unlikely(err < 0)) {
		netdev_err(dev,
			"set_features() failed (%d); wanted %pNF, left %pNF\n",
			err, &features, &dev->features);
		/* return non-0 since some features might have changed and
		 * it's better to fire a spurious notification than miss it
		 */
		return -1;
	}

sync_lower:
	/* some features must be disabled on lower devices when disabled
	 * on an upper device (think: bonding master or bridge)
	 */
	netdev_for_each_lower_dev(dev, lower, iter)
		netdev_sync_lower_features(dev, lower, features);

	if (!err) {
		netdev_features_t diff = features ^ dev->features;

		if (diff & NETIF_F_RX_UDP_TUNNEL_PORT) {
			/* udp_tunnel_{get,drop}_rx_info both need
			 * NETIF_F_RX_UDP_TUNNEL_PORT enabled on the
			 * device, or they won't do anything.
			 * Thus we need to update dev->features
			 * *before* calling udp_tunnel_get_rx_info,
			 * but *after* calling udp_tunnel_drop_rx_info.
			 */
			if (features & NETIF_F_RX_UDP_TUNNEL_PORT) {
				dev->features = features;
				udp_tunnel_get_rx_info(dev);
			} else {
				udp_tunnel_drop_rx_info(dev);
			}
		}

		if (diff & NETIF_F_HW_VLAN_CTAG_FILTER) {
			if (features & NETIF_F_HW_VLAN_CTAG_FILTER) {
				dev->features = features;
				err |= vlan_get_rx_ctag_filter_info(dev);
			} else {
				vlan_drop_rx_ctag_filter_info(dev);
			}
		}

		if (diff & NETIF_F_HW_VLAN_STAG_FILTER) {
			if (features & NETIF_F_HW_VLAN_STAG_FILTER) {
				dev->features = features;
				err |= vlan_get_rx_stag_filter_info(dev);
			} else {
				vlan_drop_rx_stag_filter_info(dev);
			}
		}

		dev->features = features;
	}

	return err < 0 ? 0 : 1;
}

/**
 *	netdev_update_features - recalculate device features
 *	@dev: the device to check
 *
 *	Recalculate dev->features set and send notifications if it
 *	has changed. Should be called after driver or hardware dependent
 *	conditions might have changed that influence the features.
 */
void netdev_update_features(struct net_device *dev)
{
	if (__netdev_update_features(dev))
		netdev_features_change(dev);
}
EXPORT_SYMBOL(netdev_update_features);

/**
 *	netdev_change_features - recalculate device features
 *	@dev: the device to check
 *
 *	Recalculate dev->features set and send notifications even
 *	if they have not changed. Should be called instead of
 *	netdev_update_features() if also dev->vlan_features might
 *	have changed to allow the changes to be propagated to stacked
 *	VLAN devices.
 */
void netdev_change_features(struct net_device *dev)
{
	__netdev_update_features(dev);
	netdev_features_change(dev);
}
EXPORT_SYMBOL(netdev_change_features);

/**
 *	netif_stacked_transfer_operstate -	transfer operstate
 *	@rootdev: the root or lower level device to transfer state from
 *	@dev: the device to transfer operstate to
 *
 *	Transfer operational state from root to device. This is normally
 *	called when a stacking relationship exists between the root
 *	device and the device(a leaf device).
 */
void netif_stacked_transfer_operstate(const struct net_device *rootdev,
					struct net_device *dev)
{
	if (rootdev->operstate == IF_OPER_DORMANT)
		netif_dormant_on(dev);
	else
		netif_dormant_off(dev);

	if (netif_carrier_ok(rootdev))
		netif_carrier_on(dev);
	else
		netif_carrier_off(dev);
}
EXPORT_SYMBOL(netif_stacked_transfer_operstate);

static int netif_alloc_rx_queues(struct net_device *dev)
{
	unsigned int i, count = dev->num_rx_queues;
	struct netdev_rx_queue *rx;
	size_t sz = count * sizeof(*rx);
	int err = 0;

	BUG_ON(count < 1);

	rx = kvzalloc(sz, GFP_KERNEL | __GFP_RETRY_MAYFAIL);
	if (!rx)
		return -ENOMEM;

	dev->_rx = rx;

	for (i = 0; i < count; i++) {
		rx[i].dev = dev;

		/* XDP RX-queue setup */
		err = xdp_rxq_info_reg(&rx[i].xdp_rxq, dev, i);
		if (err < 0)
			goto err_rxq_info;
	}
	return 0;

err_rxq_info:
	/* Rollback successful reg's and free other resources */
	while (i--)
		xdp_rxq_info_unreg(&rx[i].xdp_rxq);
	kvfree(dev->_rx);
	dev->_rx = NULL;
	return err;
}

static void netif_free_rx_queues(struct net_device *dev)
{
	unsigned int i, count = dev->num_rx_queues;

	/* netif_alloc_rx_queues alloc failed, resources have been unreg'ed */
	if (!dev->_rx)
		return;

	for (i = 0; i < count; i++)
		xdp_rxq_info_unreg(&dev->_rx[i].xdp_rxq);

	kvfree(dev->_rx);
}

static void netdev_init_one_queue(struct net_device *dev,
				  struct netdev_queue *queue, void *_unused)
{
	/* Initialize queue lock */
	spin_lock_init(&queue->_xmit_lock);
	netdev_set_xmit_lockdep_class(&queue->_xmit_lock, dev->type);
	netdev_queue_clear_owner(queue);
	netdev_queue_numa_node_write(queue, NUMA_NO_NODE);
	queue->dev = dev;
#ifdef CONFIG_BQL
	dql_init(&queue->dql, HZ);
#endif
}

static void netif_free_tx_queues(struct net_device *dev)
{
	kvfree(dev->_tx);
}

static int netif_alloc_netdev_queues(struct net_device *dev)
{
	unsigned int count = dev->num_tx_queues;
	struct netdev_queue *tx;
	size_t sz = count * sizeof(*tx);

	if (count < 1 || count > 0xffff)
		return -EINVAL;

	tx = kvzalloc(sz, GFP_KERNEL | __GFP_RETRY_MAYFAIL);
	if (!tx)
		return -ENOMEM;

	dev->_tx = tx;

	netdev_for_each_tx_queue(dev, netdev_init_one_queue, NULL);
	spin_lock_init(&dev->tx_global_lock);

	return 0;
}

void netif_tx_stop_all_queues(struct net_device *dev)
{
	unsigned int i;

	for (i = 0; i < dev->num_tx_queues; i++) {
		struct netdev_queue *txq = netdev_get_tx_queue(dev, i);

		netif_tx_stop_queue(txq);
	}
}
EXPORT_SYMBOL(netif_tx_stop_all_queues);

/**
 *	register_netdevice	- register a network device
 *	@dev: device to register
 *
 *	Take a completed network device structure and add it to the kernel
 *	interfaces. A %NETDEV_REGISTER message is sent to the netdev notifier
 *	chain. 0 is returned on success. A negative errno code is returned
 *	on a failure to set up the device, or if the name is a duplicate.
 *
 *	Callers must hold the rtnl semaphore. You may want
 *	register_netdev() instead of this.
 *
 *	BUGS:
 *	The locking appears insufficient to guarantee two parallel registers
 *	will not get the same name.
 */

int register_netdevice(struct net_device *dev)
{
	int ret;
	struct net *net = dev_net(dev);

	BUILD_BUG_ON(sizeof(netdev_features_t) * BITS_PER_BYTE <
		     NETDEV_FEATURE_COUNT);
	BUG_ON(dev_boot_phase);
	ASSERT_RTNL();

	might_sleep();

	/* When net_device's are persistent, this will be fatal. */
	BUG_ON(dev->reg_state != NETREG_UNINITIALIZED);
	BUG_ON(!net);

	spin_lock_init(&dev->addr_list_lock);
	netdev_set_addr_lockdep_class(dev);

	ret = dev_get_valid_name(net, dev, dev->name);
	if (ret < 0)
		goto out;

	/* Init, if this function is available */
	if (dev->netdev_ops->ndo_init) {
		ret = dev->netdev_ops->ndo_init(dev);
		if (ret) {
			if (ret > 0)
				ret = -EIO;
			goto out;
		}
	}

	if (((dev->hw_features | dev->features) &
	     NETIF_F_HW_VLAN_CTAG_FILTER) &&
	    (!dev->netdev_ops->ndo_vlan_rx_add_vid ||
	     !dev->netdev_ops->ndo_vlan_rx_kill_vid)) {
		netdev_WARN(dev, "Buggy VLAN acceleration in driver!\n");
		ret = -EINVAL;
		goto err_uninit;
	}

	ret = -EBUSY;
	if (!dev->ifindex)
		dev->ifindex = dev_new_index(net);
	else if (__dev_get_by_index(net, dev->ifindex))
		goto err_uninit;

	/* Transfer changeable features to wanted_features and enable
	 * software offloads (GSO and GRO).
	 */
	dev->hw_features |= NETIF_F_SOFT_FEATURES;
	dev->features |= NETIF_F_SOFT_FEATURES;

	if (dev->netdev_ops->ndo_udp_tunnel_add) {
		dev->features |= NETIF_F_RX_UDP_TUNNEL_PORT;
		dev->hw_features |= NETIF_F_RX_UDP_TUNNEL_PORT;
	}

	dev->wanted_features = dev->features & dev->hw_features;

	if (!(dev->flags & IFF_LOOPBACK))
		dev->hw_features |= NETIF_F_NOCACHE_COPY;

	/* If IPv4 TCP segmentation offload is supported we should also
	 * allow the device to enable segmenting the frame with the option
	 * of ignoring a static IP ID value.  This doesn't enable the
	 * feature itself but allows the user to enable it later.
	 */
	if (dev->hw_features & NETIF_F_TSO)
		dev->hw_features |= NETIF_F_TSO_MANGLEID;
	if (dev->vlan_features & NETIF_F_TSO)
		dev->vlan_features |= NETIF_F_TSO_MANGLEID;
	if (dev->mpls_features & NETIF_F_TSO)
		dev->mpls_features |= NETIF_F_TSO_MANGLEID;
	if (dev->hw_enc_features & NETIF_F_TSO)
		dev->hw_enc_features |= NETIF_F_TSO_MANGLEID;

	/* Make NETIF_F_HIGHDMA inheritable to VLAN devices.
	 */
	dev->vlan_features |= NETIF_F_HIGHDMA;

	/* Make NETIF_F_SG inheritable to tunnel devices.
	 */
	dev->hw_enc_features |= NETIF_F_SG | NETIF_F_GSO_PARTIAL;

	/* Make NETIF_F_SG inheritable to MPLS.
	 */
	dev->mpls_features |= NETIF_F_SG;

	ret = call_netdevice_notifiers(NETDEV_POST_INIT, dev);
	ret = notifier_to_errno(ret);
	if (ret)
		goto err_uninit;

	ret = netdev_register_kobject(dev);
	if (ret) {
		dev->reg_state = NETREG_UNREGISTERED;
		goto err_uninit;
	}
	dev->reg_state = NETREG_REGISTERED;

	__netdev_update_features(dev);

	/*
	 *	Default initial state at registry is that the
	 *	device is present.
	 */

	set_bit(__LINK_STATE_PRESENT, &dev->state);

	linkwatch_init_dev(dev);

	dev_init_scheduler(dev);
	dev_hold(dev);
	list_netdevice(dev);
	add_device_randomness(dev->dev_addr, dev->addr_len);

	/* If the device has permanent device address, driver should
	 * set dev_addr and also addr_assign_type should be set to
	 * NET_ADDR_PERM (default value).
	 */
	if (dev->addr_assign_type == NET_ADDR_PERM)
		memcpy(dev->perm_addr, dev->dev_addr, dev->addr_len);

	/* Notify protocols, that a new device appeared. */
	ret = call_netdevice_notifiers(NETDEV_REGISTER, dev);
	ret = notifier_to_errno(ret);
	if (ret) {
		rollback_registered(dev);
		rcu_barrier();

		dev->reg_state = NETREG_UNREGISTERED;
		/* We should put the kobject that hold in
		 * netdev_unregister_kobject(), otherwise
		 * the net device cannot be freed when
		 * driver calls free_netdev(), because the
		 * kobject is being hold.
		 */
		kobject_put(&dev->dev.kobj);
	}
	/*
	 *	Prevent userspace races by waiting until the network
	 *	device is fully setup before sending notifications.
	 */
	if (!dev->rtnl_link_ops ||
	    dev->rtnl_link_state == RTNL_LINK_INITIALIZED)
		rtmsg_ifinfo(RTM_NEWLINK, dev, ~0U, GFP_KERNEL);

out:
	return ret;

err_uninit:
	if (dev->netdev_ops->ndo_uninit)
		dev->netdev_ops->ndo_uninit(dev);
	if (dev->priv_destructor)
		dev->priv_destructor(dev);
	goto out;
}
EXPORT_SYMBOL(register_netdevice);

/**
 *	init_dummy_netdev	- init a dummy network device for NAPI
 *	@dev: device to init
 *
 *	This takes a network device structure and initialize the minimum
 *	amount of fields so it can be used to schedule NAPI polls without
 *	registering a full blown interface. This is to be used by drivers
 *	that need to tie several hardware interfaces to a single NAPI
 *	poll scheduler due to HW limitations.
 */
int init_dummy_netdev(struct net_device *dev)
{
	/* Clear everything. Note we don't initialize spinlocks
	 * are they aren't supposed to be taken by any of the
	 * NAPI code and this dummy netdev is supposed to be
	 * only ever used for NAPI polls
	 */
	memset(dev, 0, sizeof(struct net_device));

	/* make sure we BUG if trying to hit standard
	 * register/unregister code path
	 */
	dev->reg_state = NETREG_DUMMY;

	/* NAPI wants this */
	INIT_LIST_HEAD(&dev->napi_list);

	/* a dummy interface is started by default */
	set_bit(__LINK_STATE_PRESENT, &dev->state);
	set_bit(__LINK_STATE_START, &dev->state);

	/* napi_busy_loop stats accounting wants this */
	dev_net_set(dev, &init_net);

	/* Note : We dont allocate pcpu_refcnt for dummy devices,
	 * because users of this 'device' dont need to change
	 * its refcount.
	 */

	return 0;
}
EXPORT_SYMBOL_GPL(init_dummy_netdev);


/**
 *	register_netdev	- register a network device
 *	@dev: device to register
 *
 *	Take a completed network device structure and add it to the kernel
 *	interfaces. A %NETDEV_REGISTER message is sent to the netdev notifier
 *	chain. 0 is returned on success. A negative errno code is returned
 *	on a failure to set up the device, or if the name is a duplicate.
 *
 *	This is a wrapper around register_netdevice that takes the rtnl semaphore
 *	and expands the device name if you passed a format string to
 *	alloc_netdev.
 */
int register_netdev(struct net_device *dev)
{
	int err;

	if (rtnl_lock_killable())
		return -EINTR;
	err = register_netdevice(dev);
	rtnl_unlock();
	return err;
}
EXPORT_SYMBOL(register_netdev);

int netdev_refcnt_read(const struct net_device *dev)
{
	int i, refcnt = 0;

	for_each_possible_cpu(i)
		refcnt += *per_cpu_ptr(dev->pcpu_refcnt, i);
	return refcnt;
}
EXPORT_SYMBOL(netdev_refcnt_read);

/**
 * netdev_wait_allrefs - wait until all references are gone.
 * @dev: target net_device
 *
 * This is called when unregistering network devices.
 *
 * Any protocol or device that holds a reference should register
 * for netdevice notification, and cleanup and put back the
 * reference if they receive an UNREGISTER event.
 * We can get stuck here if buggy protocols don't correctly
 * call dev_put.
 */
static void netdev_wait_allrefs(struct net_device *dev)
{
	unsigned long rebroadcast_time, warning_time;
	int refcnt;

	linkwatch_forget_dev(dev);

	rebroadcast_time = warning_time = jiffies;
	refcnt = netdev_refcnt_read(dev);

	while (refcnt != 0) {
		if (time_after(jiffies, rebroadcast_time + 1 * HZ)) {
			rtnl_lock();

			/* Rebroadcast unregister notification */
			call_netdevice_notifiers(NETDEV_UNREGISTER, dev);

			__rtnl_unlock();
			rcu_barrier();
			rtnl_lock();

			if (test_bit(__LINK_STATE_LINKWATCH_PENDING,
				     &dev->state)) {
				/* We must not have linkwatch events
				 * pending on unregister. If this
				 * happens, we simply run the queue
				 * unscheduled, resulting in a noop
				 * for this device.
				 */
				linkwatch_run_queue();
			}

			__rtnl_unlock();

			rebroadcast_time = jiffies;
		}

		msleep(250);

		refcnt = netdev_refcnt_read(dev);

		if (refcnt && time_after(jiffies, warning_time + 10 * HZ)) {
			pr_emerg("unregister_netdevice: waiting for %s to become free. Usage count = %d\n",
				 dev->name, refcnt);
			warning_time = jiffies;
		}
	}
}

/* The sequence is:
 *
 *	rtnl_lock();
 *	...
 *	register_netdevice(x1);
 *	register_netdevice(x2);
 *	...
 *	unregister_netdevice(y1);
 *	unregister_netdevice(y2);
 *      ...
 *	rtnl_unlock();
 *	free_netdev(y1);
 *	free_netdev(y2);
 *
 * We are invoked by rtnl_unlock().
 * This allows us to deal with problems:
 * 1) We can delete sysfs objects which invoke hotplug
 *    without deadlocking with linkwatch via keventd.
 * 2) Since we run with the RTNL semaphore not held, we can sleep
 *    safely in order to wait for the netdev refcnt to drop to zero.
 *
 * We must not return until all unregister events added during
 * the interval the lock was held have been completed.
 */
void netdev_run_todo(void)
{
	struct list_head list;

	/* Snapshot list, allow later requests */
	list_replace_init(&net_todo_list, &list);

	__rtnl_unlock();


	/* Wait for rcu callbacks to finish before next phase */
	if (!list_empty(&list))
		rcu_barrier();

	while (!list_empty(&list)) {
		struct net_device *dev
			= list_first_entry(&list, struct net_device, todo_list);
		list_del(&dev->todo_list);

		if (unlikely(dev->reg_state != NETREG_UNREGISTERING)) {
			pr_err("network todo '%s' but state %d\n",
			       dev->name, dev->reg_state);
			dump_stack();
			continue;
		}

		dev->reg_state = NETREG_UNREGISTERED;

		netdev_wait_allrefs(dev);

		/* paranoia */
		BUG_ON(netdev_refcnt_read(dev));
		BUG_ON(!list_empty(&dev->ptype_all));
		BUG_ON(!list_empty(&dev->ptype_specific));
		WARN_ON(rcu_access_pointer(dev->ip_ptr));
		WARN_ON(rcu_access_pointer(dev->ip6_ptr));
#if IS_ENABLED(CONFIG_DECNET)
		WARN_ON(dev->dn_ptr);
#endif
		if (dev->priv_destructor)
			dev->priv_destructor(dev);
		if (dev->needs_free_netdev)
			free_netdev(dev);

		/* Report a network device has been unregistered */
		rtnl_lock();
		dev_net(dev)->dev_unreg_count--;
		__rtnl_unlock();
		wake_up(&netdev_unregistering_wq);

		/* Free network device */
		kobject_put(&dev->dev.kobj);
	}
}

/* Convert net_device_stats to rtnl_link_stats64. rtnl_link_stats64 has
 * all the same fields in the same order as net_device_stats, with only
 * the type differing, but rtnl_link_stats64 may have additional fields
 * at the end for newer counters.
 */
void netdev_stats_to_stats64(struct rtnl_link_stats64 *stats64,
			     const struct net_device_stats *netdev_stats)
{
#if BITS_PER_LONG == 64
	BUILD_BUG_ON(sizeof(*stats64) < sizeof(*netdev_stats));
	memcpy(stats64, netdev_stats, sizeof(*netdev_stats));
	/* zero out counters that only exist in rtnl_link_stats64 */
	memset((char *)stats64 + sizeof(*netdev_stats), 0,
	       sizeof(*stats64) - sizeof(*netdev_stats));
#else
	size_t i, n = sizeof(*netdev_stats) / sizeof(unsigned long);
	const unsigned long *src = (const unsigned long *)netdev_stats;
	u64 *dst = (u64 *)stats64;

	BUILD_BUG_ON(n > sizeof(*stats64) / sizeof(u64));
	for (i = 0; i < n; i++)
		dst[i] = src[i];
	/* zero out counters that only exist in rtnl_link_stats64 */
	memset((char *)stats64 + n * sizeof(u64), 0,
	       sizeof(*stats64) - n * sizeof(u64));
#endif
}
EXPORT_SYMBOL(netdev_stats_to_stats64);

/**
 *	dev_get_stats	- get network device statistics
 *	@dev: device to get statistics from
 *	@storage: place to store stats
 *
 *	Get network statistics from device. Return @storage.
 *	The device driver may provide its own method by setting
 *	dev->netdev_ops->get_stats64 or dev->netdev_ops->get_stats;
 *	otherwise the internal statistics structure is used.
 */
struct rtnl_link_stats64 *dev_get_stats(struct net_device *dev,
					struct rtnl_link_stats64 *storage)
{
	const struct net_device_ops *ops = dev->netdev_ops;

	if (ops->ndo_get_stats64) {
		memset(storage, 0, sizeof(*storage));
		ops->ndo_get_stats64(dev, storage);
	} else if (ops->ndo_get_stats) {
		netdev_stats_to_stats64(storage, ops->ndo_get_stats(dev));
	} else {
		netdev_stats_to_stats64(storage, &dev->stats);
	}
	storage->rx_dropped += (unsigned long)atomic_long_read(&dev->rx_dropped);
	storage->tx_dropped += (unsigned long)atomic_long_read(&dev->tx_dropped);
	storage->rx_nohandler += (unsigned long)atomic_long_read(&dev->rx_nohandler);
	return storage;
}
EXPORT_SYMBOL(dev_get_stats);

struct netdev_queue *dev_ingress_queue_create(struct net_device *dev)
{
	struct netdev_queue *queue = dev_ingress_queue(dev);

#ifdef CONFIG_NET_CLS_ACT
	if (queue)
		return queue;
	queue = kzalloc(sizeof(*queue), GFP_KERNEL);
	if (!queue)
		return NULL;
	netdev_init_one_queue(dev, queue, NULL);
	RCU_INIT_POINTER(queue->qdisc, &noop_qdisc);
	queue->qdisc_sleeping = &noop_qdisc;
	rcu_assign_pointer(dev->ingress_queue, queue);
#endif
	return queue;
}

static const struct ethtool_ops default_ethtool_ops;

void netdev_set_default_ethtool_ops(struct net_device *dev,
				    const struct ethtool_ops *ops)
{
	if (dev->ethtool_ops == &default_ethtool_ops)
		dev->ethtool_ops = ops;
}
EXPORT_SYMBOL_GPL(netdev_set_default_ethtool_ops);

void netdev_freemem(struct net_device *dev)
{
	char *addr = (char *)dev - dev->padded;

	kvfree(addr);
}

/**
 * alloc_netdev_mqs - allocate network device
 * @sizeof_priv: size of private data to allocate space for
 * @name: device name format string
 * @name_assign_type: origin of device name
 * @setup: callback to initialize device
 * @txqs: the number of TX subqueues to allocate
 * @rxqs: the number of RX subqueues to allocate
 *
 * Allocates a struct net_device with private data area for driver use
 * and performs basic initialization.  Also allocates subqueue structs
 * for each queue on the device.
 */
struct net_device *alloc_netdev_mqs(int sizeof_priv, const char *name,
		unsigned char name_assign_type,
		void (*setup)(struct net_device *),
		unsigned int txqs, unsigned int rxqs)
{
	struct net_device *dev;
	unsigned int alloc_size;
	struct net_device *p;

	BUG_ON(strlen(name) >= sizeof(dev->name));

	if (txqs < 1) {
		pr_err("alloc_netdev: Unable to allocate device with zero queues\n");
		return NULL;
	}

	if (rxqs < 1) {
		pr_err("alloc_netdev: Unable to allocate device with zero RX queues\n");
		return NULL;
	}

	alloc_size = sizeof(struct net_device);
	if (sizeof_priv) {
		/* ensure 32-byte alignment of private area */
		alloc_size = ALIGN(alloc_size, NETDEV_ALIGN);
		alloc_size += sizeof_priv;
	}
	/* ensure 32-byte alignment of whole construct */
	alloc_size += NETDEV_ALIGN - 1;

	p = kvzalloc(alloc_size, GFP_KERNEL | __GFP_RETRY_MAYFAIL);
	if (!p)
		return NULL;

	dev = PTR_ALIGN(p, NETDEV_ALIGN);
	dev->padded = (char *)dev - (char *)p;

	dev->pcpu_refcnt = alloc_percpu(int);
	if (!dev->pcpu_refcnt)
		goto free_dev;

	if (dev_addr_init(dev))
		goto free_pcpu;

	dev_mc_init(dev);
	dev_uc_init(dev);

	dev_net_set(dev, &init_net);

	dev->gso_max_size = GSO_MAX_SIZE;
	dev->gso_max_segs = GSO_MAX_SEGS;
	dev->upper_level = 1;
	dev->lower_level = 1;

	INIT_LIST_HEAD(&dev->napi_list);
	INIT_LIST_HEAD(&dev->unreg_list);
	INIT_LIST_HEAD(&dev->close_list);
	INIT_LIST_HEAD(&dev->link_watch_list);
	INIT_LIST_HEAD(&dev->adj_list.upper);
	INIT_LIST_HEAD(&dev->adj_list.lower);
	INIT_LIST_HEAD(&dev->ptype_all);
	INIT_LIST_HEAD(&dev->ptype_specific);
#ifdef CONFIG_NET_SCHED
	hash_init(dev->qdisc_hash);
#endif
	dev->priv_flags = IFF_XMIT_DST_RELEASE | IFF_XMIT_DST_RELEASE_PERM;
	setup(dev);

	if (!dev->tx_queue_len) {
		dev->priv_flags |= IFF_NO_QUEUE;
		dev->tx_queue_len = DEFAULT_TX_QUEUE_LEN;
	}

	dev->num_tx_queues = txqs;
	dev->real_num_tx_queues = txqs;
	if (netif_alloc_netdev_queues(dev))
		goto free_all;

	dev->num_rx_queues = rxqs;
	dev->real_num_rx_queues = rxqs;
	if (netif_alloc_rx_queues(dev))
		goto free_all;

	strcpy(dev->name, name);
	dev->name_assign_type = name_assign_type;
	dev->group = INIT_NETDEV_GROUP;
	if (!dev->ethtool_ops)
		dev->ethtool_ops = &default_ethtool_ops;

	nf_hook_ingress_init(dev);

	return dev;

free_all:
	free_netdev(dev);
	return NULL;

free_pcpu:
	free_percpu(dev->pcpu_refcnt);
free_dev:
	netdev_freemem(dev);
	return NULL;
}
EXPORT_SYMBOL(alloc_netdev_mqs);

/**
 * free_netdev - free network device
 * @dev: device
 *
 * This function does the last stage of destroying an allocated device
 * interface. The reference to the device object is released. If this
 * is the last reference then it will be freed.Must be called in process
 * context.
 */
void free_netdev(struct net_device *dev)
{
	struct napi_struct *p, *n;

	might_sleep();
	netif_free_tx_queues(dev);
	netif_free_rx_queues(dev);

	kfree(rcu_dereference_protected(dev->ingress_queue, 1));

	/* Flush device addresses */
	dev_addr_flush(dev);

	list_for_each_entry_safe(p, n, &dev->napi_list, dev_list)
		netif_napi_del(p);

	free_percpu(dev->pcpu_refcnt);
	dev->pcpu_refcnt = NULL;

	/*  Compatibility with error handling in drivers */
	if (dev->reg_state == NETREG_UNINITIALIZED) {
		netdev_freemem(dev);
		return;
	}

	BUG_ON(dev->reg_state != NETREG_UNREGISTERED);
	dev->reg_state = NETREG_RELEASED;

	/* will free via device release */
	put_device(&dev->dev);
}
EXPORT_SYMBOL(free_netdev);

/**
 *	synchronize_net -  Synchronize with packet receive processing
 *
 *	Wait for packets currently being received to be done.
 *	Does not block later packets from starting.
 */
void synchronize_net(void)
{
	might_sleep();
	if (rtnl_is_locked())
		synchronize_rcu_expedited();
	else
		synchronize_rcu();
}
EXPORT_SYMBOL(synchronize_net);

/**
 *	unregister_netdevice_queue - remove device from the kernel
 *	@dev: device
 *	@head: list
 *
 *	This function shuts down a device interface and removes it
 *	from the kernel tables.
 *	If head not NULL, device is queued to be unregistered later.
 *
 *	Callers must hold the rtnl semaphore.  You may want
 *	unregister_netdev() instead of this.
 */

void unregister_netdevice_queue(struct net_device *dev, struct list_head *head)
{
	ASSERT_RTNL();

	if (head) {
		list_move_tail(&dev->unreg_list, head);
	} else {
		rollback_registered(dev);
		/* Finish processing unregister after unlock */
		net_set_todo(dev);
	}
}
EXPORT_SYMBOL(unregister_netdevice_queue);

/**
 *	unregister_netdevice_many - unregister many devices
 *	@head: list of devices
 *
 *  Note: As most callers use a stack allocated list_head,
 *  we force a list_del() to make sure stack wont be corrupted later.
 */
void unregister_netdevice_many(struct list_head *head)
{
	struct net_device *dev;

	if (!list_empty(head)) {
		rollback_registered_many(head);
		list_for_each_entry(dev, head, unreg_list)
			net_set_todo(dev);
		list_del(head);
	}
}
EXPORT_SYMBOL(unregister_netdevice_many);

/**
 *	unregister_netdev - remove device from the kernel
 *	@dev: device
 *
 *	This function shuts down a device interface and removes it
 *	from the kernel tables.
 *
 *	This is just a wrapper for unregister_netdevice that takes
 *	the rtnl semaphore.  In general you want to use this and not
 *	unregister_netdevice.
 */
void unregister_netdev(struct net_device *dev)
{
	rtnl_lock();
	unregister_netdevice(dev);
	rtnl_unlock();
}
EXPORT_SYMBOL(unregister_netdev);

/**
 *	dev_change_net_namespace - move device to different nethost namespace
 *	@dev: device
 *	@net: network namespace
 *	@pat: If not NULL name pattern to try if the current device name
 *	      is already taken in the destination network namespace.
 *
 *	This function shuts down a device interface and moves it
 *	to a new network namespace. On success 0 is returned, on
 *	a failure a netagive errno code is returned.
 *
 *	Callers must hold the rtnl semaphore.
 */

int dev_change_net_namespace(struct net_device *dev, struct net *net, const char *pat)
{
	int err, new_nsid, new_ifindex;

	ASSERT_RTNL();

	/* Don't allow namespace local devices to be moved. */
	err = -EINVAL;
	if (dev->features & NETIF_F_NETNS_LOCAL)
		goto out;

	/* Ensure the device has been registrered */
	if (dev->reg_state != NETREG_REGISTERED)
		goto out;

	/* Get out if there is nothing todo */
	err = 0;
	if (net_eq(dev_net(dev), net))
		goto out;

	/* Pick the destination device name, and ensure
	 * we can use it in the destination network namespace.
	 */
	err = -EEXIST;
	if (__dev_get_by_name(net, dev->name)) {
		/* We get here if we can't use the current device name */
		if (!pat)
			goto out;
		err = dev_get_valid_name(net, dev, pat);
		if (err < 0)
			goto out;
	}

	/*
	 * And now a mini version of register_netdevice unregister_netdevice.
	 */

	/* If device is running close it first. */
	dev_close(dev);

	/* And unlink it from device chain */
	unlist_netdevice(dev);

	synchronize_net();

	/* Shutdown queueing discipline. */
	dev_shutdown(dev);

	/* Notify protocols, that we are about to destroy
	 * this device. They should clean all the things.
	 *
	 * Note that dev->reg_state stays at NETREG_REGISTERED.
	 * This is wanted because this way 8021q and macvlan know
	 * the device is just moving and can keep their slaves up.
	 */
	call_netdevice_notifiers(NETDEV_UNREGISTER, dev);
	rcu_barrier();

	new_nsid = peernet2id_alloc(dev_net(dev), net, GFP_KERNEL);
	/* If there is an ifindex conflict assign a new one */
	if (__dev_get_by_index(net, dev->ifindex))
		new_ifindex = dev_new_index(net);
	else
		new_ifindex = dev->ifindex;

	rtmsg_ifinfo_newnet(RTM_DELLINK, dev, ~0U, GFP_KERNEL, &new_nsid,
			    new_ifindex);

	/*
	 *	Flush the unicast and multicast chains
	 */
	dev_uc_flush(dev);
	dev_mc_flush(dev);

	/* Send a netdev-removed uevent to the old namespace */
	kobject_uevent(&dev->dev.kobj, KOBJ_REMOVE);
	netdev_adjacent_del_links(dev);

	/* Actually switch the network namespace */
	dev_net_set(dev, net);
	dev->ifindex = new_ifindex;

	/* Send a netdev-add uevent to the new namespace */
	kobject_uevent(&dev->dev.kobj, KOBJ_ADD);
	netdev_adjacent_add_links(dev);

	/* Fixup kobjects */
	err = device_rename(&dev->dev, dev->name);
	WARN_ON(err);

	/* Add the device back in the hashes */
	list_netdevice(dev);

	/* Notify protocols, that a new device appeared. */
	call_netdevice_notifiers(NETDEV_REGISTER, dev);

	/*
	 *	Prevent userspace races by waiting until the network
	 *	device is fully setup before sending notifications.
	 */
	rtmsg_ifinfo(RTM_NEWLINK, dev, ~0U, GFP_KERNEL);

	synchronize_net();
	err = 0;
out:
	return err;
}
EXPORT_SYMBOL_GPL(dev_change_net_namespace);

static int dev_cpu_dead(unsigned int oldcpu)
{
	struct sk_buff **list_skb;
	struct sk_buff *skb;
	unsigned int cpu;
	struct softnet_data *sd, *oldsd, *remsd = NULL;

	local_irq_disable();
	cpu = smp_processor_id();
	sd = &per_cpu(softnet_data, cpu);
	oldsd = &per_cpu(softnet_data, oldcpu);

	/* Find end of our completion_queue. */
	list_skb = &sd->completion_queue;
	while (*list_skb)
		list_skb = &(*list_skb)->next;
	/* Append completion queue from offline CPU. */
	*list_skb = oldsd->completion_queue;
	oldsd->completion_queue = NULL;

	/* Append output queue from offline CPU. */
	if (oldsd->output_queue) {
		*sd->output_queue_tailp = oldsd->output_queue;
		sd->output_queue_tailp = oldsd->output_queue_tailp;
		oldsd->output_queue = NULL;
		oldsd->output_queue_tailp = &oldsd->output_queue;
	}
	/* Append NAPI poll list from offline CPU, with one exception :
	 * process_backlog() must be called by cpu owning percpu backlog.
	 * We properly handle process_queue & input_pkt_queue later.
	 */
	while (!list_empty(&oldsd->poll_list)) {
		struct napi_struct *napi = list_first_entry(&oldsd->poll_list,
							    struct napi_struct,
							    poll_list);

		list_del_init(&napi->poll_list);
		if (napi->poll == process_backlog)
			napi->state = 0;
		else
			____napi_schedule(sd, napi);
	}

	raise_softirq_irqoff(NET_TX_SOFTIRQ);
	local_irq_enable();
	preempt_check_resched_rt();

#ifdef CONFIG_RPS
	remsd = oldsd->rps_ipi_list;
	oldsd->rps_ipi_list = NULL;
#endif
	/* send out pending IPI's on offline CPU */
	net_rps_send_ipi(remsd);

	/* Process offline CPU's input_pkt_queue */
	while ((skb = __skb_dequeue(&oldsd->process_queue))) {
		netif_rx_ni(skb);
		input_queue_head_incr(oldsd);
	}
	while ((skb = __skb_dequeue(&oldsd->input_pkt_queue))) {
		netif_rx_ni(skb);
		input_queue_head_incr(oldsd);
	}
	while ((skb = __skb_dequeue(&oldsd->tofree_queue))) {
		kfree_skb(skb);
	}

	return 0;
}

/**
 *	netdev_increment_features - increment feature set by one
 *	@all: current feature set
 *	@one: new feature set
 *	@mask: mask feature set
 *
 *	Computes a new feature set after adding a device with feature set
 *	@one to the master device with current feature set @all.  Will not
 *	enable anything that is off in @mask. Returns the new feature set.
 */
netdev_features_t netdev_increment_features(netdev_features_t all,
	netdev_features_t one, netdev_features_t mask)
{
	if (mask & NETIF_F_HW_CSUM)
		mask |= NETIF_F_CSUM_MASK;
	mask |= NETIF_F_VLAN_CHALLENGED;

	all |= one & (NETIF_F_ONE_FOR_ALL | NETIF_F_CSUM_MASK) & mask;
	all &= one | ~NETIF_F_ALL_FOR_ALL;

	/* If one device supports hw checksumming, set for all. */
	if (all & NETIF_F_HW_CSUM)
		all &= ~(NETIF_F_CSUM_MASK & ~NETIF_F_HW_CSUM);

	return all;
}
EXPORT_SYMBOL(netdev_increment_features);

static struct hlist_head * __net_init netdev_create_hash(void)
{
	int i;
	struct hlist_head *hash;

	hash = kmalloc_array(NETDEV_HASHENTRIES, sizeof(*hash), GFP_KERNEL);
	if (hash != NULL)
		for (i = 0; i < NETDEV_HASHENTRIES; i++)
			INIT_HLIST_HEAD(&hash[i]);

	return hash;
}

/* Initialize per network namespace state */
static int __net_init netdev_init(struct net *net)
{
	BUILD_BUG_ON(GRO_HASH_BUCKETS >
		     8 * FIELD_SIZEOF(struct napi_struct, gro_bitmask));

	if (net != &init_net)
		INIT_LIST_HEAD(&net->dev_base_head);

	net->dev_name_head = netdev_create_hash();
	if (net->dev_name_head == NULL)
		goto err_name;

	net->dev_index_head = netdev_create_hash();
	if (net->dev_index_head == NULL)
		goto err_idx;

	return 0;

err_idx:
	kfree(net->dev_name_head);
err_name:
	return -ENOMEM;
}

/**
 *	netdev_drivername - network driver for the device
 *	@dev: network device
 *
 *	Determine network driver for device.
 */
const char *netdev_drivername(const struct net_device *dev)
{
	const struct device_driver *driver;
	const struct device *parent;
	const char *empty = "";

	parent = dev->dev.parent;
	if (!parent)
		return empty;

	driver = parent->driver;
	if (driver && driver->name)
		return driver->name;
	return empty;
}

static void __netdev_printk(const char *level, const struct net_device *dev,
			    struct va_format *vaf)
{
	if (dev && dev->dev.parent) {
		dev_printk_emit(level[1] - '0',
				dev->dev.parent,
				"%s %s %s%s: %pV",
				dev_driver_string(dev->dev.parent),
				dev_name(dev->dev.parent),
				netdev_name(dev), netdev_reg_state(dev),
				vaf);
	} else if (dev) {
		printk("%s%s%s: %pV",
		       level, netdev_name(dev), netdev_reg_state(dev), vaf);
	} else {
		printk("%s(NULL net_device): %pV", level, vaf);
	}
}

void netdev_printk(const char *level, const struct net_device *dev,
		   const char *format, ...)
{
	struct va_format vaf;
	va_list args;

	va_start(args, format);

	vaf.fmt = format;
	vaf.va = &args;

	__netdev_printk(level, dev, &vaf);

	va_end(args);
}
EXPORT_SYMBOL(netdev_printk);

#define define_netdev_printk_level(func, level)			\
void func(const struct net_device *dev, const char *fmt, ...)	\
{								\
	struct va_format vaf;					\
	va_list args;						\
								\
	va_start(args, fmt);					\
								\
	vaf.fmt = fmt;						\
	vaf.va = &args;						\
								\
	__netdev_printk(level, dev, &vaf);			\
								\
	va_end(args);						\
}								\
EXPORT_SYMBOL(func);

define_netdev_printk_level(netdev_emerg, KERN_EMERG);
define_netdev_printk_level(netdev_alert, KERN_ALERT);
define_netdev_printk_level(netdev_crit, KERN_CRIT);
define_netdev_printk_level(netdev_err, KERN_ERR);
define_netdev_printk_level(netdev_warn, KERN_WARNING);
define_netdev_printk_level(netdev_notice, KERN_NOTICE);
define_netdev_printk_level(netdev_info, KERN_INFO);

static void __net_exit netdev_exit(struct net *net)
{
	kfree(net->dev_name_head);
	kfree(net->dev_index_head);
	if (net != &init_net)
		WARN_ON_ONCE(!list_empty(&net->dev_base_head));
}

static struct pernet_operations __net_initdata netdev_net_ops = {
	.init = netdev_init,
	.exit = netdev_exit,
};

static void __net_exit default_device_exit(struct net *net)
{
	struct net_device *dev, *aux;
	/*
	 * Push all migratable network devices back to the
	 * initial network namespace
	 */
	rtnl_lock();
	for_each_netdev_safe(net, dev, aux) {
		int err;
		char fb_name[IFNAMSIZ];

		/* Ignore unmoveable devices (i.e. loopback) */
		if (dev->features & NETIF_F_NETNS_LOCAL)
			continue;

		/* Leave virtual devices for the generic cleanup */
		if (dev->rtnl_link_ops)
			continue;

		/* Push remaining network devices to init_net */
		snprintf(fb_name, IFNAMSIZ, "dev%d", dev->ifindex);
		if (__dev_get_by_name(&init_net, fb_name))
			snprintf(fb_name, IFNAMSIZ, "dev%%d");
		err = dev_change_net_namespace(dev, &init_net, fb_name);
		if (err) {
			pr_emerg("%s: failed to move %s to init_net: %d\n",
				 __func__, dev->name, err);
			BUG();
		}
	}
	rtnl_unlock();
}

static void __net_exit rtnl_lock_unregistering(struct list_head *net_list)
{
	/* Return with the rtnl_lock held when there are no network
	 * devices unregistering in any network namespace in net_list.
	 */
	struct net *net;
	bool unregistering;
	DEFINE_WAIT_FUNC(wait, woken_wake_function);

	add_wait_queue(&netdev_unregistering_wq, &wait);
	for (;;) {
		unregistering = false;
		rtnl_lock();
		list_for_each_entry(net, net_list, exit_list) {
			if (net->dev_unreg_count > 0) {
				unregistering = true;
				break;
			}
		}
		if (!unregistering)
			break;
		__rtnl_unlock();

		wait_woken(&wait, TASK_UNINTERRUPTIBLE, MAX_SCHEDULE_TIMEOUT);
	}
	remove_wait_queue(&netdev_unregistering_wq, &wait);
}

static void __net_exit default_device_exit_batch(struct list_head *net_list)
{
	/* At exit all network devices most be removed from a network
	 * namespace.  Do this in the reverse order of registration.
	 * Do this across as many network namespaces as possible to
	 * improve batching efficiency.
	 */
	struct net_device *dev;
	struct net *net;
	LIST_HEAD(dev_kill_list);

	/* To prevent network device cleanup code from dereferencing
	 * loopback devices or network devices that have been freed
	 * wait here for all pending unregistrations to complete,
	 * before unregistring the loopback device and allowing the
	 * network namespace be freed.
	 *
	 * The netdev todo list containing all network devices
	 * unregistrations that happen in default_device_exit_batch
	 * will run in the rtnl_unlock() at the end of
	 * default_device_exit_batch.
	 */
	rtnl_lock_unregistering(net_list);
	list_for_each_entry(net, net_list, exit_list) {
		for_each_netdev_reverse(net, dev) {
			if (dev->rtnl_link_ops && dev->rtnl_link_ops->dellink)
				dev->rtnl_link_ops->dellink(dev, &dev_kill_list);
			else
				unregister_netdevice_queue(dev, &dev_kill_list);
		}
	}
	unregister_netdevice_many(&dev_kill_list);
	rtnl_unlock();
}

static struct pernet_operations __net_initdata default_device_ops = {
	.exit = default_device_exit,
	.exit_batch = default_device_exit_batch,
};

/*
 *	Initialize the DEV module. At boot time this walks the device list and
 *	unhooks any devices that fail to initialise (normally hardware not
 *	present) and leaves us with a valid list of present and active devices.
 *
 */

/*
 *       This is called single threaded during boot, so no need
 *       to take the rtnl semaphore.
 */
static int __init net_dev_init(void)
{
	int i, rc = -ENOMEM;

	BUG_ON(!dev_boot_phase);

	if (dev_proc_init())
		goto out;

	if (netdev_kobject_init())
		goto out;

	INIT_LIST_HEAD(&ptype_all);
	for (i = 0; i < PTYPE_HASH_SIZE; i++)
		INIT_LIST_HEAD(&ptype_base[i]);

	INIT_LIST_HEAD(&offload_base);

	if (register_pernet_subsys(&netdev_net_ops))
		goto out;

	/*
	 *	Initialise the packet receive queues.
	 */

	for_each_possible_cpu(i) {
		struct work_struct *flush = per_cpu_ptr(&flush_works, i);
		struct softnet_data *sd = &per_cpu(softnet_data, i);

		INIT_WORK(flush, flush_backlog);

		skb_queue_head_init_raw(&sd->input_pkt_queue);
		skb_queue_head_init_raw(&sd->process_queue);
		skb_queue_head_init_raw(&sd->tofree_queue);
#ifdef CONFIG_XFRM_OFFLOAD
		skb_queue_head_init(&sd->xfrm_backlog);
#endif
		INIT_LIST_HEAD(&sd->poll_list);
		sd->output_queue_tailp = &sd->output_queue;
#ifdef CONFIG_RPS
		sd->csd.func = rps_trigger_softirq;
		sd->csd.info = sd;
		sd->cpu = i;
#endif

		init_gro_hash(&sd->backlog);
		sd->backlog.poll = process_backlog;
		sd->backlog.weight = weight_p;
	}

	dev_boot_phase = 0;

	/* The loopback device is special if any other network devices
	 * is present in a network namespace the loopback device must
	 * be present. Since we now dynamically allocate and free the
	 * loopback device ensure this invariant is maintained by
	 * keeping the loopback device as the first device on the
	 * list of network devices.  Ensuring the loopback devices
	 * is the first device that appears and the last network device
	 * that disappears.
	 */
	if (register_pernet_device(&loopback_net_ops))
		goto out;

	if (register_pernet_device(&default_device_ops))
		goto out;

	open_softirq(NET_TX_SOFTIRQ, net_tx_action);
	open_softirq(NET_RX_SOFTIRQ, net_rx_action);

	rc = cpuhp_setup_state_nocalls(CPUHP_NET_DEV_DEAD, "net/dev:dead",
				       NULL, dev_cpu_dead);
	WARN_ON(rc < 0);
	rc = 0;
out:
	return rc;
}

subsys_initcall(net_dev_init);<|MERGE_RESOLUTION|>--- conflicted
+++ resolved
@@ -5261,11 +5261,7 @@
 	skb_queue_walk_safe(&sd->input_pkt_queue, skb, tmp) {
 		if (skb->dev->reg_state == NETREG_UNREGISTERING) {
 			__skb_unlink(skb, &sd->input_pkt_queue);
-<<<<<<< HEAD
-			__skb_queue_tail(&sd->tofree_queue, skb);
-=======
 			dev_kfree_skb_irq(skb);
->>>>>>> 13af6c74
 			input_queue_head_incr(sd);
 		}
 	}
@@ -5275,14 +5271,11 @@
 	skb_queue_walk_safe(&sd->process_queue, skb, tmp) {
 		if (skb->dev->reg_state == NETREG_UNREGISTERING) {
 			__skb_unlink(skb, &sd->process_queue);
-			__skb_queue_tail(&sd->tofree_queue, skb);
+			kfree_skb(skb);
 			input_queue_head_incr(sd);
 		}
 	}
-	if (!skb_queue_empty(&sd->tofree_queue))
-		raise_softirq_irqoff(NET_RX_SOFTIRQ);
 	local_bh_enable();
-
 }
 
 static void flush_all_backlogs(void)
