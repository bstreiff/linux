/*
 * net/tipc/node.c: TIPC node management routines
 *
 * Copyright (c) 2000-2006, 2012-2016, Ericsson AB
 * Copyright (c) 2005-2006, 2010-2014, Wind River Systems
 * All rights reserved.
 *
 * Redistribution and use in source and binary forms, with or without
 * modification, are permitted provided that the following conditions are met:
 *
 * 1. Redistributions of source code must retain the above copyright
 *    notice, this list of conditions and the following disclaimer.
 * 2. Redistributions in binary form must reproduce the above copyright
 *    notice, this list of conditions and the following disclaimer in the
 *    documentation and/or other materials provided with the distribution.
 * 3. Neither the names of the copyright holders nor the names of its
 *    contributors may be used to endorse or promote products derived from
 *    this software without specific prior written permission.
 *
 * Alternatively, this software may be distributed under the terms of the
 * GNU General Public License ("GPL") version 2 as published by the Free
 * Software Foundation.
 *
 * THIS SOFTWARE IS PROVIDED BY THE COPYRIGHT HOLDERS AND CONTRIBUTORS "AS IS"
 * AND ANY EXPRESS OR IMPLIED WARRANTIES, INCLUDING, BUT NOT LIMITED TO, THE
 * IMPLIED WARRANTIES OF MERCHANTABILITY AND FITNESS FOR A PARTICULAR PURPOSE
 * ARE DISCLAIMED. IN NO EVENT SHALL THE COPYRIGHT OWNER OR CONTRIBUTORS BE
 * LIABLE FOR ANY DIRECT, INDIRECT, INCIDENTAL, SPECIAL, EXEMPLARY, OR
 * CONSEQUENTIAL DAMAGES (INCLUDING, BUT NOT LIMITED TO, PROCUREMENT OF
 * SUBSTITUTE GOODS OR SERVICES; LOSS OF USE, DATA, OR PROFITS; OR BUSINESS
 * INTERRUPTION) HOWEVER CAUSED AND ON ANY THEORY OF LIABILITY, WHETHER IN
 * CONTRACT, STRICT LIABILITY, OR TORT (INCLUDING NEGLIGENCE OR OTHERWISE)
 * ARISING IN ANY WAY OUT OF THE USE OF THIS SOFTWARE, EVEN IF ADVISED OF THE
 * POSSIBILITY OF SUCH DAMAGE.
 */

#include "core.h"
#include "link.h"
#include "node.h"
#include "name_distr.h"
#include "socket.h"
#include "bcast.h"
#include "monitor.h"
#include "discover.h"
#include "netlink.h"
#include "trace.h"

#define INVALID_NODE_SIG	0x10000
#define NODE_CLEANUP_AFTER	300000

/* Flags used to take different actions according to flag type
 * TIPC_NOTIFY_NODE_DOWN: notify node is down
 * TIPC_NOTIFY_NODE_UP: notify node is up
 * TIPC_DISTRIBUTE_NAME: publish or withdraw link state name type
 */
enum {
	TIPC_NOTIFY_NODE_DOWN		= (1 << 3),
	TIPC_NOTIFY_NODE_UP		= (1 << 4),
	TIPC_NOTIFY_LINK_UP		= (1 << 6),
	TIPC_NOTIFY_LINK_DOWN		= (1 << 7)
};

struct tipc_link_entry {
	struct tipc_link *link;
	spinlock_t lock; /* per link */
	u32 mtu;
	struct sk_buff_head inputq;
	struct tipc_media_addr maddr;
};

struct tipc_bclink_entry {
	struct tipc_link *link;
	struct sk_buff_head inputq1;
	struct sk_buff_head arrvq;
	struct sk_buff_head inputq2;
	struct sk_buff_head namedq;
};

/**
 * struct tipc_node - TIPC node structure
 * @addr: network address of node
 * @ref: reference counter to node object
 * @lock: rwlock governing access to structure
 * @net: the applicable net namespace
 * @hash: links to adjacent nodes in unsorted hash chain
 * @inputq: pointer to input queue containing messages for msg event
 * @namedq: pointer to name table input queue with name table messages
 * @active_links: bearer ids of active links, used as index into links[] array
 * @links: array containing references to all links to node
 * @action_flags: bit mask of different types of node actions
 * @state: connectivity state vs peer node
 * @sync_point: sequence number where synch/failover is finished
 * @list: links to adjacent nodes in sorted list of cluster's nodes
 * @working_links: number of working links to node (both active and standby)
 * @link_cnt: number of links to node
 * @capabilities: bitmap, indicating peer node's functional capabilities
 * @signature: node instance identifier
 * @link_id: local and remote bearer ids of changing link, if any
 * @publ_list: list of publications
 * @rcu: rcu struct for tipc_node
 * @delete_at: indicates the time for deleting a down node
 */
struct tipc_node {
	u32 addr;
	struct kref kref;
	rwlock_t lock;
	struct net *net;
	struct hlist_node hash;
	int active_links[2];
	struct tipc_link_entry links[MAX_BEARERS];
	struct tipc_bclink_entry bc_entry;
	int action_flags;
	struct list_head list;
	int state;
	bool failover_sent;
	u16 sync_point;
	int link_cnt;
	u16 working_links;
	u16 capabilities;
	u32 signature;
	u32 link_id;
	u8 peer_id[16];
	struct list_head publ_list;
	struct list_head conn_sks;
	unsigned long keepalive_intv;
	struct timer_list timer;
	struct rcu_head rcu;
	unsigned long delete_at;
};

/* Node FSM states and events:
 */
enum {
	SELF_DOWN_PEER_DOWN    = 0xdd,
	SELF_UP_PEER_UP        = 0xaa,
	SELF_DOWN_PEER_LEAVING = 0xd1,
	SELF_UP_PEER_COMING    = 0xac,
	SELF_COMING_PEER_UP    = 0xca,
	SELF_LEAVING_PEER_DOWN = 0x1d,
	NODE_FAILINGOVER       = 0xf0,
	NODE_SYNCHING          = 0xcc
};

enum {
	SELF_ESTABL_CONTACT_EVT = 0xece,
	SELF_LOST_CONTACT_EVT   = 0x1ce,
	PEER_ESTABL_CONTACT_EVT = 0x9ece,
	PEER_LOST_CONTACT_EVT   = 0x91ce,
	NODE_FAILOVER_BEGIN_EVT = 0xfbe,
	NODE_FAILOVER_END_EVT   = 0xfee,
	NODE_SYNCH_BEGIN_EVT    = 0xcbe,
	NODE_SYNCH_END_EVT      = 0xcee
};

static void __tipc_node_link_down(struct tipc_node *n, int *bearer_id,
				  struct sk_buff_head *xmitq,
				  struct tipc_media_addr **maddr);
static void tipc_node_link_down(struct tipc_node *n, int bearer_id,
				bool delete);
static void node_lost_contact(struct tipc_node *n, struct sk_buff_head *inputq);
static void tipc_node_delete(struct tipc_node *node);
static void tipc_node_timeout(struct timer_list *t);
static void tipc_node_fsm_evt(struct tipc_node *n, int evt);
static struct tipc_node *tipc_node_find(struct net *net, u32 addr);
static struct tipc_node *tipc_node_find_by_id(struct net *net, u8 *id);
static void tipc_node_put(struct tipc_node *node);
static bool node_is_up(struct tipc_node *n);
static void tipc_node_delete_from_list(struct tipc_node *node);

struct tipc_sock_conn {
	u32 port;
	u32 peer_port;
	u32 peer_node;
	struct list_head list;
};

static struct tipc_link *node_active_link(struct tipc_node *n, int sel)
{
	int bearer_id = n->active_links[sel & 1];

	if (unlikely(bearer_id == INVALID_BEARER_ID))
		return NULL;

	return n->links[bearer_id].link;
}

int tipc_node_get_mtu(struct net *net, u32 addr, u32 sel)
{
	struct tipc_node *n;
	int bearer_id;
	unsigned int mtu = MAX_MSG_SIZE;

	n = tipc_node_find(net, addr);
	if (unlikely(!n))
		return mtu;

	bearer_id = n->active_links[sel & 1];
	if (likely(bearer_id != INVALID_BEARER_ID))
		mtu = n->links[bearer_id].mtu;
	tipc_node_put(n);
	return mtu;
}

bool tipc_node_get_id(struct net *net, u32 addr, u8 *id)
{
	u8 *own_id = tipc_own_id(net);
	struct tipc_node *n;

	if (!own_id)
		return true;

	if (addr == tipc_own_addr(net)) {
		memcpy(id, own_id, TIPC_NODEID_LEN);
		return true;
	}
	n = tipc_node_find(net, addr);
	if (!n)
		return false;

	memcpy(id, &n->peer_id, TIPC_NODEID_LEN);
	tipc_node_put(n);
	return true;
}

u16 tipc_node_get_capabilities(struct net *net, u32 addr)
{
	struct tipc_node *n;
	u16 caps;

	n = tipc_node_find(net, addr);
	if (unlikely(!n))
		return TIPC_NODE_CAPABILITIES;
	caps = n->capabilities;
	tipc_node_put(n);
	return caps;
}

static void tipc_node_kref_release(struct kref *kref)
{
	struct tipc_node *n = container_of(kref, struct tipc_node, kref);

	kfree(n->bc_entry.link);
	kfree_rcu(n, rcu);
}

static void tipc_node_put(struct tipc_node *node)
{
	kref_put(&node->kref, tipc_node_kref_release);
}

static void tipc_node_get(struct tipc_node *node)
{
	kref_get(&node->kref);
}

/*
 * tipc_node_find - locate specified node object, if it exists
 */
static struct tipc_node *tipc_node_find(struct net *net, u32 addr)
{
	struct tipc_net *tn = tipc_net(net);
	struct tipc_node *node;
	unsigned int thash = tipc_hashfn(addr);

	rcu_read_lock();
	hlist_for_each_entry_rcu(node, &tn->node_htable[thash], hash) {
		if (node->addr != addr)
			continue;
		if (!kref_get_unless_zero(&node->kref))
			node = NULL;
		break;
	}
	rcu_read_unlock();
	return node;
}

/* tipc_node_find_by_id - locate specified node object by its 128-bit id
 * Note: this function is called only when a discovery request failed
 * to find the node by its 32-bit id, and is not time critical
 */
static struct tipc_node *tipc_node_find_by_id(struct net *net, u8 *id)
{
	struct tipc_net *tn = tipc_net(net);
	struct tipc_node *n;
	bool found = false;

	rcu_read_lock();
	list_for_each_entry_rcu(n, &tn->node_list, list) {
		read_lock_bh(&n->lock);
		if (!memcmp(id, n->peer_id, 16) &&
		    kref_get_unless_zero(&n->kref))
			found = true;
		read_unlock_bh(&n->lock);
		if (found)
			break;
	}
	rcu_read_unlock();
	return found ? n : NULL;
}

static void tipc_node_read_lock(struct tipc_node *n)
{
	read_lock_bh(&n->lock);
}

static void tipc_node_read_unlock(struct tipc_node *n)
{
	read_unlock_bh(&n->lock);
}

static void tipc_node_write_lock(struct tipc_node *n)
{
	write_lock_bh(&n->lock);
}

static void tipc_node_write_unlock_fast(struct tipc_node *n)
{
	write_unlock_bh(&n->lock);
}

static void tipc_node_write_unlock(struct tipc_node *n)
{
	struct net *net = n->net;
	u32 addr = 0;
	u32 flags = n->action_flags;
	u32 link_id = 0;
	u32 bearer_id;
	struct list_head *publ_list;

	if (likely(!flags)) {
		write_unlock_bh(&n->lock);
		return;
	}

	addr = n->addr;
	link_id = n->link_id;
	bearer_id = link_id & 0xffff;
	publ_list = &n->publ_list;

	n->action_flags &= ~(TIPC_NOTIFY_NODE_DOWN | TIPC_NOTIFY_NODE_UP |
			     TIPC_NOTIFY_LINK_DOWN | TIPC_NOTIFY_LINK_UP);

	write_unlock_bh(&n->lock);

	if (flags & TIPC_NOTIFY_NODE_DOWN)
		tipc_publ_notify(net, publ_list, addr);

	if (flags & TIPC_NOTIFY_NODE_UP)
		tipc_named_node_up(net, addr);

	if (flags & TIPC_NOTIFY_LINK_UP) {
		tipc_mon_peer_up(net, addr, bearer_id);
		tipc_nametbl_publish(net, TIPC_LINK_STATE, addr, addr,
				     TIPC_NODE_SCOPE, link_id, link_id);
	}
	if (flags & TIPC_NOTIFY_LINK_DOWN) {
		tipc_mon_peer_down(net, addr, bearer_id);
		tipc_nametbl_withdraw(net, TIPC_LINK_STATE, addr,
				      addr, link_id);
	}
}

static struct tipc_node *tipc_node_create(struct net *net, u32 addr,
					  u8 *peer_id, u16 capabilities)
{
	struct tipc_net *tn = net_generic(net, tipc_net_id);
	struct tipc_node *n, *temp_node;
	struct tipc_link *l;
	int bearer_id;
	int i;

	spin_lock_bh(&tn->node_list_lock);
	n = tipc_node_find(net, addr);
	if (n) {
		if (n->capabilities == capabilities)
			goto exit;
		/* Same node may come back with new capabilities */
		tipc_node_write_lock(n);
		n->capabilities = capabilities;
		for (bearer_id = 0; bearer_id < MAX_BEARERS; bearer_id++) {
			l = n->links[bearer_id].link;
			if (l)
				tipc_link_update_caps(l, capabilities);
		}
		tipc_node_write_unlock_fast(n);

		/* Calculate cluster capabilities */
		tn->capabilities = TIPC_NODE_CAPABILITIES;
		list_for_each_entry_rcu(temp_node, &tn->node_list, list) {
			tn->capabilities &= temp_node->capabilities;
		}
		goto exit;
	}
	n = kzalloc(sizeof(*n), GFP_ATOMIC);
	if (!n) {
		pr_warn("Node creation failed, no memory\n");
		goto exit;
	}
	n->addr = addr;
	memcpy(&n->peer_id, peer_id, 16);
	n->net = net;
	n->capabilities = capabilities;
	kref_init(&n->kref);
	rwlock_init(&n->lock);
	INIT_HLIST_NODE(&n->hash);
	INIT_LIST_HEAD(&n->list);
	INIT_LIST_HEAD(&n->publ_list);
	INIT_LIST_HEAD(&n->conn_sks);
	skb_queue_head_init(&n->bc_entry.namedq);
	skb_queue_head_init(&n->bc_entry.inputq1);
	__skb_queue_head_init(&n->bc_entry.arrvq);
	skb_queue_head_init(&n->bc_entry.inputq2);
	for (i = 0; i < MAX_BEARERS; i++)
		spin_lock_init(&n->links[i].lock);
	n->state = SELF_DOWN_PEER_LEAVING;
	n->delete_at = jiffies + msecs_to_jiffies(NODE_CLEANUP_AFTER);
	n->signature = INVALID_NODE_SIG;
	n->active_links[0] = INVALID_BEARER_ID;
	n->active_links[1] = INVALID_BEARER_ID;
	if (!tipc_link_bc_create(net, tipc_own_addr(net),
				 addr, U16_MAX,
				 tipc_link_window(tipc_bc_sndlink(net)),
				 n->capabilities,
				 &n->bc_entry.inputq1,
				 &n->bc_entry.namedq,
				 tipc_bc_sndlink(net),
				 &n->bc_entry.link)) {
		pr_warn("Broadcast rcv link creation failed, no memory\n");
		kfree(n);
		n = NULL;
		goto exit;
	}
	tipc_node_get(n);
	timer_setup(&n->timer, tipc_node_timeout, 0);
	n->keepalive_intv = U32_MAX;
	hlist_add_head_rcu(&n->hash, &tn->node_htable[tipc_hashfn(addr)]);
	list_for_each_entry_rcu(temp_node, &tn->node_list, list) {
		if (n->addr < temp_node->addr)
			break;
	}
	list_add_tail_rcu(&n->list, &temp_node->list);
	/* Calculate cluster capabilities */
	tn->capabilities = TIPC_NODE_CAPABILITIES;
	list_for_each_entry_rcu(temp_node, &tn->node_list, list) {
		tn->capabilities &= temp_node->capabilities;
	}
	trace_tipc_node_create(n, true, " ");
exit:
	spin_unlock_bh(&tn->node_list_lock);
	return n;
}

static void tipc_node_calculate_timer(struct tipc_node *n, struct tipc_link *l)
{
	unsigned long tol = tipc_link_tolerance(l);
	unsigned long intv = ((tol / 4) > 500) ? 500 : tol / 4;

	/* Link with lowest tolerance determines timer interval */
	if (intv < n->keepalive_intv)
		n->keepalive_intv = intv;

	/* Ensure link's abort limit corresponds to current tolerance */
	tipc_link_set_abort_limit(l, tol / n->keepalive_intv);
}

static void tipc_node_delete_from_list(struct tipc_node *node)
{
	list_del_rcu(&node->list);
	hlist_del_rcu(&node->hash);
	tipc_node_put(node);
}

static void tipc_node_delete(struct tipc_node *node)
{
	trace_tipc_node_delete(node, true, " ");
	tipc_node_delete_from_list(node);

	del_timer_sync(&node->timer);
	tipc_node_put(node);
}

void tipc_node_stop(struct net *net)
{
	struct tipc_net *tn = tipc_net(net);
	struct tipc_node *node, *t_node;

	spin_lock_bh(&tn->node_list_lock);
	list_for_each_entry_safe(node, t_node, &tn->node_list, list)
		tipc_node_delete(node);
	spin_unlock_bh(&tn->node_list_lock);
}

void tipc_node_subscribe(struct net *net, struct list_head *subscr, u32 addr)
{
	struct tipc_node *n;

	if (in_own_node(net, addr))
		return;

	n = tipc_node_find(net, addr);
	if (!n) {
		pr_warn("Node subscribe rejected, unknown node 0x%x\n", addr);
		return;
	}
	tipc_node_write_lock(n);
	list_add_tail(subscr, &n->publ_list);
	tipc_node_write_unlock_fast(n);
	tipc_node_put(n);
}

void tipc_node_unsubscribe(struct net *net, struct list_head *subscr, u32 addr)
{
	struct tipc_node *n;

	if (in_own_node(net, addr))
		return;

	n = tipc_node_find(net, addr);
	if (!n) {
		pr_warn("Node unsubscribe rejected, unknown node 0x%x\n", addr);
		return;
	}
	tipc_node_write_lock(n);
	list_del_init(subscr);
	tipc_node_write_unlock_fast(n);
	tipc_node_put(n);
}

int tipc_node_add_conn(struct net *net, u32 dnode, u32 port, u32 peer_port)
{
	struct tipc_node *node;
	struct tipc_sock_conn *conn;
	int err = 0;

	if (in_own_node(net, dnode))
		return 0;

	node = tipc_node_find(net, dnode);
	if (!node) {
		pr_warn("Connecting sock to node 0x%x failed\n", dnode);
		return -EHOSTUNREACH;
	}
	conn = kmalloc(sizeof(*conn), GFP_ATOMIC);
	if (!conn) {
		err = -EHOSTUNREACH;
		goto exit;
	}
	conn->peer_node = dnode;
	conn->port = port;
	conn->peer_port = peer_port;

	tipc_node_write_lock(node);
	list_add_tail(&conn->list, &node->conn_sks);
	tipc_node_write_unlock(node);
exit:
	tipc_node_put(node);
	return err;
}

void tipc_node_remove_conn(struct net *net, u32 dnode, u32 port)
{
	struct tipc_node *node;
	struct tipc_sock_conn *conn, *safe;

	if (in_own_node(net, dnode))
		return;

	node = tipc_node_find(net, dnode);
	if (!node)
		return;

	tipc_node_write_lock(node);
	list_for_each_entry_safe(conn, safe, &node->conn_sks, list) {
		if (port != conn->port)
			continue;
		list_del(&conn->list);
		kfree(conn);
	}
	tipc_node_write_unlock(node);
	tipc_node_put(node);
}

static void  tipc_node_clear_links(struct tipc_node *node)
{
	int i;

	for (i = 0; i < MAX_BEARERS; i++) {
		struct tipc_link_entry *le = &node->links[i];

		if (le->link) {
			kfree(le->link);
			le->link = NULL;
			node->link_cnt--;
		}
	}
}

/* tipc_node_cleanup - delete nodes that does not
 * have active links for NODE_CLEANUP_AFTER time
 */
static bool tipc_node_cleanup(struct tipc_node *peer)
{
	struct tipc_node *temp_node;
	struct tipc_net *tn = tipc_net(peer->net);
	bool deleted = false;

	/* If lock held by tipc_node_stop() the node will be deleted anyway */
	if (!spin_trylock_bh(&tn->node_list_lock))
		return false;

	tipc_node_write_lock(peer);

	if (!node_is_up(peer) && time_after(jiffies, peer->delete_at)) {
		tipc_node_clear_links(peer);
		tipc_node_delete_from_list(peer);
		deleted = true;
	}
	tipc_node_write_unlock(peer);

	/* Calculate cluster capabilities */
	tn->capabilities = TIPC_NODE_CAPABILITIES;
	list_for_each_entry_rcu(temp_node, &tn->node_list, list) {
		tn->capabilities &= temp_node->capabilities;
	}

	spin_unlock_bh(&tn->node_list_lock);
	return deleted;
}

/* tipc_node_timeout - handle expiration of node timer
 */
static void tipc_node_timeout(struct timer_list *t)
{
	struct tipc_node *n = from_timer(n, t, timer);
	struct tipc_link_entry *le;
	struct sk_buff_head xmitq;
	int remains = n->link_cnt;
	int bearer_id;
	int rc = 0;

	trace_tipc_node_timeout(n, false, " ");
	if (!node_is_up(n) && tipc_node_cleanup(n)) {
		/*Removing the reference of Timer*/
		tipc_node_put(n);
		return;
	}

	__skb_queue_head_init(&xmitq);

	/* Initial node interval to value larger (10 seconds), then it will be
	 * recalculated with link lowest tolerance
	 */
	tipc_node_read_lock(n);
	n->keepalive_intv = 10000;
	tipc_node_read_unlock(n);
	for (bearer_id = 0; remains && (bearer_id < MAX_BEARERS); bearer_id++) {
		tipc_node_read_lock(n);
		le = &n->links[bearer_id];
		if (le->link) {
			spin_lock_bh(&le->lock);
			/* Link tolerance may change asynchronously: */
			tipc_node_calculate_timer(n, le->link);
			rc = tipc_link_timeout(le->link, &xmitq);
			spin_unlock_bh(&le->lock);
			remains--;
		}
		tipc_node_read_unlock(n);
		tipc_bearer_xmit(n->net, bearer_id, &xmitq, &le->maddr);
		if (rc & TIPC_LINK_DOWN_EVT)
			tipc_node_link_down(n, bearer_id, false);
	}
	mod_timer(&n->timer, jiffies + msecs_to_jiffies(n->keepalive_intv));
}

/**
 * __tipc_node_link_up - handle addition of link
 * Node lock must be held by caller
 * Link becomes active (alone or shared) or standby, depending on its priority.
 */
static void __tipc_node_link_up(struct tipc_node *n, int bearer_id,
				struct sk_buff_head *xmitq)
{
	int *slot0 = &n->active_links[0];
	int *slot1 = &n->active_links[1];
	struct tipc_link *ol = node_active_link(n, 0);
	struct tipc_link *nl = n->links[bearer_id].link;

	if (!nl || tipc_link_is_up(nl))
		return;

	tipc_link_fsm_evt(nl, LINK_ESTABLISH_EVT);
	if (!tipc_link_is_up(nl))
		return;

	n->working_links++;
	n->action_flags |= TIPC_NOTIFY_LINK_UP;
	n->link_id = tipc_link_id(nl);

	/* Leave room for tunnel header when returning 'mtu' to users: */
	n->links[bearer_id].mtu = tipc_link_mtu(nl) - INT_H_SIZE;

	tipc_bearer_add_dest(n->net, bearer_id, n->addr);
	tipc_bcast_inc_bearer_dst_cnt(n->net, bearer_id);

	pr_debug("Established link <%s> on network plane %c\n",
		 tipc_link_name(nl), tipc_link_plane(nl));
	trace_tipc_node_link_up(n, true, " ");

	/* Ensure that a STATE message goes first */
	tipc_link_build_state_msg(nl, xmitq);

	/* First link? => give it both slots */
	if (!ol) {
		*slot0 = bearer_id;
		*slot1 = bearer_id;
		tipc_node_fsm_evt(n, SELF_ESTABL_CONTACT_EVT);
		n->action_flags |= TIPC_NOTIFY_NODE_UP;
		tipc_link_set_active(nl, true);
		tipc_bcast_add_peer(n->net, nl, xmitq);
		return;
	}

	/* Second link => redistribute slots */
	if (tipc_link_prio(nl) > tipc_link_prio(ol)) {
		pr_debug("Old link <%s> becomes standby\n", tipc_link_name(ol));
		*slot0 = bearer_id;
		*slot1 = bearer_id;
		tipc_link_set_active(nl, true);
		tipc_link_set_active(ol, false);
	} else if (tipc_link_prio(nl) == tipc_link_prio(ol)) {
		tipc_link_set_active(nl, true);
		*slot1 = bearer_id;
	} else {
		pr_debug("New link <%s> is standby\n", tipc_link_name(nl));
	}

	/* Prepare synchronization with first link */
	tipc_link_tnl_prepare(ol, nl, SYNCH_MSG, xmitq);
}

/**
 * tipc_node_link_up - handle addition of link
 *
 * Link becomes active (alone or shared) or standby, depending on its priority.
 */
static void tipc_node_link_up(struct tipc_node *n, int bearer_id,
			      struct sk_buff_head *xmitq)
{
	struct tipc_media_addr *maddr;

	tipc_node_write_lock(n);
	__tipc_node_link_up(n, bearer_id, xmitq);
	maddr = &n->links[bearer_id].maddr;
	tipc_bearer_xmit(n->net, bearer_id, xmitq, maddr);
	tipc_node_write_unlock(n);
}

/**
 * tipc_node_link_failover() - start failover in case "half-failover"
 *
 * This function is only called in a very special situation where link
 * failover can be already started on peer node but not on this node.
 * This can happen when e.g.
 *	1. Both links <1A-2A>, <1B-2B> down
 *	2. Link endpoint 2A up, but 1A still down (e.g. due to network
 *	   disturbance, wrong session, etc.)
 *	3. Link <1B-2B> up
 *	4. Link endpoint 2A down (e.g. due to link tolerance timeout)
<<<<<<< HEAD
 *	5. Node B starts failover onto link <1B-2B>
 *
 *	==> Node A does never start link/node failover!
=======
 *	5. Node 2 starts failover onto link <1B-2B>
 *
 *	==> Node 1 does never start link/node failover!
>>>>>>> 4b972a01
 *
 * @n: tipc node structure
 * @l: link peer endpoint failingover (- can be NULL)
 * @tnl: tunnel link
 * @xmitq: queue for messages to be xmited on tnl link later
 */
static void tipc_node_link_failover(struct tipc_node *n, struct tipc_link *l,
				    struct tipc_link *tnl,
				    struct sk_buff_head *xmitq)
{
	/* Avoid to be "self-failover" that can never end */
	if (!tipc_link_is_up(tnl))
		return;

<<<<<<< HEAD
=======
	/* Don't rush, failure link may be in the process of resetting */
	if (l && !tipc_link_is_reset(l))
		return;

>>>>>>> 4b972a01
	tipc_link_fsm_evt(tnl, LINK_SYNCH_END_EVT);
	tipc_node_fsm_evt(n, NODE_SYNCH_END_EVT);

	n->sync_point = tipc_link_rcv_nxt(tnl) + (U16_MAX / 2 - 1);
	tipc_link_failover_prepare(l, tnl, xmitq);

	if (l)
		tipc_link_fsm_evt(l, LINK_FAILOVER_BEGIN_EVT);
	tipc_node_fsm_evt(n, NODE_FAILOVER_BEGIN_EVT);
}

/**
 * __tipc_node_link_down - handle loss of link
 */
static void __tipc_node_link_down(struct tipc_node *n, int *bearer_id,
				  struct sk_buff_head *xmitq,
				  struct tipc_media_addr **maddr)
{
	struct tipc_link_entry *le = &n->links[*bearer_id];
	int *slot0 = &n->active_links[0];
	int *slot1 = &n->active_links[1];
	int i, highest = 0, prio;
	struct tipc_link *l, *_l, *tnl;

	l = n->links[*bearer_id].link;
	if (!l || tipc_link_is_reset(l))
		return;

	n->working_links--;
	n->action_flags |= TIPC_NOTIFY_LINK_DOWN;
	n->link_id = tipc_link_id(l);

	tipc_bearer_remove_dest(n->net, *bearer_id, n->addr);

	pr_debug("Lost link <%s> on network plane %c\n",
		 tipc_link_name(l), tipc_link_plane(l));

	/* Select new active link if any available */
	*slot0 = INVALID_BEARER_ID;
	*slot1 = INVALID_BEARER_ID;
	for (i = 0; i < MAX_BEARERS; i++) {
		_l = n->links[i].link;
		if (!_l || !tipc_link_is_up(_l))
			continue;
		if (_l == l)
			continue;
		prio = tipc_link_prio(_l);
		if (prio < highest)
			continue;
		if (prio > highest) {
			highest = prio;
			*slot0 = i;
			*slot1 = i;
			continue;
		}
		*slot1 = i;
	}

	if (!node_is_up(n)) {
		if (tipc_link_peer_is_down(l))
			tipc_node_fsm_evt(n, PEER_LOST_CONTACT_EVT);
		tipc_node_fsm_evt(n, SELF_LOST_CONTACT_EVT);
		trace_tipc_link_reset(l, TIPC_DUMP_ALL, "link down!");
		tipc_link_fsm_evt(l, LINK_RESET_EVT);
		tipc_link_reset(l);
		tipc_link_build_reset_msg(l, xmitq);
		*maddr = &n->links[*bearer_id].maddr;
		node_lost_contact(n, &le->inputq);
		tipc_bcast_dec_bearer_dst_cnt(n->net, *bearer_id);
		return;
	}
	tipc_bcast_dec_bearer_dst_cnt(n->net, *bearer_id);

	/* There is still a working link => initiate failover */
	*bearer_id = n->active_links[0];
	tnl = n->links[*bearer_id].link;
	tipc_link_fsm_evt(tnl, LINK_SYNCH_END_EVT);
	tipc_node_fsm_evt(n, NODE_SYNCH_END_EVT);
	n->sync_point = tipc_link_rcv_nxt(tnl) + (U16_MAX / 2 - 1);
	tipc_link_tnl_prepare(l, tnl, FAILOVER_MSG, xmitq);
	trace_tipc_link_reset(l, TIPC_DUMP_ALL, "link down -> failover!");
	tipc_link_reset(l);
	tipc_link_fsm_evt(l, LINK_RESET_EVT);
	tipc_link_fsm_evt(l, LINK_FAILOVER_BEGIN_EVT);
	tipc_node_fsm_evt(n, NODE_FAILOVER_BEGIN_EVT);
	*maddr = &n->links[*bearer_id].maddr;
}

static void tipc_node_link_down(struct tipc_node *n, int bearer_id, bool delete)
{
	struct tipc_link_entry *le = &n->links[bearer_id];
	struct tipc_media_addr *maddr = NULL;
	struct tipc_link *l = le->link;
	int old_bearer_id = bearer_id;
	struct sk_buff_head xmitq;

	if (!l)
		return;

	__skb_queue_head_init(&xmitq);

	tipc_node_write_lock(n);
	if (!tipc_link_is_establishing(l)) {
		__tipc_node_link_down(n, &bearer_id, &xmitq, &maddr);
	} else {
		/* Defuse pending tipc_node_link_up() */
		tipc_link_reset(l);
		tipc_link_fsm_evt(l, LINK_RESET_EVT);
	}
	if (delete) {
		kfree(l);
		le->link = NULL;
		n->link_cnt--;
	}
	trace_tipc_node_link_down(n, true, "node link down or deleted!");
	tipc_node_write_unlock(n);
	if (delete)
		tipc_mon_remove_peer(n->net, n->addr, old_bearer_id);
	if (!skb_queue_empty(&xmitq))
		tipc_bearer_xmit(n->net, bearer_id, &xmitq, maddr);
	tipc_sk_rcv(n->net, &le->inputq);
}

static bool node_is_up(struct tipc_node *n)
{
	return n->active_links[0] != INVALID_BEARER_ID;
}

bool tipc_node_is_up(struct net *net, u32 addr)
{
	struct tipc_node *n;
	bool retval = false;

	if (in_own_node(net, addr))
		return true;

	n = tipc_node_find(net, addr);
	if (!n)
		return false;
	retval = node_is_up(n);
	tipc_node_put(n);
	return retval;
}

static u32 tipc_node_suggest_addr(struct net *net, u32 addr)
{
	struct tipc_node *n;

	addr ^= tipc_net(net)->random;
	while ((n = tipc_node_find(net, addr))) {
		tipc_node_put(n);
		addr++;
	}
	return addr;
}

/* tipc_node_try_addr(): Check if addr can be used by peer, suggest other if not
 * Returns suggested address if any, otherwise 0
 */
u32 tipc_node_try_addr(struct net *net, u8 *id, u32 addr)
{
	struct tipc_net *tn = tipc_net(net);
	struct tipc_node *n;

	/* Suggest new address if some other peer is using this one */
	n = tipc_node_find(net, addr);
	if (n) {
		if (!memcmp(n->peer_id, id, NODE_ID_LEN))
			addr = 0;
		tipc_node_put(n);
		if (!addr)
			return 0;
		return tipc_node_suggest_addr(net, addr);
	}

	/* Suggest previously used address if peer is known */
	n = tipc_node_find_by_id(net, id);
	if (n) {
		addr = n->addr;
		tipc_node_put(n);
		return addr;
	}

	/* Even this node may be in conflict */
	if (tn->trial_addr == addr)
		return tipc_node_suggest_addr(net, addr);

	return 0;
}

void tipc_node_check_dest(struct net *net, u32 addr,
			  u8 *peer_id, struct tipc_bearer *b,
			  u16 capabilities, u32 signature,
			  struct tipc_media_addr *maddr,
			  bool *respond, bool *dupl_addr)
{
	struct tipc_node *n;
	struct tipc_link *l;
	struct tipc_link_entry *le;
	bool addr_match = false;
	bool sign_match = false;
	bool link_up = false;
	bool accept_addr = false;
	bool reset = true;
	char *if_name;
	unsigned long intv;
	u16 session;

	*dupl_addr = false;
	*respond = false;

	n = tipc_node_create(net, addr, peer_id, capabilities);
	if (!n)
		return;

	tipc_node_write_lock(n);

	le = &n->links[b->identity];

	/* Prepare to validate requesting node's signature and media address */
	l = le->link;
	link_up = l && tipc_link_is_up(l);
	addr_match = l && !memcmp(&le->maddr, maddr, sizeof(*maddr));
	sign_match = (signature == n->signature);

	/* These three flags give us eight permutations: */

	if (sign_match && addr_match && link_up) {
		/* All is fine. Do nothing. */
		reset = false;
	} else if (sign_match && addr_match && !link_up) {
		/* Respond. The link will come up in due time */
		*respond = true;
	} else if (sign_match && !addr_match && link_up) {
		/* Peer has changed i/f address without rebooting.
		 * If so, the link will reset soon, and the next
		 * discovery will be accepted. So we can ignore it.
		 * It may also be an cloned or malicious peer having
		 * chosen the same node address and signature as an
		 * existing one.
		 * Ignore requests until the link goes down, if ever.
		 */
		*dupl_addr = true;
	} else if (sign_match && !addr_match && !link_up) {
		/* Peer link has changed i/f address without rebooting.
		 * It may also be a cloned or malicious peer; we can't
		 * distinguish between the two.
		 * The signature is correct, so we must accept.
		 */
		accept_addr = true;
		*respond = true;
	} else if (!sign_match && addr_match && link_up) {
		/* Peer node rebooted. Two possibilities:
		 *  - Delayed re-discovery; this link endpoint has already
		 *    reset and re-established contact with the peer, before
		 *    receiving a discovery message from that node.
		 *    (The peer happened to receive one from this node first).
		 *  - The peer came back so fast that our side has not
		 *    discovered it yet. Probing from this side will soon
		 *    reset the link, since there can be no working link
		 *    endpoint at the peer end, and the link will re-establish.
		 *  Accept the signature, since it comes from a known peer.
		 */
		n->signature = signature;
	} else if (!sign_match && addr_match && !link_up) {
		/*  The peer node has rebooted.
		 *  Accept signature, since it is a known peer.
		 */
		n->signature = signature;
		*respond = true;
	} else if (!sign_match && !addr_match && link_up) {
		/* Peer rebooted with new address, or a new/duplicate peer.
		 * Ignore until the link goes down, if ever.
		 */
		*dupl_addr = true;
	} else if (!sign_match && !addr_match && !link_up) {
		/* Peer rebooted with new address, or it is a new peer.
		 * Accept signature and address.
		 */
		n->signature = signature;
		accept_addr = true;
		*respond = true;
	}

	if (!accept_addr)
		goto exit;

	/* Now create new link if not already existing */
	if (!l) {
		if (n->link_cnt == 2)
			goto exit;

		if_name = strchr(b->name, ':') + 1;
		get_random_bytes(&session, sizeof(u16));
		if (!tipc_link_create(net, if_name, b->identity, b->tolerance,
				      b->net_plane, b->mtu, b->priority,
				      b->window, session,
				      tipc_own_addr(net), addr, peer_id,
				      n->capabilities,
				      tipc_bc_sndlink(n->net), n->bc_entry.link,
				      &le->inputq,
				      &n->bc_entry.namedq, &l)) {
			*respond = false;
			goto exit;
		}
		trace_tipc_link_reset(l, TIPC_DUMP_ALL, "link created!");
		tipc_link_reset(l);
		tipc_link_fsm_evt(l, LINK_RESET_EVT);
		if (n->state == NODE_FAILINGOVER)
			tipc_link_fsm_evt(l, LINK_FAILOVER_BEGIN_EVT);
		le->link = l;
		n->link_cnt++;
		tipc_node_calculate_timer(n, l);
		if (n->link_cnt == 1) {
			intv = jiffies + msecs_to_jiffies(n->keepalive_intv);
			if (!mod_timer(&n->timer, intv))
				tipc_node_get(n);
		}
	}
	memcpy(&le->maddr, maddr, sizeof(*maddr));
exit:
	tipc_node_write_unlock(n);
	if (reset && l && !tipc_link_is_reset(l))
		tipc_node_link_down(n, b->identity, false);
	tipc_node_put(n);
}

void tipc_node_delete_links(struct net *net, int bearer_id)
{
	struct tipc_net *tn = net_generic(net, tipc_net_id);
	struct tipc_node *n;

	rcu_read_lock();
	list_for_each_entry_rcu(n, &tn->node_list, list) {
		tipc_node_link_down(n, bearer_id, true);
	}
	rcu_read_unlock();
}

static void tipc_node_reset_links(struct tipc_node *n)
{
	int i;

	pr_warn("Resetting all links to %x\n", n->addr);

	trace_tipc_node_reset_links(n, true, " ");
	for (i = 0; i < MAX_BEARERS; i++) {
		tipc_node_link_down(n, i, false);
	}
}

/* tipc_node_fsm_evt - node finite state machine
 * Determines when contact is allowed with peer node
 */
static void tipc_node_fsm_evt(struct tipc_node *n, int evt)
{
	int state = n->state;

	switch (state) {
	case SELF_DOWN_PEER_DOWN:
		switch (evt) {
		case SELF_ESTABL_CONTACT_EVT:
			state = SELF_UP_PEER_COMING;
			break;
		case PEER_ESTABL_CONTACT_EVT:
			state = SELF_COMING_PEER_UP;
			break;
		case SELF_LOST_CONTACT_EVT:
		case PEER_LOST_CONTACT_EVT:
			break;
		case NODE_SYNCH_END_EVT:
		case NODE_SYNCH_BEGIN_EVT:
		case NODE_FAILOVER_BEGIN_EVT:
		case NODE_FAILOVER_END_EVT:
		default:
			goto illegal_evt;
		}
		break;
	case SELF_UP_PEER_UP:
		switch (evt) {
		case SELF_LOST_CONTACT_EVT:
			state = SELF_DOWN_PEER_LEAVING;
			break;
		case PEER_LOST_CONTACT_EVT:
			state = SELF_LEAVING_PEER_DOWN;
			break;
		case NODE_SYNCH_BEGIN_EVT:
			state = NODE_SYNCHING;
			break;
		case NODE_FAILOVER_BEGIN_EVT:
			state = NODE_FAILINGOVER;
			break;
		case SELF_ESTABL_CONTACT_EVT:
		case PEER_ESTABL_CONTACT_EVT:
		case NODE_SYNCH_END_EVT:
		case NODE_FAILOVER_END_EVT:
			break;
		default:
			goto illegal_evt;
		}
		break;
	case SELF_DOWN_PEER_LEAVING:
		switch (evt) {
		case PEER_LOST_CONTACT_EVT:
			state = SELF_DOWN_PEER_DOWN;
			break;
		case SELF_ESTABL_CONTACT_EVT:
		case PEER_ESTABL_CONTACT_EVT:
		case SELF_LOST_CONTACT_EVT:
			break;
		case NODE_SYNCH_END_EVT:
		case NODE_SYNCH_BEGIN_EVT:
		case NODE_FAILOVER_BEGIN_EVT:
		case NODE_FAILOVER_END_EVT:
		default:
			goto illegal_evt;
		}
		break;
	case SELF_UP_PEER_COMING:
		switch (evt) {
		case PEER_ESTABL_CONTACT_EVT:
			state = SELF_UP_PEER_UP;
			break;
		case SELF_LOST_CONTACT_EVT:
			state = SELF_DOWN_PEER_DOWN;
			break;
		case SELF_ESTABL_CONTACT_EVT:
		case PEER_LOST_CONTACT_EVT:
		case NODE_SYNCH_END_EVT:
		case NODE_FAILOVER_BEGIN_EVT:
			break;
		case NODE_SYNCH_BEGIN_EVT:
		case NODE_FAILOVER_END_EVT:
		default:
			goto illegal_evt;
		}
		break;
	case SELF_COMING_PEER_UP:
		switch (evt) {
		case SELF_ESTABL_CONTACT_EVT:
			state = SELF_UP_PEER_UP;
			break;
		case PEER_LOST_CONTACT_EVT:
			state = SELF_DOWN_PEER_DOWN;
			break;
		case SELF_LOST_CONTACT_EVT:
		case PEER_ESTABL_CONTACT_EVT:
			break;
		case NODE_SYNCH_END_EVT:
		case NODE_SYNCH_BEGIN_EVT:
		case NODE_FAILOVER_BEGIN_EVT:
		case NODE_FAILOVER_END_EVT:
		default:
			goto illegal_evt;
		}
		break;
	case SELF_LEAVING_PEER_DOWN:
		switch (evt) {
		case SELF_LOST_CONTACT_EVT:
			state = SELF_DOWN_PEER_DOWN;
			break;
		case SELF_ESTABL_CONTACT_EVT:
		case PEER_ESTABL_CONTACT_EVT:
		case PEER_LOST_CONTACT_EVT:
			break;
		case NODE_SYNCH_END_EVT:
		case NODE_SYNCH_BEGIN_EVT:
		case NODE_FAILOVER_BEGIN_EVT:
		case NODE_FAILOVER_END_EVT:
		default:
			goto illegal_evt;
		}
		break;
	case NODE_FAILINGOVER:
		switch (evt) {
		case SELF_LOST_CONTACT_EVT:
			state = SELF_DOWN_PEER_LEAVING;
			break;
		case PEER_LOST_CONTACT_EVT:
			state = SELF_LEAVING_PEER_DOWN;
			break;
		case NODE_FAILOVER_END_EVT:
			state = SELF_UP_PEER_UP;
			break;
		case NODE_FAILOVER_BEGIN_EVT:
		case SELF_ESTABL_CONTACT_EVT:
		case PEER_ESTABL_CONTACT_EVT:
			break;
		case NODE_SYNCH_BEGIN_EVT:
		case NODE_SYNCH_END_EVT:
		default:
			goto illegal_evt;
		}
		break;
	case NODE_SYNCHING:
		switch (evt) {
		case SELF_LOST_CONTACT_EVT:
			state = SELF_DOWN_PEER_LEAVING;
			break;
		case PEER_LOST_CONTACT_EVT:
			state = SELF_LEAVING_PEER_DOWN;
			break;
		case NODE_SYNCH_END_EVT:
			state = SELF_UP_PEER_UP;
			break;
		case NODE_FAILOVER_BEGIN_EVT:
			state = NODE_FAILINGOVER;
			break;
		case NODE_SYNCH_BEGIN_EVT:
		case SELF_ESTABL_CONTACT_EVT:
		case PEER_ESTABL_CONTACT_EVT:
			break;
		case NODE_FAILOVER_END_EVT:
		default:
			goto illegal_evt;
		}
		break;
	default:
		pr_err("Unknown node fsm state %x\n", state);
		break;
	}
	trace_tipc_node_fsm(n->peer_id, n->state, state, evt);
	n->state = state;
	return;

illegal_evt:
	pr_err("Illegal node fsm evt %x in state %x\n", evt, state);
	trace_tipc_node_fsm(n->peer_id, n->state, state, evt);
}

static void node_lost_contact(struct tipc_node *n,
			      struct sk_buff_head *inputq)
{
	struct tipc_sock_conn *conn, *safe;
	struct tipc_link *l;
	struct list_head *conns = &n->conn_sks;
	struct sk_buff *skb;
	uint i;

	pr_debug("Lost contact with %x\n", n->addr);
	n->delete_at = jiffies + msecs_to_jiffies(NODE_CLEANUP_AFTER);
	trace_tipc_node_lost_contact(n, true, " ");

	/* Clean up broadcast state */
	tipc_bcast_remove_peer(n->net, n->bc_entry.link);

	/* Abort any ongoing link failover */
	for (i = 0; i < MAX_BEARERS; i++) {
		l = n->links[i].link;
		if (l)
			tipc_link_fsm_evt(l, LINK_FAILOVER_END_EVT);
	}

	/* Notify publications from this node */
	n->action_flags |= TIPC_NOTIFY_NODE_DOWN;

	/* Notify sockets connected to node */
	list_for_each_entry_safe(conn, safe, conns, list) {
		skb = tipc_msg_create(TIPC_CRITICAL_IMPORTANCE, TIPC_CONN_MSG,
				      SHORT_H_SIZE, 0, tipc_own_addr(n->net),
				      conn->peer_node, conn->port,
				      conn->peer_port, TIPC_ERR_NO_NODE);
		if (likely(skb))
			skb_queue_tail(inputq, skb);
		list_del(&conn->list);
		kfree(conn);
	}
}

/**
 * tipc_node_get_linkname - get the name of a link
 *
 * @bearer_id: id of the bearer
 * @node: peer node address
 * @linkname: link name output buffer
 *
 * Returns 0 on success
 */
int tipc_node_get_linkname(struct net *net, u32 bearer_id, u32 addr,
			   char *linkname, size_t len)
{
	struct tipc_link *link;
	int err = -EINVAL;
	struct tipc_node *node = tipc_node_find(net, addr);

	if (!node)
		return err;

	if (bearer_id >= MAX_BEARERS)
		goto exit;

	tipc_node_read_lock(node);
	link = node->links[bearer_id].link;
	if (link) {
		strncpy(linkname, tipc_link_name(link), len);
		err = 0;
	}
	tipc_node_read_unlock(node);
exit:
	tipc_node_put(node);
	return err;
}

/* Caller should hold node lock for the passed node */
static int __tipc_nl_add_node(struct tipc_nl_msg *msg, struct tipc_node *node)
{
	void *hdr;
	struct nlattr *attrs;

	hdr = genlmsg_put(msg->skb, msg->portid, msg->seq, &tipc_genl_family,
			  NLM_F_MULTI, TIPC_NL_NODE_GET);
	if (!hdr)
		return -EMSGSIZE;

	attrs = nla_nest_start_noflag(msg->skb, TIPC_NLA_NODE);
	if (!attrs)
		goto msg_full;

	if (nla_put_u32(msg->skb, TIPC_NLA_NODE_ADDR, node->addr))
		goto attr_msg_full;
	if (node_is_up(node))
		if (nla_put_flag(msg->skb, TIPC_NLA_NODE_UP))
			goto attr_msg_full;

	nla_nest_end(msg->skb, attrs);
	genlmsg_end(msg->skb, hdr);

	return 0;

attr_msg_full:
	nla_nest_cancel(msg->skb, attrs);
msg_full:
	genlmsg_cancel(msg->skb, hdr);

	return -EMSGSIZE;
}

/**
 * tipc_node_xmit() is the general link level function for message sending
 * @net: the applicable net namespace
 * @list: chain of buffers containing message
 * @dnode: address of destination node
 * @selector: a number used for deterministic link selection
 * Consumes the buffer chain.
 * Returns 0 if success, otherwise: -ELINKCONG,-EHOSTUNREACH,-EMSGSIZE,-ENOBUF
 */
int tipc_node_xmit(struct net *net, struct sk_buff_head *list,
		   u32 dnode, int selector)
{
	struct tipc_link_entry *le = NULL;
	struct tipc_node *n;
	struct sk_buff_head xmitq;
	int bearer_id;
	int rc;

	if (in_own_node(net, dnode)) {
		tipc_sk_rcv(net, list);
		return 0;
	}

	n = tipc_node_find(net, dnode);
	if (unlikely(!n)) {
		skb_queue_purge(list);
		return -EHOSTUNREACH;
	}

	tipc_node_read_lock(n);
	bearer_id = n->active_links[selector & 1];
	if (unlikely(bearer_id == INVALID_BEARER_ID)) {
		tipc_node_read_unlock(n);
		tipc_node_put(n);
		skb_queue_purge(list);
		return -EHOSTUNREACH;
	}

	__skb_queue_head_init(&xmitq);
	le = &n->links[bearer_id];
	spin_lock_bh(&le->lock);
	rc = tipc_link_xmit(le->link, list, &xmitq);
	spin_unlock_bh(&le->lock);
	tipc_node_read_unlock(n);

	if (unlikely(rc == -ENOBUFS))
		tipc_node_link_down(n, bearer_id, false);
	else
		tipc_bearer_xmit(net, bearer_id, &xmitq, &le->maddr);

	tipc_node_put(n);

	return rc;
}

/* tipc_node_xmit_skb(): send single buffer to destination
 * Buffers sent via this functon are generally TIPC_SYSTEM_IMPORTANCE
 * messages, which will not be rejected
 * The only exception is datagram messages rerouted after secondary
 * lookup, which are rare and safe to dispose of anyway.
 */
int tipc_node_xmit_skb(struct net *net, struct sk_buff *skb, u32 dnode,
		       u32 selector)
{
	struct sk_buff_head head;

	skb_queue_head_init(&head);
	__skb_queue_tail(&head, skb);
	tipc_node_xmit(net, &head, dnode, selector);
	return 0;
}

/* tipc_node_distr_xmit(): send single buffer msgs to individual destinations
 * Note: this is only for SYSTEM_IMPORTANCE messages, which cannot be rejected
 */
int tipc_node_distr_xmit(struct net *net, struct sk_buff_head *xmitq)
{
	struct sk_buff *skb;
	u32 selector, dnode;

	while ((skb = __skb_dequeue(xmitq))) {
		selector = msg_origport(buf_msg(skb));
		dnode = msg_destnode(buf_msg(skb));
		tipc_node_xmit_skb(net, skb, dnode, selector);
	}
	return 0;
}

void tipc_node_broadcast(struct net *net, struct sk_buff *skb)
{
	struct sk_buff *txskb;
	struct tipc_node *n;
	u32 dst;

	rcu_read_lock();
	list_for_each_entry_rcu(n, tipc_nodes(net), list) {
		dst = n->addr;
		if (in_own_node(net, dst))
			continue;
		if (!node_is_up(n))
			continue;
		txskb = pskb_copy(skb, GFP_ATOMIC);
		if (!txskb)
			break;
		msg_set_destnode(buf_msg(txskb), dst);
		tipc_node_xmit_skb(net, txskb, dst, 0);
	}
	rcu_read_unlock();

	kfree_skb(skb);
}

static void tipc_node_mcast_rcv(struct tipc_node *n)
{
	struct tipc_bclink_entry *be = &n->bc_entry;

	/* 'arrvq' is under inputq2's lock protection */
	spin_lock_bh(&be->inputq2.lock);
	spin_lock_bh(&be->inputq1.lock);
	skb_queue_splice_tail_init(&be->inputq1, &be->arrvq);
	spin_unlock_bh(&be->inputq1.lock);
	spin_unlock_bh(&be->inputq2.lock);
	tipc_sk_mcast_rcv(n->net, &be->arrvq, &be->inputq2);
}

static void tipc_node_bc_sync_rcv(struct tipc_node *n, struct tipc_msg *hdr,
				  int bearer_id, struct sk_buff_head *xmitq)
{
	struct tipc_link *ucl;
	int rc;

	rc = tipc_bcast_sync_rcv(n->net, n->bc_entry.link, hdr);

	if (rc & TIPC_LINK_DOWN_EVT) {
		tipc_node_reset_links(n);
		return;
	}

	if (!(rc & TIPC_LINK_SND_STATE))
		return;

	/* If probe message, a STATE response will be sent anyway */
	if (msg_probe(hdr))
		return;

	/* Produce a STATE message carrying broadcast NACK */
	tipc_node_read_lock(n);
	ucl = n->links[bearer_id].link;
	if (ucl)
		tipc_link_build_state_msg(ucl, xmitq);
	tipc_node_read_unlock(n);
}

/**
 * tipc_node_bc_rcv - process TIPC broadcast packet arriving from off-node
 * @net: the applicable net namespace
 * @skb: TIPC packet
 * @bearer_id: id of bearer message arrived on
 *
 * Invoked with no locks held.
 */
static void tipc_node_bc_rcv(struct net *net, struct sk_buff *skb, int bearer_id)
{
	int rc;
	struct sk_buff_head xmitq;
	struct tipc_bclink_entry *be;
	struct tipc_link_entry *le;
	struct tipc_msg *hdr = buf_msg(skb);
	int usr = msg_user(hdr);
	u32 dnode = msg_destnode(hdr);
	struct tipc_node *n;

	__skb_queue_head_init(&xmitq);

	/* If NACK for other node, let rcv link for that node peek into it */
	if ((usr == BCAST_PROTOCOL) && (dnode != tipc_own_addr(net)))
		n = tipc_node_find(net, dnode);
	else
		n = tipc_node_find(net, msg_prevnode(hdr));
	if (!n) {
		kfree_skb(skb);
		return;
	}
	be = &n->bc_entry;
	le = &n->links[bearer_id];

	rc = tipc_bcast_rcv(net, be->link, skb);

	/* Broadcast ACKs are sent on a unicast link */
	if (rc & TIPC_LINK_SND_STATE) {
		tipc_node_read_lock(n);
		tipc_link_build_state_msg(le->link, &xmitq);
		tipc_node_read_unlock(n);
	}

	if (!skb_queue_empty(&xmitq))
		tipc_bearer_xmit(net, bearer_id, &xmitq, &le->maddr);

	if (!skb_queue_empty(&be->inputq1))
		tipc_node_mcast_rcv(n);

	/* Handle NAME_DISTRIBUTOR messages sent from 1.7 nodes */
	if (!skb_queue_empty(&n->bc_entry.namedq))
		tipc_named_rcv(net, &n->bc_entry.namedq);

	/* If reassembly or retransmission failure => reset all links to peer */
	if (rc & TIPC_LINK_DOWN_EVT)
		tipc_node_reset_links(n);

	tipc_node_put(n);
}

/**
 * tipc_node_check_state - check and if necessary update node state
 * @skb: TIPC packet
 * @bearer_id: identity of bearer delivering the packet
 * Returns true if state and msg are ok, otherwise false
 */
static bool tipc_node_check_state(struct tipc_node *n, struct sk_buff *skb,
				  int bearer_id, struct sk_buff_head *xmitq)
{
	struct tipc_msg *hdr = buf_msg(skb);
	int usr = msg_user(hdr);
	int mtyp = msg_type(hdr);
	u16 oseqno = msg_seqno(hdr);
	u16 iseqno = msg_seqno(msg_get_wrapped(hdr));
	u16 exp_pkts = msg_msgcnt(hdr);
	u16 rcv_nxt, syncpt, dlv_nxt, inputq_len;
	int state = n->state;
	struct tipc_link *l, *tnl, *pl = NULL;
	struct tipc_media_addr *maddr;
	int pb_id;

	if (trace_tipc_node_check_state_enabled()) {
		trace_tipc_skb_dump(skb, false, "skb for node state check");
		trace_tipc_node_check_state(n, true, " ");
	}
	l = n->links[bearer_id].link;
	if (!l)
		return false;
	rcv_nxt = tipc_link_rcv_nxt(l);


	if (likely((state == SELF_UP_PEER_UP) && (usr != TUNNEL_PROTOCOL)))
		return true;

	/* Find parallel link, if any */
	for (pb_id = 0; pb_id < MAX_BEARERS; pb_id++) {
		if ((pb_id != bearer_id) && n->links[pb_id].link) {
			pl = n->links[pb_id].link;
			break;
		}
	}

	if (!tipc_link_validate_msg(l, hdr)) {
		trace_tipc_skb_dump(skb, false, "PROTO invalid (2)!");
		trace_tipc_link_dump(l, TIPC_DUMP_NONE, "PROTO invalid (2)!");
		return false;
	}

	/* Check and update node accesibility if applicable */
	if (state == SELF_UP_PEER_COMING) {
		if (!tipc_link_is_up(l))
			return true;
		if (!msg_peer_link_is_up(hdr))
			return true;
		tipc_node_fsm_evt(n, PEER_ESTABL_CONTACT_EVT);
	}

	if (state == SELF_DOWN_PEER_LEAVING) {
		if (msg_peer_node_is_up(hdr))
			return false;
		tipc_node_fsm_evt(n, PEER_LOST_CONTACT_EVT);
		return true;
	}

	if (state == SELF_LEAVING_PEER_DOWN)
		return false;

	/* Ignore duplicate packets */
	if ((usr != LINK_PROTOCOL) && less(oseqno, rcv_nxt))
		return true;

	/* Initiate or update failover mode if applicable */
	if ((usr == TUNNEL_PROTOCOL) && (mtyp == FAILOVER_MSG)) {
		syncpt = oseqno + exp_pkts - 1;
		if (pl && !tipc_link_is_reset(pl)) {
			__tipc_node_link_down(n, &pb_id, xmitq, &maddr);
			trace_tipc_node_link_down(n, true,
						  "node link down <- failover!");
			tipc_skb_queue_splice_tail_init(tipc_link_inputq(pl),
							tipc_link_inputq(l));
		}

		/* If parallel link was already down, and this happened before
		 * the tunnel link came up, node failover was never started.
		 * Ensure that a FAILOVER_MSG is sent to get peer out of
		 * NODE_FAILINGOVER state, also this node must accept
		 * TUNNEL_MSGs from peer.
		 */
		if (n->state != NODE_FAILINGOVER)
			tipc_node_link_failover(n, pl, l, xmitq);

		/* If pkts arrive out of order, use lowest calculated syncpt */
		if (less(syncpt, n->sync_point))
			n->sync_point = syncpt;
	}

	/* Open parallel link when tunnel link reaches synch point */
	if ((n->state == NODE_FAILINGOVER) && tipc_link_is_up(l)) {
		if (!more(rcv_nxt, n->sync_point))
			return true;
		tipc_node_fsm_evt(n, NODE_FAILOVER_END_EVT);
		if (pl)
			tipc_link_fsm_evt(pl, LINK_FAILOVER_END_EVT);
		return true;
	}

	/* No synching needed if only one link */
	if (!pl || !tipc_link_is_up(pl))
		return true;

	/* Initiate synch mode if applicable */
	if ((usr == TUNNEL_PROTOCOL) && (mtyp == SYNCH_MSG) && (oseqno == 1)) {
		syncpt = iseqno + exp_pkts - 1;
		if (!tipc_link_is_up(l))
			__tipc_node_link_up(n, bearer_id, xmitq);
		if (n->state == SELF_UP_PEER_UP) {
			n->sync_point = syncpt;
			tipc_link_fsm_evt(l, LINK_SYNCH_BEGIN_EVT);
			tipc_node_fsm_evt(n, NODE_SYNCH_BEGIN_EVT);
		}
	}

	/* Open tunnel link when parallel link reaches synch point */
	if (n->state == NODE_SYNCHING) {
		if (tipc_link_is_synching(l)) {
			tnl = l;
		} else {
			tnl = pl;
			pl = l;
		}
		inputq_len = skb_queue_len(tipc_link_inputq(pl));
		dlv_nxt = tipc_link_rcv_nxt(pl) - inputq_len;
		if (more(dlv_nxt, n->sync_point)) {
			tipc_link_fsm_evt(tnl, LINK_SYNCH_END_EVT);
			tipc_node_fsm_evt(n, NODE_SYNCH_END_EVT);
			return true;
		}
		if (l == pl)
			return true;
		if ((usr == TUNNEL_PROTOCOL) && (mtyp == SYNCH_MSG))
			return true;
		if (usr == LINK_PROTOCOL)
			return true;
		return false;
	}
	return true;
}

/**
 * tipc_rcv - process TIPC packets/messages arriving from off-node
 * @net: the applicable net namespace
 * @skb: TIPC packet
 * @bearer: pointer to bearer message arrived on
 *
 * Invoked with no locks held. Bearer pointer must point to a valid bearer
 * structure (i.e. cannot be NULL), but bearer can be inactive.
 */
void tipc_rcv(struct net *net, struct sk_buff *skb, struct tipc_bearer *b)
{
	struct sk_buff_head xmitq;
	struct tipc_node *n;
	struct tipc_msg *hdr;
	int bearer_id = b->identity;
	struct tipc_link_entry *le;
	u32 self = tipc_own_addr(net);
	int usr, rc = 0;
	u16 bc_ack;

	__skb_queue_head_init(&xmitq);

	/* Ensure message is well-formed before touching the header */
	if (unlikely(!tipc_msg_validate(&skb)))
		goto discard;
	hdr = buf_msg(skb);
	usr = msg_user(hdr);
	bc_ack = msg_bcast_ack(hdr);

	/* Handle arrival of discovery or broadcast packet */
	if (unlikely(msg_non_seq(hdr))) {
		if (unlikely(usr == LINK_CONFIG))
			return tipc_disc_rcv(net, skb, b);
		else
			return tipc_node_bc_rcv(net, skb, bearer_id);
	}

	/* Discard unicast link messages destined for another node */
	if (unlikely(!msg_short(hdr) && (msg_destnode(hdr) != self)))
		goto discard;

	/* Locate neighboring node that sent packet */
	n = tipc_node_find(net, msg_prevnode(hdr));
	if (unlikely(!n))
		goto discard;
	le = &n->links[bearer_id];

	/* Ensure broadcast reception is in synch with peer's send state */
	if (unlikely(usr == LINK_PROTOCOL))
		tipc_node_bc_sync_rcv(n, hdr, bearer_id, &xmitq);
	else if (unlikely(tipc_link_acked(n->bc_entry.link) != bc_ack))
		tipc_bcast_ack_rcv(net, n->bc_entry.link, hdr);

	/* Receive packet directly if conditions permit */
	tipc_node_read_lock(n);
	if (likely((n->state == SELF_UP_PEER_UP) && (usr != TUNNEL_PROTOCOL))) {
		spin_lock_bh(&le->lock);
		if (le->link) {
			rc = tipc_link_rcv(le->link, skb, &xmitq);
			skb = NULL;
		}
		spin_unlock_bh(&le->lock);
	}
	tipc_node_read_unlock(n);

	/* Check/update node state before receiving */
	if (unlikely(skb)) {
		if (unlikely(skb_linearize(skb)))
			goto discard;
		tipc_node_write_lock(n);
		if (tipc_node_check_state(n, skb, bearer_id, &xmitq)) {
			if (le->link) {
				rc = tipc_link_rcv(le->link, skb, &xmitq);
				skb = NULL;
			}
		}
		tipc_node_write_unlock(n);
	}

	if (unlikely(rc & TIPC_LINK_UP_EVT))
		tipc_node_link_up(n, bearer_id, &xmitq);

	if (unlikely(rc & TIPC_LINK_DOWN_EVT))
		tipc_node_link_down(n, bearer_id, false);

	if (unlikely(!skb_queue_empty(&n->bc_entry.namedq)))
		tipc_named_rcv(net, &n->bc_entry.namedq);

	if (unlikely(!skb_queue_empty(&n->bc_entry.inputq1)))
		tipc_node_mcast_rcv(n);

	if (!skb_queue_empty(&le->inputq))
		tipc_sk_rcv(net, &le->inputq);

	if (!skb_queue_empty(&xmitq))
		tipc_bearer_xmit(net, bearer_id, &xmitq, &le->maddr);

	tipc_node_put(n);
discard:
	kfree_skb(skb);
}

void tipc_node_apply_property(struct net *net, struct tipc_bearer *b,
			      int prop)
{
	struct tipc_net *tn = tipc_net(net);
	int bearer_id = b->identity;
	struct sk_buff_head xmitq;
	struct tipc_link_entry *e;
	struct tipc_node *n;

	__skb_queue_head_init(&xmitq);

	rcu_read_lock();

	list_for_each_entry_rcu(n, &tn->node_list, list) {
		tipc_node_write_lock(n);
		e = &n->links[bearer_id];
		if (e->link) {
			if (prop == TIPC_NLA_PROP_TOL)
				tipc_link_set_tolerance(e->link, b->tolerance,
							&xmitq);
			else if (prop == TIPC_NLA_PROP_MTU)
				tipc_link_set_mtu(e->link, b->mtu);
		}
		tipc_node_write_unlock(n);
		tipc_bearer_xmit(net, bearer_id, &xmitq, &e->maddr);
	}

	rcu_read_unlock();
}

int tipc_nl_peer_rm(struct sk_buff *skb, struct genl_info *info)
{
	struct net *net = sock_net(skb->sk);
	struct tipc_net *tn = net_generic(net, tipc_net_id);
	struct nlattr *attrs[TIPC_NLA_NET_MAX + 1];
	struct tipc_node *peer;
	u32 addr;
	int err;

	/* We identify the peer by its net */
	if (!info->attrs[TIPC_NLA_NET])
		return -EINVAL;

	err = nla_parse_nested_deprecated(attrs, TIPC_NLA_NET_MAX,
					  info->attrs[TIPC_NLA_NET],
					  tipc_nl_net_policy, info->extack);
	if (err)
		return err;

	if (!attrs[TIPC_NLA_NET_ADDR])
		return -EINVAL;

	addr = nla_get_u32(attrs[TIPC_NLA_NET_ADDR]);

	if (in_own_node(net, addr))
		return -ENOTSUPP;

	spin_lock_bh(&tn->node_list_lock);
	peer = tipc_node_find(net, addr);
	if (!peer) {
		spin_unlock_bh(&tn->node_list_lock);
		return -ENXIO;
	}

	tipc_node_write_lock(peer);
	if (peer->state != SELF_DOWN_PEER_DOWN &&
	    peer->state != SELF_DOWN_PEER_LEAVING) {
		tipc_node_write_unlock(peer);
		err = -EBUSY;
		goto err_out;
	}

	tipc_node_clear_links(peer);
	tipc_node_write_unlock(peer);
	tipc_node_delete(peer);

	err = 0;
err_out:
	tipc_node_put(peer);
	spin_unlock_bh(&tn->node_list_lock);

	return err;
}

int tipc_nl_node_dump(struct sk_buff *skb, struct netlink_callback *cb)
{
	int err;
	struct net *net = sock_net(skb->sk);
	struct tipc_net *tn = net_generic(net, tipc_net_id);
	int done = cb->args[0];
	int last_addr = cb->args[1];
	struct tipc_node *node;
	struct tipc_nl_msg msg;

	if (done)
		return 0;

	msg.skb = skb;
	msg.portid = NETLINK_CB(cb->skb).portid;
	msg.seq = cb->nlh->nlmsg_seq;

	rcu_read_lock();
	if (last_addr) {
		node = tipc_node_find(net, last_addr);
		if (!node) {
			rcu_read_unlock();
			/* We never set seq or call nl_dump_check_consistent()
			 * this means that setting prev_seq here will cause the
			 * consistence check to fail in the netlink callback
			 * handler. Resulting in the NLMSG_DONE message having
			 * the NLM_F_DUMP_INTR flag set if the node state
			 * changed while we released the lock.
			 */
			cb->prev_seq = 1;
			return -EPIPE;
		}
		tipc_node_put(node);
	}

	list_for_each_entry_rcu(node, &tn->node_list, list) {
		if (last_addr) {
			if (node->addr == last_addr)
				last_addr = 0;
			else
				continue;
		}

		tipc_node_read_lock(node);
		err = __tipc_nl_add_node(&msg, node);
		if (err) {
			last_addr = node->addr;
			tipc_node_read_unlock(node);
			goto out;
		}

		tipc_node_read_unlock(node);
	}
	done = 1;
out:
	cb->args[0] = done;
	cb->args[1] = last_addr;
	rcu_read_unlock();

	return skb->len;
}

/* tipc_node_find_by_name - locate owner node of link by link's name
 * @net: the applicable net namespace
 * @name: pointer to link name string
 * @bearer_id: pointer to index in 'node->links' array where the link was found.
 *
 * Returns pointer to node owning the link, or 0 if no matching link is found.
 */
static struct tipc_node *tipc_node_find_by_name(struct net *net,
						const char *link_name,
						unsigned int *bearer_id)
{
	struct tipc_net *tn = net_generic(net, tipc_net_id);
	struct tipc_link *l;
	struct tipc_node *n;
	struct tipc_node *found_node = NULL;
	int i;

	*bearer_id = 0;
	rcu_read_lock();
	list_for_each_entry_rcu(n, &tn->node_list, list) {
		tipc_node_read_lock(n);
		for (i = 0; i < MAX_BEARERS; i++) {
			l = n->links[i].link;
			if (l && !strcmp(tipc_link_name(l), link_name)) {
				*bearer_id = i;
				found_node = n;
				break;
			}
		}
		tipc_node_read_unlock(n);
		if (found_node)
			break;
	}
	rcu_read_unlock();

	return found_node;
}

int tipc_nl_node_set_link(struct sk_buff *skb, struct genl_info *info)
{
	int err;
	int res = 0;
	int bearer_id;
	char *name;
	struct tipc_link *link;
	struct tipc_node *node;
	struct sk_buff_head xmitq;
	struct nlattr *attrs[TIPC_NLA_LINK_MAX + 1];
	struct net *net = sock_net(skb->sk);

	__skb_queue_head_init(&xmitq);

	if (!info->attrs[TIPC_NLA_LINK])
		return -EINVAL;

	err = nla_parse_nested_deprecated(attrs, TIPC_NLA_LINK_MAX,
					  info->attrs[TIPC_NLA_LINK],
					  tipc_nl_link_policy, info->extack);
	if (err)
		return err;

	if (!attrs[TIPC_NLA_LINK_NAME])
		return -EINVAL;

	name = nla_data(attrs[TIPC_NLA_LINK_NAME]);

	if (strcmp(name, tipc_bclink_name) == 0)
		return tipc_nl_bc_link_set(net, attrs);

	node = tipc_node_find_by_name(net, name, &bearer_id);
	if (!node)
		return -EINVAL;

	tipc_node_read_lock(node);

	link = node->links[bearer_id].link;
	if (!link) {
		res = -EINVAL;
		goto out;
	}

	if (attrs[TIPC_NLA_LINK_PROP]) {
		struct nlattr *props[TIPC_NLA_PROP_MAX + 1];

		err = tipc_nl_parse_link_prop(attrs[TIPC_NLA_LINK_PROP],
					      props);
		if (err) {
			res = err;
			goto out;
		}

		if (props[TIPC_NLA_PROP_TOL]) {
			u32 tol;

			tol = nla_get_u32(props[TIPC_NLA_PROP_TOL]);
			tipc_link_set_tolerance(link, tol, &xmitq);
		}
		if (props[TIPC_NLA_PROP_PRIO]) {
			u32 prio;

			prio = nla_get_u32(props[TIPC_NLA_PROP_PRIO]);
			tipc_link_set_prio(link, prio, &xmitq);
		}
		if (props[TIPC_NLA_PROP_WIN]) {
			u32 win;

			win = nla_get_u32(props[TIPC_NLA_PROP_WIN]);
			tipc_link_set_queue_limits(link, win);
		}
	}

out:
	tipc_node_read_unlock(node);
	tipc_bearer_xmit(net, bearer_id, &xmitq, &node->links[bearer_id].maddr);
	return res;
}

int tipc_nl_node_get_link(struct sk_buff *skb, struct genl_info *info)
{
	struct net *net = genl_info_net(info);
	struct nlattr *attrs[TIPC_NLA_LINK_MAX + 1];
	struct tipc_nl_msg msg;
	char *name;
	int err;

	msg.portid = info->snd_portid;
	msg.seq = info->snd_seq;

	if (!info->attrs[TIPC_NLA_LINK])
		return -EINVAL;

	err = nla_parse_nested_deprecated(attrs, TIPC_NLA_LINK_MAX,
					  info->attrs[TIPC_NLA_LINK],
					  tipc_nl_link_policy, info->extack);
	if (err)
		return err;

	if (!attrs[TIPC_NLA_LINK_NAME])
		return -EINVAL;

	name = nla_data(attrs[TIPC_NLA_LINK_NAME]);

	msg.skb = nlmsg_new(NLMSG_GOODSIZE, GFP_KERNEL);
	if (!msg.skb)
		return -ENOMEM;

	if (strcmp(name, tipc_bclink_name) == 0) {
		err = tipc_nl_add_bc_link(net, &msg);
		if (err)
			goto err_free;
	} else {
		int bearer_id;
		struct tipc_node *node;
		struct tipc_link *link;

		node = tipc_node_find_by_name(net, name, &bearer_id);
		if (!node) {
			err = -EINVAL;
			goto err_free;
		}

		tipc_node_read_lock(node);
		link = node->links[bearer_id].link;
		if (!link) {
			tipc_node_read_unlock(node);
			err = -EINVAL;
			goto err_free;
		}

		err = __tipc_nl_add_link(net, &msg, link, 0);
		tipc_node_read_unlock(node);
		if (err)
			goto err_free;
	}

	return genlmsg_reply(msg.skb, info);

err_free:
	nlmsg_free(msg.skb);
	return err;
}

int tipc_nl_node_reset_link_stats(struct sk_buff *skb, struct genl_info *info)
{
	int err;
	char *link_name;
	unsigned int bearer_id;
	struct tipc_link *link;
	struct tipc_node *node;
	struct nlattr *attrs[TIPC_NLA_LINK_MAX + 1];
	struct net *net = sock_net(skb->sk);
	struct tipc_link_entry *le;

	if (!info->attrs[TIPC_NLA_LINK])
		return -EINVAL;

	err = nla_parse_nested_deprecated(attrs, TIPC_NLA_LINK_MAX,
					  info->attrs[TIPC_NLA_LINK],
					  tipc_nl_link_policy, info->extack);
	if (err)
		return err;

	if (!attrs[TIPC_NLA_LINK_NAME])
		return -EINVAL;

	link_name = nla_data(attrs[TIPC_NLA_LINK_NAME]);

	if (strcmp(link_name, tipc_bclink_name) == 0) {
		err = tipc_bclink_reset_stats(net);
		if (err)
			return err;
		return 0;
	}

	node = tipc_node_find_by_name(net, link_name, &bearer_id);
	if (!node)
		return -EINVAL;

	le = &node->links[bearer_id];
	tipc_node_read_lock(node);
	spin_lock_bh(&le->lock);
	link = node->links[bearer_id].link;
	if (!link) {
		spin_unlock_bh(&le->lock);
		tipc_node_read_unlock(node);
		return -EINVAL;
	}
	tipc_link_reset_stats(link);
	spin_unlock_bh(&le->lock);
	tipc_node_read_unlock(node);
	return 0;
}

/* Caller should hold node lock  */
static int __tipc_nl_add_node_links(struct net *net, struct tipc_nl_msg *msg,
				    struct tipc_node *node, u32 *prev_link)
{
	u32 i;
	int err;

	for (i = *prev_link; i < MAX_BEARERS; i++) {
		*prev_link = i;

		if (!node->links[i].link)
			continue;

		err = __tipc_nl_add_link(net, msg,
					 node->links[i].link, NLM_F_MULTI);
		if (err)
			return err;
	}
	*prev_link = 0;

	return 0;
}

int tipc_nl_node_dump_link(struct sk_buff *skb, struct netlink_callback *cb)
{
	struct net *net = sock_net(skb->sk);
	struct tipc_net *tn = net_generic(net, tipc_net_id);
	struct tipc_node *node;
	struct tipc_nl_msg msg;
	u32 prev_node = cb->args[0];
	u32 prev_link = cb->args[1];
	int done = cb->args[2];
	int err;

	if (done)
		return 0;

	msg.skb = skb;
	msg.portid = NETLINK_CB(cb->skb).portid;
	msg.seq = cb->nlh->nlmsg_seq;

	rcu_read_lock();
	if (prev_node) {
		node = tipc_node_find(net, prev_node);
		if (!node) {
			/* We never set seq or call nl_dump_check_consistent()
			 * this means that setting prev_seq here will cause the
			 * consistence check to fail in the netlink callback
			 * handler. Resulting in the last NLMSG_DONE message
			 * having the NLM_F_DUMP_INTR flag set.
			 */
			cb->prev_seq = 1;
			goto out;
		}
		tipc_node_put(node);

		list_for_each_entry_continue_rcu(node, &tn->node_list,
						 list) {
			tipc_node_read_lock(node);
			err = __tipc_nl_add_node_links(net, &msg, node,
						       &prev_link);
			tipc_node_read_unlock(node);
			if (err)
				goto out;

			prev_node = node->addr;
		}
	} else {
		err = tipc_nl_add_bc_link(net, &msg);
		if (err)
			goto out;

		list_for_each_entry_rcu(node, &tn->node_list, list) {
			tipc_node_read_lock(node);
			err = __tipc_nl_add_node_links(net, &msg, node,
						       &prev_link);
			tipc_node_read_unlock(node);
			if (err)
				goto out;

			prev_node = node->addr;
		}
	}
	done = 1;
out:
	rcu_read_unlock();

	cb->args[0] = prev_node;
	cb->args[1] = prev_link;
	cb->args[2] = done;

	return skb->len;
}

int tipc_nl_node_set_monitor(struct sk_buff *skb, struct genl_info *info)
{
	struct nlattr *attrs[TIPC_NLA_MON_MAX + 1];
	struct net *net = sock_net(skb->sk);
	int err;

	if (!info->attrs[TIPC_NLA_MON])
		return -EINVAL;

	err = nla_parse_nested_deprecated(attrs, TIPC_NLA_MON_MAX,
					  info->attrs[TIPC_NLA_MON],
					  tipc_nl_monitor_policy,
					  info->extack);
	if (err)
		return err;

	if (attrs[TIPC_NLA_MON_ACTIVATION_THRESHOLD]) {
		u32 val;

		val = nla_get_u32(attrs[TIPC_NLA_MON_ACTIVATION_THRESHOLD]);
		err = tipc_nl_monitor_set_threshold(net, val);
		if (err)
			return err;
	}

	return 0;
}

static int __tipc_nl_add_monitor_prop(struct net *net, struct tipc_nl_msg *msg)
{
	struct nlattr *attrs;
	void *hdr;
	u32 val;

	hdr = genlmsg_put(msg->skb, msg->portid, msg->seq, &tipc_genl_family,
			  0, TIPC_NL_MON_GET);
	if (!hdr)
		return -EMSGSIZE;

	attrs = nla_nest_start_noflag(msg->skb, TIPC_NLA_MON);
	if (!attrs)
		goto msg_full;

	val = tipc_nl_monitor_get_threshold(net);

	if (nla_put_u32(msg->skb, TIPC_NLA_MON_ACTIVATION_THRESHOLD, val))
		goto attr_msg_full;

	nla_nest_end(msg->skb, attrs);
	genlmsg_end(msg->skb, hdr);

	return 0;

attr_msg_full:
	nla_nest_cancel(msg->skb, attrs);
msg_full:
	genlmsg_cancel(msg->skb, hdr);

	return -EMSGSIZE;
}

int tipc_nl_node_get_monitor(struct sk_buff *skb, struct genl_info *info)
{
	struct net *net = sock_net(skb->sk);
	struct tipc_nl_msg msg;
	int err;

	msg.skb = nlmsg_new(NLMSG_GOODSIZE, GFP_KERNEL);
	if (!msg.skb)
		return -ENOMEM;
	msg.portid = info->snd_portid;
	msg.seq = info->snd_seq;

	err = __tipc_nl_add_monitor_prop(net, &msg);
	if (err) {
		nlmsg_free(msg.skb);
		return err;
	}

	return genlmsg_reply(msg.skb, info);
}

int tipc_nl_node_dump_monitor(struct sk_buff *skb, struct netlink_callback *cb)
{
	struct net *net = sock_net(skb->sk);
	u32 prev_bearer = cb->args[0];
	struct tipc_nl_msg msg;
	int bearer_id;
	int err;

	if (prev_bearer == MAX_BEARERS)
		return 0;

	msg.skb = skb;
	msg.portid = NETLINK_CB(cb->skb).portid;
	msg.seq = cb->nlh->nlmsg_seq;

	rtnl_lock();
	for (bearer_id = prev_bearer; bearer_id < MAX_BEARERS; bearer_id++) {
		err = __tipc_nl_add_monitor(net, &msg, bearer_id);
		if (err)
			break;
	}
	rtnl_unlock();
	cb->args[0] = bearer_id;

	return skb->len;
}

int tipc_nl_node_dump_monitor_peer(struct sk_buff *skb,
				   struct netlink_callback *cb)
{
	struct net *net = sock_net(skb->sk);
	u32 prev_node = cb->args[1];
	u32 bearer_id = cb->args[2];
	int done = cb->args[0];
	struct tipc_nl_msg msg;
	int err;

	if (!prev_node) {
		struct nlattr **attrs;
		struct nlattr *mon[TIPC_NLA_MON_MAX + 1];

		err = tipc_nlmsg_parse(cb->nlh, &attrs);
		if (err)
			return err;

		if (!attrs[TIPC_NLA_MON])
			return -EINVAL;

		err = nla_parse_nested_deprecated(mon, TIPC_NLA_MON_MAX,
						  attrs[TIPC_NLA_MON],
						  tipc_nl_monitor_policy,
						  NULL);
		if (err)
			return err;

		if (!mon[TIPC_NLA_MON_REF])
			return -EINVAL;

		bearer_id = nla_get_u32(mon[TIPC_NLA_MON_REF]);

		if (bearer_id >= MAX_BEARERS)
			return -EINVAL;
	}

	if (done)
		return 0;

	msg.skb = skb;
	msg.portid = NETLINK_CB(cb->skb).portid;
	msg.seq = cb->nlh->nlmsg_seq;

	rtnl_lock();
	err = tipc_nl_add_monitor_peer(net, &msg, bearer_id, &prev_node);
	if (!err)
		done = 1;

	rtnl_unlock();
	cb->args[0] = done;
	cb->args[1] = prev_node;
	cb->args[2] = bearer_id;

	return skb->len;
}

u32 tipc_node_get_addr(struct tipc_node *node)
{
	return (node) ? node->addr : 0;
}

/**
 * tipc_node_dump - dump TIPC node data
 * @n: tipc node to be dumped
 * @more: dump more?
 *        - false: dump only tipc node data
 *        - true: dump node link data as well
 * @buf: returned buffer of dump data in format
 */
int tipc_node_dump(struct tipc_node *n, bool more, char *buf)
{
	int i = 0;
	size_t sz = (more) ? NODE_LMAX : NODE_LMIN;

	if (!n) {
		i += scnprintf(buf, sz, "node data: (null)\n");
		return i;
	}

	i += scnprintf(buf, sz, "node data: %x", n->addr);
	i += scnprintf(buf + i, sz - i, " %x", n->state);
	i += scnprintf(buf + i, sz - i, " %d", n->active_links[0]);
	i += scnprintf(buf + i, sz - i, " %d", n->active_links[1]);
	i += scnprintf(buf + i, sz - i, " %x", n->action_flags);
	i += scnprintf(buf + i, sz - i, " %u", n->failover_sent);
	i += scnprintf(buf + i, sz - i, " %u", n->sync_point);
	i += scnprintf(buf + i, sz - i, " %d", n->link_cnt);
	i += scnprintf(buf + i, sz - i, " %u", n->working_links);
	i += scnprintf(buf + i, sz - i, " %x", n->capabilities);
	i += scnprintf(buf + i, sz - i, " %lu\n", n->keepalive_intv);

	if (!more)
		return i;

	i += scnprintf(buf + i, sz - i, "link_entry[0]:\n");
	i += scnprintf(buf + i, sz - i, " mtu: %u\n", n->links[0].mtu);
	i += scnprintf(buf + i, sz - i, " media: ");
	i += tipc_media_addr_printf(buf + i, sz - i, &n->links[0].maddr);
	i += scnprintf(buf + i, sz - i, "\n");
	i += tipc_link_dump(n->links[0].link, TIPC_DUMP_NONE, buf + i);
	i += scnprintf(buf + i, sz - i, " inputq: ");
	i += tipc_list_dump(&n->links[0].inputq, false, buf + i);

	i += scnprintf(buf + i, sz - i, "link_entry[1]:\n");
	i += scnprintf(buf + i, sz - i, " mtu: %u\n", n->links[1].mtu);
	i += scnprintf(buf + i, sz - i, " media: ");
	i += tipc_media_addr_printf(buf + i, sz - i, &n->links[1].maddr);
	i += scnprintf(buf + i, sz - i, "\n");
	i += tipc_link_dump(n->links[1].link, TIPC_DUMP_NONE, buf + i);
	i += scnprintf(buf + i, sz - i, " inputq: ");
	i += tipc_list_dump(&n->links[1].inputq, false, buf + i);

	i += scnprintf(buf + i, sz - i, "bclink:\n ");
	i += tipc_link_dump(n->bc_entry.link, TIPC_DUMP_NONE, buf + i);

	return i;
}<|MERGE_RESOLUTION|>--- conflicted
+++ resolved
@@ -766,15 +766,9 @@
  *	   disturbance, wrong session, etc.)
  *	3. Link <1B-2B> up
  *	4. Link endpoint 2A down (e.g. due to link tolerance timeout)
-<<<<<<< HEAD
- *	5. Node B starts failover onto link <1B-2B>
- *
- *	==> Node A does never start link/node failover!
-=======
  *	5. Node 2 starts failover onto link <1B-2B>
  *
  *	==> Node 1 does never start link/node failover!
->>>>>>> 4b972a01
  *
  * @n: tipc node structure
  * @l: link peer endpoint failingover (- can be NULL)
@@ -789,13 +783,10 @@
 	if (!tipc_link_is_up(tnl))
 		return;
 
-<<<<<<< HEAD
-=======
 	/* Don't rush, failure link may be in the process of resetting */
 	if (l && !tipc_link_is_reset(l))
 		return;
 
->>>>>>> 4b972a01
 	tipc_link_fsm_evt(tnl, LINK_SYNCH_END_EVT);
 	tipc_node_fsm_evt(n, NODE_SYNCH_END_EVT);
 
