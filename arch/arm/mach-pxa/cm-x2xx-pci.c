--- conflicted
+++ resolved
@@ -29,13 +29,8 @@
 void __iomem *it8152_base_address;
 static int cmx2xx_it8152_irq_gpio;
 
-<<<<<<< HEAD
-static void cmx2xx_it8152_irq_demux(unsigned int __irq, struct irq_desc *desc)
-=======
 static void cmx2xx_it8152_irq_demux(struct irq_desc *desc)
->>>>>>> 9f30a04d
 {
-	unsigned int irq = irq_desc_get_irq(desc);
 	/* clear our parent irq */
 	desc->irq_data.chip->irq_ack(&desc->irq_data);
 
