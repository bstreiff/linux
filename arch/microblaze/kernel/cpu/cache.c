--- conflicted
+++ resolved
@@ -15,28 +15,6 @@
 #include <asm/cpuinfo.h>
 #include <asm/pvr.h>
 
-<<<<<<< HEAD
-static inline void __invalidate_flush_icache(unsigned int addr)
-{
-	__asm__ __volatile__ ("wic	%0, r0;"	\
-					: : "r" (addr));
-}
-
-static inline void __flush_dcache(unsigned int addr)
-{
-	__asm__ __volatile__ ("wdc.flush	%0, r0;"	\
-					: : "r" (addr));
-}
-
-static inline void __invalidate_dcache_wb(unsigned int baseaddr,
-						unsigned int offset)
-{
-	__asm__ __volatile__ ("wdc.clear	%0, %1;"	\
-					: : "r" (baseaddr), "r" (offset));
-}
-
-=======
->>>>>>> e40152ee
 static inline void __enable_icache_msr(void)
 {
 	__asm__ __volatile__ ("	msrset	r0, %0;		\
@@ -147,23 +125,6 @@
 					: "memory");			\
 } while (0);
 
-<<<<<<< HEAD
-
-#define CACHE_ALL_LOOP2(cache_size, line_length, op)			\
-do {									\
-	unsigned int len = cache_size;					\
-	int step = -line_length;					\
-	BUG_ON(step >= 0);						\
-									\
-	__asm__ __volatile__ (" 1:	" #op "	r0, %0;			\
-					bgtid	%0, 1b;			\
-					addk	%0, %0, %1;		\
-					" : : "r" (len), "r" (step)	\
-					: "memory");			\
-} while (0);
-
-/* for wdc.flush/clear */
-=======
 /* Used for wdc.flush/clear which can use rB for offset which is not possible
  * to use for simple wdc or wic.
  *
@@ -172,7 +133,6 @@
  * cacheline length because I can't flush/invalidate the next cacheline.
  * If is not, I align it because I will flush/invalidate whole line.
  */
->>>>>>> e40152ee
 #define CACHE_RANGE_LOOP_2(start, end, line_length, op)			\
 do {									\
 	int step = -line_length;					\
@@ -414,14 +374,6 @@
 #endif
 	pr_debug("%s\n", __func__);
 #ifdef ASM_LOOP
-<<<<<<< HEAD
-	CACHE_ALL_LOOP2(cpuinfo.dcache_size, cpuinfo.dcache_line_length,
-					wdc.clear)
-#else
-	for (i = 0; i < cpuinfo.dcache_size;
-		 i += cpuinfo.dcache_line_length)
-			__invalidate_dcache_wb(i, 0);
-=======
 	CACHE_ALL_LOOP(cpuinfo.dcache_size, cpuinfo.dcache_line_length,
 					wdc)
 #else
@@ -429,7 +381,6 @@
 		 i += cpuinfo.dcache_line_length)
 			__asm__ __volatile__ ("wdc	%0, r0;" \
 					: : "r" (i));
->>>>>>> e40152ee
 #endif
 }
 
@@ -447,11 +398,7 @@
 #ifdef ASM_LOOP
 	CACHE_RANGE_LOOP_2(start, end, cpuinfo.dcache_line_length, wdc.clear);
 #else
-<<<<<<< HEAD
-	for (i = start; i < end; i += cpuinfo.icache_line_length)
-=======
 	for (i = start; i < end; i += cpuinfo.dcache_line_length)
->>>>>>> e40152ee
 		__asm__ __volatile__ ("wdc.clear	%0, r0;"	\
 				: : "r" (i));
 #endif
@@ -471,11 +418,7 @@
 #ifdef ASM_LOOP
 	CACHE_RANGE_LOOP_1(start, end, cpuinfo.dcache_line_length, wdc);
 #else
-<<<<<<< HEAD
-	for (i = start; i < end; i += cpuinfo.icache_line_length)
-=======
 	for (i = start; i < end; i += cpuinfo.dcache_line_length)
->>>>>>> e40152ee
 		__asm__ __volatile__ ("wdc	%0, r0;"	\
 				: : "r" (i));
 #endif
@@ -499,11 +442,7 @@
 #ifdef ASM_LOOP
 	CACHE_RANGE_LOOP_1(start, end, cpuinfo.dcache_line_length, wdc);
 #else
-<<<<<<< HEAD
-	for (i = start; i < end; i += cpuinfo.icache_line_length)
-=======
 	for (i = start; i < end; i += cpuinfo.dcache_line_length)
->>>>>>> e40152ee
 		__asm__ __volatile__ ("wdc	%0, r0;"	\
 				: : "r" (i));
 #endif
@@ -531,11 +470,7 @@
 #ifdef ASM_LOOP
 	CACHE_RANGE_LOOP_1(start, end, cpuinfo.dcache_line_length, wdc);
 #else
-<<<<<<< HEAD
-	for (i = start; i < end; i += cpuinfo.icache_line_length)
-=======
 	for (i = start; i < end; i += cpuinfo.dcache_line_length)
->>>>>>> e40152ee
 		__asm__ __volatile__ ("wdc	%0, r0;"	\
 				: : "r" (i));
 #endif
@@ -574,11 +509,7 @@
 #ifdef ASM_LOOP
 	CACHE_RANGE_LOOP_2(start, end, cpuinfo.dcache_line_length, wdc.flush);
 #else
-<<<<<<< HEAD
-	for (i = start; i < end; i += cpuinfo.icache_line_length)
-=======
 	for (i = start; i < end; i += cpuinfo.dcache_line_length)
->>>>>>> e40152ee
 		__asm__ __volatile__ ("wdc.flush	%0, r0;"	\
 				: : "r" (i));
 #endif
@@ -724,15 +655,11 @@
 			}
 		}
 	}
-<<<<<<< HEAD
-	invalidate_dcache();
-=======
 /* FIXME Invalidation is done in U-BOOT
  * WT cache: Data is already written to main memory
  * WB cache: Discard data on noMMU which caused that kernel doesn't boot
  */
 	/* invalidate_dcache(); */
->>>>>>> e40152ee
 	enable_dcache();
 
 	invalidate_icache();
