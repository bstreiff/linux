/*
 *	Intel IO-APIC support for multi-Pentium hosts.
 *
 *	Copyright (C) 1997, 1998, 1999, 2000, 2009 Ingo Molnar, Hajnalka Szabo
 *
 *	Many thanks to Stig Venaas for trying out countless experimental
 *	patches and reporting/debugging problems patiently!
 *
 *	(c) 1999, Multiple IO-APIC support, developed by
 *	Ken-ichi Yaku <yaku@css1.kbnes.nec.co.jp> and
 *      Hidemi Kishimoto <kisimoto@css1.kbnes.nec.co.jp>,
 *	further tested and cleaned up by Zach Brown <zab@redhat.com>
 *	and Ingo Molnar <mingo@redhat.com>
 *
 *	Fixes
 *	Maciej W. Rozycki	:	Bits for genuine 82489DX APICs;
 *					thanks to Eric Gilmore
 *					and Rolf G. Tews
 *					for testing these extensively
 *	Paul Diefenbaugh	:	Added full ACPI support
 *
 * Historical information which is worth to be preserved:
 *
 * - SiS APIC rmw bug:
 *
 *	We used to have a workaround for a bug in SiS chips which
 *	required to rewrite the index register for a read-modify-write
 *	operation as the chip lost the index information which was
 *	setup for the read already. We cache the data now, so that
 *	workaround has been removed.
 */

#include <linux/mm.h>
#include <linux/interrupt.h>
#include <linux/irq.h>
#include <linux/init.h>
#include <linux/delay.h>
#include <linux/sched.h>
#include <linux/pci.h>
#include <linux/mc146818rtc.h>
#include <linux/compiler.h>
#include <linux/acpi.h>
#include <linux/export.h>
#include <linux/syscore_ops.h>
#include <linux/freezer.h>
#include <linux/kthread.h>
#include <linux/jiffies.h>	/* time_after() */
#include <linux/slab.h>
#include <linux/bootmem.h>

#include <asm/irqdomain.h>
#include <asm/idle.h>
#include <asm/io.h>
#include <asm/smp.h>
#include <asm/cpu.h>
#include <asm/desc.h>
#include <asm/proto.h>
#include <asm/acpi.h>
#include <asm/dma.h>
#include <asm/timer.h>
#include <asm/i8259.h>
#include <asm/setup.h>
#include <asm/irq_remapping.h>
#include <asm/hw_irq.h>

#include <asm/apic.h>

#define	for_each_ioapic(idx)		\
	for ((idx) = 0; (idx) < nr_ioapics; (idx)++)
#define	for_each_ioapic_reverse(idx)	\
	for ((idx) = nr_ioapics - 1; (idx) >= 0; (idx)--)
#define	for_each_pin(idx, pin)		\
	for ((pin) = 0; (pin) < ioapics[(idx)].nr_registers; (pin)++)
#define	for_each_ioapic_pin(idx, pin)	\
	for_each_ioapic((idx))		\
		for_each_pin((idx), (pin))
#define for_each_irq_pin(entry, head) \
	list_for_each_entry(entry, &head, list)

static DEFINE_RAW_SPINLOCK(ioapic_lock);
static DEFINE_MUTEX(ioapic_mutex);
static unsigned int ioapic_dynirq_base;
static int ioapic_initialized;

struct irq_pin_list {
	struct list_head list;
	int apic, pin;
};

struct mp_chip_data {
	struct list_head irq_2_pin;
	struct IO_APIC_route_entry entry;
	int trigger;
	int polarity;
	u32 count;
	bool isa_irq;
};

struct mp_ioapic_gsi {
	u32 gsi_base;
	u32 gsi_end;
};

static struct ioapic {
	/*
	 * # of IRQ routing registers
	 */
	int nr_registers;
	/*
	 * Saved state during suspend/resume, or while enabling intr-remap.
	 */
	struct IO_APIC_route_entry *saved_registers;
	/* I/O APIC config */
	struct mpc_ioapic mp_config;
	/* IO APIC gsi routing info */
	struct mp_ioapic_gsi  gsi_config;
	struct ioapic_domain_cfg irqdomain_cfg;
	struct irq_domain *irqdomain;
	struct resource *iomem_res;
} ioapics[MAX_IO_APICS];

#define mpc_ioapic_ver(ioapic_idx)	ioapics[ioapic_idx].mp_config.apicver

int mpc_ioapic_id(int ioapic_idx)
{
	return ioapics[ioapic_idx].mp_config.apicid;
}

unsigned int mpc_ioapic_addr(int ioapic_idx)
{
	return ioapics[ioapic_idx].mp_config.apicaddr;
}

static inline struct mp_ioapic_gsi *mp_ioapic_gsi_routing(int ioapic_idx)
{
	return &ioapics[ioapic_idx].gsi_config;
}

static inline int mp_ioapic_pin_count(int ioapic)
{
	struct mp_ioapic_gsi *gsi_cfg = mp_ioapic_gsi_routing(ioapic);

	return gsi_cfg->gsi_end - gsi_cfg->gsi_base + 1;
}

static inline u32 mp_pin_to_gsi(int ioapic, int pin)
{
	return mp_ioapic_gsi_routing(ioapic)->gsi_base + pin;
}

static inline bool mp_is_legacy_irq(int irq)
{
	return irq >= 0 && irq < nr_legacy_irqs();
}

/*
 * Initialize all legacy IRQs and all pins on the first IOAPIC
 * if we have legacy interrupt controller. Kernel boot option "pirq="
 * may rely on non-legacy pins on the first IOAPIC.
 */
static inline int mp_init_irq_at_boot(int ioapic, int irq)
{
	if (!nr_legacy_irqs())
		return 0;

	return ioapic == 0 || mp_is_legacy_irq(irq);
}

static inline struct irq_domain *mp_ioapic_irqdomain(int ioapic)
{
	return ioapics[ioapic].irqdomain;
}

int nr_ioapics;

/* The one past the highest gsi number used */
u32 gsi_top;

/* MP IRQ source entries */
struct mpc_intsrc mp_irqs[MAX_IRQ_SOURCES];

/* # of MP IRQ source entries */
int mp_irq_entries;

#ifdef CONFIG_EISA
int mp_bus_id_to_type[MAX_MP_BUSSES];
#endif

DECLARE_BITMAP(mp_bus_not_pci, MAX_MP_BUSSES);

int skip_ioapic_setup;

/**
 * disable_ioapic_support() - disables ioapic support at runtime
 */
void disable_ioapic_support(void)
{
#ifdef CONFIG_PCI
	noioapicquirk = 1;
	noioapicreroute = -1;
#endif
	skip_ioapic_setup = 1;
}

static int __init parse_noapic(char *str)
{
	/* disable IO-APIC */
	disable_ioapic_support();
	return 0;
}
early_param("noapic", parse_noapic);

/* Will be called in mpparse/acpi/sfi codes for saving IRQ info */
void mp_save_irq(struct mpc_intsrc *m)
{
	int i;

	apic_printk(APIC_VERBOSE, "Int: type %d, pol %d, trig %d, bus %02x,"
		" IRQ %02x, APIC ID %x, APIC INT %02x\n",
		m->irqtype, m->irqflag & 3, (m->irqflag >> 2) & 3, m->srcbus,
		m->srcbusirq, m->dstapic, m->dstirq);

	for (i = 0; i < mp_irq_entries; i++) {
		if (!memcmp(&mp_irqs[i], m, sizeof(*m)))
			return;
	}

	memcpy(&mp_irqs[mp_irq_entries], m, sizeof(*m));
	if (++mp_irq_entries == MAX_IRQ_SOURCES)
		panic("Max # of irq sources exceeded!!\n");
}

static void alloc_ioapic_saved_registers(int idx)
{
	size_t size;

	if (ioapics[idx].saved_registers)
		return;

	size = sizeof(struct IO_APIC_route_entry) * ioapics[idx].nr_registers;
	ioapics[idx].saved_registers = kzalloc(size, GFP_KERNEL);
	if (!ioapics[idx].saved_registers)
		pr_err("IOAPIC %d: suspend/resume impossible!\n", idx);
}

static void free_ioapic_saved_registers(int idx)
{
	kfree(ioapics[idx].saved_registers);
	ioapics[idx].saved_registers = NULL;
}

int __init arch_early_ioapic_init(void)
{
	int i;

	if (!nr_legacy_irqs())
		io_apic_irqs = ~0UL;

	for_each_ioapic(i)
		alloc_ioapic_saved_registers(i);

	return 0;
}

struct io_apic {
	unsigned int index;
	unsigned int unused[3];
	unsigned int data;
	unsigned int unused2[11];
	unsigned int eoi;
};

static __attribute_const__ struct io_apic __iomem *io_apic_base(int idx)
{
	return (void __iomem *) __fix_to_virt(FIX_IO_APIC_BASE_0 + idx)
		+ (mpc_ioapic_addr(idx) & ~PAGE_MASK);
}

static inline void io_apic_eoi(unsigned int apic, unsigned int vector)
{
	struct io_apic __iomem *io_apic = io_apic_base(apic);
	writel(vector, &io_apic->eoi);
}

unsigned int native_io_apic_read(unsigned int apic, unsigned int reg)
{
	struct io_apic __iomem *io_apic = io_apic_base(apic);
	writel(reg, &io_apic->index);
	return readl(&io_apic->data);
}

static void io_apic_write(unsigned int apic, unsigned int reg,
			  unsigned int value)
{
	struct io_apic __iomem *io_apic = io_apic_base(apic);

	writel(reg, &io_apic->index);
	writel(value, &io_apic->data);
}

union entry_union {
	struct { u32 w1, w2; };
	struct IO_APIC_route_entry entry;
};

static struct IO_APIC_route_entry __ioapic_read_entry(int apic, int pin)
{
	union entry_union eu;

	eu.w1 = io_apic_read(apic, 0x10 + 2 * pin);
	eu.w2 = io_apic_read(apic, 0x11 + 2 * pin);

	return eu.entry;
}

static struct IO_APIC_route_entry ioapic_read_entry(int apic, int pin)
{
	union entry_union eu;
	unsigned long flags;

	raw_spin_lock_irqsave(&ioapic_lock, flags);
	eu.entry = __ioapic_read_entry(apic, pin);
	raw_spin_unlock_irqrestore(&ioapic_lock, flags);

	return eu.entry;
}

/*
 * When we write a new IO APIC routing entry, we need to write the high
 * word first! If the mask bit in the low word is clear, we will enable
 * the interrupt, and we need to make sure the entry is fully populated
 * before that happens.
 */
static void __ioapic_write_entry(int apic, int pin, struct IO_APIC_route_entry e)
{
	union entry_union eu = {{0, 0}};

	eu.entry = e;
	io_apic_write(apic, 0x11 + 2*pin, eu.w2);
	io_apic_write(apic, 0x10 + 2*pin, eu.w1);
}

static void ioapic_write_entry(int apic, int pin, struct IO_APIC_route_entry e)
{
	unsigned long flags;

	raw_spin_lock_irqsave(&ioapic_lock, flags);
	__ioapic_write_entry(apic, pin, e);
	raw_spin_unlock_irqrestore(&ioapic_lock, flags);
}

/*
 * When we mask an IO APIC routing entry, we need to write the low
 * word first, in order to set the mask bit before we change the
 * high bits!
 */
static void ioapic_mask_entry(int apic, int pin)
{
	unsigned long flags;
	union entry_union eu = { .entry.mask = IOAPIC_MASKED };

	raw_spin_lock_irqsave(&ioapic_lock, flags);
	io_apic_write(apic, 0x10 + 2*pin, eu.w1);
	io_apic_write(apic, 0x11 + 2*pin, eu.w2);
	raw_spin_unlock_irqrestore(&ioapic_lock, flags);
}

/*
 * The common case is 1:1 IRQ<->pin mappings. Sometimes there are
 * shared ISA-space IRQs, so we have to support them. We are super
 * fast in the common case, and fast for shared ISA-space IRQs.
 */
static int __add_pin_to_irq_node(struct mp_chip_data *data,
				 int node, int apic, int pin)
{
	struct irq_pin_list *entry;

	/* don't allow duplicates */
	for_each_irq_pin(entry, data->irq_2_pin)
		if (entry->apic == apic && entry->pin == pin)
			return 0;

	entry = kzalloc_node(sizeof(struct irq_pin_list), GFP_ATOMIC, node);
	if (!entry) {
		pr_err("can not alloc irq_pin_list (%d,%d,%d)\n",
		       node, apic, pin);
		return -ENOMEM;
	}
	entry->apic = apic;
	entry->pin = pin;
	list_add_tail(&entry->list, &data->irq_2_pin);

	return 0;
}

static void __remove_pin_from_irq(struct mp_chip_data *data, int apic, int pin)
{
	struct irq_pin_list *tmp, *entry;

	list_for_each_entry_safe(entry, tmp, &data->irq_2_pin, list)
		if (entry->apic == apic && entry->pin == pin) {
			list_del(&entry->list);
			kfree(entry);
			return;
		}
}

static void add_pin_to_irq_node(struct mp_chip_data *data,
				int node, int apic, int pin)
{
	if (__add_pin_to_irq_node(data, node, apic, pin))
		panic("IO-APIC: failed to add irq-pin. Can not proceed\n");
}

/*
 * Reroute an IRQ to a different pin.
 */
static void __init replace_pin_at_irq_node(struct mp_chip_data *data, int node,
					   int oldapic, int oldpin,
					   int newapic, int newpin)
{
	struct irq_pin_list *entry;

	for_each_irq_pin(entry, data->irq_2_pin) {
		if (entry->apic == oldapic && entry->pin == oldpin) {
			entry->apic = newapic;
			entry->pin = newpin;
			/* every one is different, right? */
			return;
		}
	}

	/* old apic/pin didn't exist, so just add new ones */
	add_pin_to_irq_node(data, node, newapic, newpin);
}

static void io_apic_modify_irq(struct mp_chip_data *data,
			       int mask_and, int mask_or,
			       void (*final)(struct irq_pin_list *entry))
{
	union entry_union eu;
	struct irq_pin_list *entry;

	eu.entry = data->entry;
	eu.w1 &= mask_and;
	eu.w1 |= mask_or;
	data->entry = eu.entry;

	for_each_irq_pin(entry, data->irq_2_pin) {
		io_apic_write(entry->apic, 0x10 + 2 * entry->pin, eu.w1);
		if (final)
			final(entry);
	}
}

static void io_apic_sync(struct irq_pin_list *entry)
{
	/*
	 * Synchronize the IO-APIC and the CPU by doing
	 * a dummy read from the IO-APIC
	 */
	struct io_apic __iomem *io_apic;

	io_apic = io_apic_base(entry->apic);
	readl(&io_apic->data);
}

static void mask_ioapic_irq(struct irq_data *irq_data)
{
	struct mp_chip_data *data = irq_data->chip_data;
	unsigned long flags;

	raw_spin_lock_irqsave(&ioapic_lock, flags);
	io_apic_modify_irq(data, ~0, IO_APIC_REDIR_MASKED, &io_apic_sync);
	raw_spin_unlock_irqrestore(&ioapic_lock, flags);
}

static void __unmask_ioapic(struct mp_chip_data *data)
{
	io_apic_modify_irq(data, ~IO_APIC_REDIR_MASKED, 0, NULL);
}

static void unmask_ioapic_irq(struct irq_data *irq_data)
{
	struct mp_chip_data *data = irq_data->chip_data;
	unsigned long flags;

	raw_spin_lock_irqsave(&ioapic_lock, flags);
	__unmask_ioapic(data);
	raw_spin_unlock_irqrestore(&ioapic_lock, flags);
}

/*
 * IO-APIC versions below 0x20 don't support EOI register.
 * For the record, here is the information about various versions:
 *     0Xh     82489DX
 *     1Xh     I/OAPIC or I/O(x)APIC which are not PCI 2.2 Compliant
 *     2Xh     I/O(x)APIC which is PCI 2.2 Compliant
 *     30h-FFh Reserved
 *
 * Some of the Intel ICH Specs (ICH2 to ICH5) documents the io-apic
 * version as 0x2. This is an error with documentation and these ICH chips
 * use io-apic's of version 0x20.
 *
 * For IO-APIC's with EOI register, we use that to do an explicit EOI.
 * Otherwise, we simulate the EOI message manually by changing the trigger
 * mode to edge and then back to level, with RTE being masked during this.
 */
static void __eoi_ioapic_pin(int apic, int pin, int vector)
{
	if (mpc_ioapic_ver(apic) >= 0x20) {
		io_apic_eoi(apic, vector);
	} else {
		struct IO_APIC_route_entry entry, entry1;

		entry = entry1 = __ioapic_read_entry(apic, pin);

		/*
		 * Mask the entry and change the trigger mode to edge.
		 */
		entry1.mask = IOAPIC_MASKED;
		entry1.trigger = IOAPIC_EDGE;

		__ioapic_write_entry(apic, pin, entry1);

		/*
		 * Restore the previous level triggered entry.
		 */
		__ioapic_write_entry(apic, pin, entry);
	}
}

static void eoi_ioapic_pin(int vector, struct mp_chip_data *data)
{
	unsigned long flags;
	struct irq_pin_list *entry;

	raw_spin_lock_irqsave(&ioapic_lock, flags);
	for_each_irq_pin(entry, data->irq_2_pin)
		__eoi_ioapic_pin(entry->apic, entry->pin, vector);
	raw_spin_unlock_irqrestore(&ioapic_lock, flags);
}

static void clear_IO_APIC_pin(unsigned int apic, unsigned int pin)
{
	struct IO_APIC_route_entry entry;

	/* Check delivery_mode to be sure we're not clearing an SMI pin */
	entry = ioapic_read_entry(apic, pin);
	if (entry.delivery_mode == dest_SMI)
		return;

	/*
	 * Make sure the entry is masked and re-read the contents to check
	 * if it is a level triggered pin and if the remote-IRR is set.
	 */
	if (entry.mask == IOAPIC_UNMASKED) {
		entry.mask = IOAPIC_MASKED;
		ioapic_write_entry(apic, pin, entry);
		entry = ioapic_read_entry(apic, pin);
	}

	if (entry.irr) {
		unsigned long flags;

		/*
		 * Make sure the trigger mode is set to level. Explicit EOI
		 * doesn't clear the remote-IRR if the trigger mode is not
		 * set to level.
		 */
		if (entry.trigger == IOAPIC_EDGE) {
			entry.trigger = IOAPIC_LEVEL;
			ioapic_write_entry(apic, pin, entry);
		}
		raw_spin_lock_irqsave(&ioapic_lock, flags);
		__eoi_ioapic_pin(apic, pin, entry.vector);
		raw_spin_unlock_irqrestore(&ioapic_lock, flags);
	}

	/*
	 * Clear the rest of the bits in the IO-APIC RTE except for the mask
	 * bit.
	 */
	ioapic_mask_entry(apic, pin);
	entry = ioapic_read_entry(apic, pin);
	if (entry.irr)
		pr_err("Unable to reset IRR for apic: %d, pin :%d\n",
		       mpc_ioapic_id(apic), pin);
}

static void clear_IO_APIC (void)
{
	int apic, pin;

	for_each_ioapic_pin(apic, pin)
		clear_IO_APIC_pin(apic, pin);
}

#ifdef CONFIG_X86_32
/*
 * support for broken MP BIOSs, enables hand-redirection of PIRQ0-7 to
 * specific CPU-side IRQs.
 */

#define MAX_PIRQS 8
static int pirq_entries[MAX_PIRQS] = {
	[0 ... MAX_PIRQS - 1] = -1
};

static int __init ioapic_pirq_setup(char *str)
{
	int i, max;
	int ints[MAX_PIRQS+1];

	get_options(str, ARRAY_SIZE(ints), ints);

	apic_printk(APIC_VERBOSE, KERN_INFO
			"PIRQ redirection, working around broken MP-BIOS.\n");
	max = MAX_PIRQS;
	if (ints[0] < MAX_PIRQS)
		max = ints[0];

	for (i = 0; i < max; i++) {
		apic_printk(APIC_VERBOSE, KERN_DEBUG
				"... PIRQ%d -> IRQ %d\n", i, ints[i+1]);
		/*
		 * PIRQs are mapped upside down, usually.
		 */
		pirq_entries[MAX_PIRQS-i-1] = ints[i+1];
	}
	return 1;
}

__setup("pirq=", ioapic_pirq_setup);
#endif /* CONFIG_X86_32 */

/*
 * Saves all the IO-APIC RTE's
 */
int save_ioapic_entries(void)
{
	int apic, pin;
	int err = 0;

	for_each_ioapic(apic) {
		if (!ioapics[apic].saved_registers) {
			err = -ENOMEM;
			continue;
		}

		for_each_pin(apic, pin)
			ioapics[apic].saved_registers[pin] =
				ioapic_read_entry(apic, pin);
	}

	return err;
}

/*
 * Mask all IO APIC entries.
 */
void mask_ioapic_entries(void)
{
	int apic, pin;

	for_each_ioapic(apic) {
		if (!ioapics[apic].saved_registers)
			continue;

		for_each_pin(apic, pin) {
			struct IO_APIC_route_entry entry;

			entry = ioapics[apic].saved_registers[pin];
			if (entry.mask == IOAPIC_UNMASKED) {
				entry.mask = IOAPIC_MASKED;
				ioapic_write_entry(apic, pin, entry);
			}
		}
	}
}

/*
 * Restore IO APIC entries which was saved in the ioapic structure.
 */
int restore_ioapic_entries(void)
{
	int apic, pin;

	for_each_ioapic(apic) {
		if (!ioapics[apic].saved_registers)
			continue;

		for_each_pin(apic, pin)
			ioapic_write_entry(apic, pin,
					   ioapics[apic].saved_registers[pin]);
	}
	return 0;
}

/*
 * Find the IRQ entry number of a certain pin.
 */
static int find_irq_entry(int ioapic_idx, int pin, int type)
{
	int i;

	for (i = 0; i < mp_irq_entries; i++)
		if (mp_irqs[i].irqtype == type &&
		    (mp_irqs[i].dstapic == mpc_ioapic_id(ioapic_idx) ||
		     mp_irqs[i].dstapic == MP_APIC_ALL) &&
		    mp_irqs[i].dstirq == pin)
			return i;

	return -1;
}

/*
 * Find the pin to which IRQ[irq] (ISA) is connected
 */
static int __init find_isa_irq_pin(int irq, int type)
{
	int i;

	for (i = 0; i < mp_irq_entries; i++) {
		int lbus = mp_irqs[i].srcbus;

		if (test_bit(lbus, mp_bus_not_pci) &&
		    (mp_irqs[i].irqtype == type) &&
		    (mp_irqs[i].srcbusirq == irq))

			return mp_irqs[i].dstirq;
	}
	return -1;
}

static int __init find_isa_irq_apic(int irq, int type)
{
	int i;

	for (i = 0; i < mp_irq_entries; i++) {
		int lbus = mp_irqs[i].srcbus;

		if (test_bit(lbus, mp_bus_not_pci) &&
		    (mp_irqs[i].irqtype == type) &&
		    (mp_irqs[i].srcbusirq == irq))
			break;
	}

	if (i < mp_irq_entries) {
		int ioapic_idx;

		for_each_ioapic(ioapic_idx)
			if (mpc_ioapic_id(ioapic_idx) == mp_irqs[i].dstapic)
				return ioapic_idx;
	}

	return -1;
}

#ifdef CONFIG_EISA
/*
 * EISA Edge/Level control register, ELCR
 */
static int EISA_ELCR(unsigned int irq)
{
	if (irq < nr_legacy_irqs()) {
		unsigned int port = 0x4d0 + (irq >> 3);
		return (inb(port) >> (irq & 7)) & 1;
	}
	apic_printk(APIC_VERBOSE, KERN_INFO
			"Broken MPtable reports ISA irq %d\n", irq);
	return 0;
}

#endif

/* ISA interrupts are always active high edge triggered,
 * when listed as conforming in the MP table. */

#define default_ISA_trigger(idx)	(IOAPIC_EDGE)
#define default_ISA_polarity(idx)	(IOAPIC_POL_HIGH)

/* EISA interrupts are always polarity zero and can be edge or level
 * trigger depending on the ELCR value.  If an interrupt is listed as
 * EISA conforming in the MP table, that means its trigger type must
 * be read in from the ELCR */

#define default_EISA_trigger(idx)	(EISA_ELCR(mp_irqs[idx].srcbusirq))
#define default_EISA_polarity(idx)	default_ISA_polarity(idx)

/* PCI interrupts are always active low level triggered,
 * when listed as conforming in the MP table. */

#define default_PCI_trigger(idx)	(IOAPIC_LEVEL)
#define default_PCI_polarity(idx)	(IOAPIC_POL_LOW)

static int irq_polarity(int idx)
{
	int bus = mp_irqs[idx].srcbus;

	/*
	 * Determine IRQ line polarity (high active or low active):
	 */
	switch (mp_irqs[idx].irqflag & 0x03) {
	case 0:
		/* conforms to spec, ie. bus-type dependent polarity */
		if (test_bit(bus, mp_bus_not_pci))
			return default_ISA_polarity(idx);
		else
			return default_PCI_polarity(idx);
	case 1:
		return IOAPIC_POL_HIGH;
	case 2:
		pr_warn("IOAPIC: Invalid polarity: 2, defaulting to low\n");
	case 3:
	default: /* Pointless default required due to do gcc stupidity */
		return IOAPIC_POL_LOW;
	}
}

#ifdef CONFIG_EISA
static int eisa_irq_trigger(int idx, int bus, int trigger)
{
	switch (mp_bus_id_to_type[bus]) {
	case MP_BUS_PCI:
	case MP_BUS_ISA:
		return trigger;
	case MP_BUS_EISA:
		return default_EISA_trigger(idx);
	}
	pr_warn("IOAPIC: Invalid srcbus: %d defaulting to level\n", bus);
	return IOAPIC_LEVEL;
}
#else
static inline int eisa_irq_trigger(int idx, int bus, int trigger)
{
	return trigger;
}
#endif

static int irq_trigger(int idx)
{
	int bus = mp_irqs[idx].srcbus;
	int trigger;

	/*
	 * Determine IRQ trigger mode (edge or level sensitive):
	 */
	switch ((mp_irqs[idx].irqflag >> 2) & 0x03) {
	case 0:
		/* conforms to spec, ie. bus-type dependent trigger mode */
		if (test_bit(bus, mp_bus_not_pci))
			trigger = default_ISA_trigger(idx);
		else
			trigger = default_PCI_trigger(idx);
		/* Take EISA into account */
		return eisa_irq_trigger(idx, bus, trigger);
	case 1:
		return IOAPIC_EDGE;
	case 2:
		pr_warn("IOAPIC: Invalid trigger mode 2 defaulting to level\n");
	case 3:
	default: /* Pointless default required due to do gcc stupidity */
		return IOAPIC_LEVEL;
	}
}

void ioapic_set_alloc_attr(struct irq_alloc_info *info, int node,
			   int trigger, int polarity)
{
	init_irq_alloc_info(info, NULL);
	info->type = X86_IRQ_ALLOC_TYPE_IOAPIC;
	info->ioapic_node = node;
	info->ioapic_trigger = trigger;
	info->ioapic_polarity = polarity;
	info->ioapic_valid = 1;
}

#ifndef CONFIG_ACPI
int acpi_get_override_irq(u32 gsi, int *trigger, int *polarity);
#endif

static void ioapic_copy_alloc_attr(struct irq_alloc_info *dst,
				   struct irq_alloc_info *src,
				   u32 gsi, int ioapic_idx, int pin)
{
	int trigger, polarity;

	copy_irq_alloc_info(dst, src);
	dst->type = X86_IRQ_ALLOC_TYPE_IOAPIC;
	dst->ioapic_id = mpc_ioapic_id(ioapic_idx);
	dst->ioapic_pin = pin;
	dst->ioapic_valid = 1;
	if (src && src->ioapic_valid) {
		dst->ioapic_node = src->ioapic_node;
		dst->ioapic_trigger = src->ioapic_trigger;
		dst->ioapic_polarity = src->ioapic_polarity;
	} else {
		dst->ioapic_node = NUMA_NO_NODE;
		if (acpi_get_override_irq(gsi, &trigger, &polarity) >= 0) {
			dst->ioapic_trigger = trigger;
			dst->ioapic_polarity = polarity;
		} else {
			/*
			 * PCI interrupts are always active low level
			 * triggered.
			 */
			dst->ioapic_trigger = IOAPIC_LEVEL;
			dst->ioapic_polarity = IOAPIC_POL_LOW;
		}
	}
}

static int ioapic_alloc_attr_node(struct irq_alloc_info *info)
{
	return (info && info->ioapic_valid) ? info->ioapic_node : NUMA_NO_NODE;
}

static void mp_register_handler(unsigned int irq, unsigned long trigger)
{
	irq_flow_handler_t hdl;
	bool fasteoi;

	if (trigger) {
		irq_set_status_flags(irq, IRQ_LEVEL);
		fasteoi = true;
	} else {
		irq_clear_status_flags(irq, IRQ_LEVEL);
		fasteoi = false;
	}

	hdl = fasteoi ? handle_fasteoi_irq : handle_edge_irq;
	__irq_set_handler(irq, hdl, 0, fasteoi ? "fasteoi" : "edge");
}

static bool mp_check_pin_attr(int irq, struct irq_alloc_info *info)
{
	struct mp_chip_data *data = irq_get_chip_data(irq);

	/*
	 * setup_IO_APIC_irqs() programs all legacy IRQs with default trigger
	 * and polarity attirbutes. So allow the first user to reprogram the
	 * pin with real trigger and polarity attributes.
	 */
	if (irq < nr_legacy_irqs() && data->count == 1) {
		if (info->ioapic_trigger != data->trigger)
			mp_register_handler(irq, info->ioapic_trigger);
		data->entry.trigger = data->trigger = info->ioapic_trigger;
		data->entry.polarity = data->polarity = info->ioapic_polarity;
	}

	return data->trigger == info->ioapic_trigger &&
	       data->polarity == info->ioapic_polarity;
}

static int alloc_irq_from_domain(struct irq_domain *domain, int ioapic, u32 gsi,
				 struct irq_alloc_info *info)
{
	bool legacy = false;
	int irq = -1;
	int type = ioapics[ioapic].irqdomain_cfg.type;

	switch (type) {
	case IOAPIC_DOMAIN_LEGACY:
		/*
		 * Dynamically allocate IRQ number for non-ISA IRQs in the first
		 * 16 GSIs on some weird platforms.
		 */
		if (!ioapic_initialized || gsi >= nr_legacy_irqs())
			irq = gsi;
		legacy = mp_is_legacy_irq(irq);
		break;
	case IOAPIC_DOMAIN_STRICT:
		irq = gsi;
		break;
	case IOAPIC_DOMAIN_DYNAMIC:
		break;
	default:
		WARN(1, "ioapic: unknown irqdomain type %d\n", type);
		return -1;
	}

	return __irq_domain_alloc_irqs(domain, irq, 1,
				       ioapic_alloc_attr_node(info),
				       info, legacy, NULL);
}

/*
 * Need special handling for ISA IRQs because there may be multiple IOAPIC pins
 * sharing the same ISA IRQ number and irqdomain only supports 1:1 mapping
 * between IOAPIC pin and IRQ number. A typical IOAPIC has 24 pins, pin 0-15 are
 * used for legacy IRQs and pin 16-23 are used for PCI IRQs (PIRQ A-H).
 * When ACPI is disabled, only legacy IRQ numbers (IRQ0-15) are available, and
 * some BIOSes may use MP Interrupt Source records to override IRQ numbers for
 * PIRQs instead of reprogramming the interrupt routing logic. Thus there may be
 * multiple pins sharing the same legacy IRQ number when ACPI is disabled.
 */
static int alloc_isa_irq_from_domain(struct irq_domain *domain,
				     int irq, int ioapic, int pin,
				     struct irq_alloc_info *info)
{
	struct mp_chip_data *data;
	struct irq_data *irq_data = irq_get_irq_data(irq);
	int node = ioapic_alloc_attr_node(info);

	/*
	 * Legacy ISA IRQ has already been allocated, just add pin to
	 * the pin list assoicated with this IRQ and program the IOAPIC
	 * entry. The IOAPIC entry
	 */
	if (irq_data && irq_data->parent_data) {
		if (!mp_check_pin_attr(irq, info))
			return -EBUSY;
		if (__add_pin_to_irq_node(irq_data->chip_data, node, ioapic,
					  info->ioapic_pin))
			return -ENOMEM;
	} else {
		irq = __irq_domain_alloc_irqs(domain, irq, 1, node, info, true,
					      NULL);
		if (irq >= 0) {
			irq_data = irq_domain_get_irq_data(domain, irq);
			data = irq_data->chip_data;
			data->isa_irq = true;
		}
	}

	return irq;
}

static int mp_map_pin_to_irq(u32 gsi, int idx, int ioapic, int pin,
			     unsigned int flags, struct irq_alloc_info *info)
{
	int irq;
	bool legacy = false;
	struct irq_alloc_info tmp;
	struct mp_chip_data *data;
	struct irq_domain *domain = mp_ioapic_irqdomain(ioapic);

	if (!domain)
		return -ENOSYS;

	if (idx >= 0 && test_bit(mp_irqs[idx].srcbus, mp_bus_not_pci)) {
		irq = mp_irqs[idx].srcbusirq;
		legacy = mp_is_legacy_irq(irq);
	}

	mutex_lock(&ioapic_mutex);
	if (!(flags & IOAPIC_MAP_ALLOC)) {
		if (!legacy) {
			irq = irq_find_mapping(domain, pin);
			if (irq == 0)
				irq = -ENOENT;
		}
	} else {
		ioapic_copy_alloc_attr(&tmp, info, gsi, ioapic, pin);
		if (legacy)
			irq = alloc_isa_irq_from_domain(domain, irq,
							ioapic, pin, &tmp);
		else if ((irq = irq_find_mapping(domain, pin)) == 0)
			irq = alloc_irq_from_domain(domain, ioapic, gsi, &tmp);
		else if (!mp_check_pin_attr(irq, &tmp))
			irq = -EBUSY;
		if (irq >= 0) {
			data = irq_get_chip_data(irq);
			data->count++;
		}
	}
	mutex_unlock(&ioapic_mutex);

	return irq;
}

static int pin_2_irq(int idx, int ioapic, int pin, unsigned int flags)
{
	u32 gsi = mp_pin_to_gsi(ioapic, pin);

	/*
	 * Debugging check, we are in big trouble if this message pops up!
	 */
	if (mp_irqs[idx].dstirq != pin)
		pr_err("broken BIOS or MPTABLE parser, ayiee!!\n");

#ifdef CONFIG_X86_32
	/*
	 * PCI IRQ command line redirection. Yes, limits are hardcoded.
	 */
	if ((pin >= 16) && (pin <= 23)) {
		if (pirq_entries[pin-16] != -1) {
			if (!pirq_entries[pin-16]) {
				apic_printk(APIC_VERBOSE, KERN_DEBUG
						"disabling PIRQ%d\n", pin-16);
			} else {
				int irq = pirq_entries[pin-16];
				apic_printk(APIC_VERBOSE, KERN_DEBUG
						"using PIRQ%d -> IRQ %d\n",
						pin-16, irq);
				return irq;
			}
		}
	}
#endif

	return  mp_map_pin_to_irq(gsi, idx, ioapic, pin, flags, NULL);
}

int mp_map_gsi_to_irq(u32 gsi, unsigned int flags, struct irq_alloc_info *info)
{
	int ioapic, pin, idx;

	ioapic = mp_find_ioapic(gsi);
	if (ioapic < 0)
		return -1;

	pin = mp_find_ioapic_pin(ioapic, gsi);
	idx = find_irq_entry(ioapic, pin, mp_INT);
	if ((flags & IOAPIC_MAP_CHECK) && idx < 0)
		return -1;

	return mp_map_pin_to_irq(gsi, idx, ioapic, pin, flags, info);
}

void mp_unmap_irq(int irq)
{
	struct irq_data *irq_data = irq_get_irq_data(irq);
	struct mp_chip_data *data;

	if (!irq_data || !irq_data->domain)
		return;

	data = irq_data->chip_data;
	if (!data || data->isa_irq)
		return;

	mutex_lock(&ioapic_mutex);
	if (--data->count == 0)
		irq_domain_free_irqs(irq, 1);
	mutex_unlock(&ioapic_mutex);
}

/*
 * Find a specific PCI IRQ entry.
 * Not an __init, possibly needed by modules
 */
int IO_APIC_get_PCI_irq_vector(int bus, int slot, int pin)
{
	int irq, i, best_ioapic = -1, best_idx = -1;

	apic_printk(APIC_DEBUG,
		    "querying PCI -> IRQ mapping bus:%d, slot:%d, pin:%d.\n",
		    bus, slot, pin);
	if (test_bit(bus, mp_bus_not_pci)) {
		apic_printk(APIC_VERBOSE,
			    "PCI BIOS passed nonexistent PCI bus %d!\n", bus);
		return -1;
	}

	for (i = 0; i < mp_irq_entries; i++) {
		int lbus = mp_irqs[i].srcbus;
		int ioapic_idx, found = 0;

		if (bus != lbus || mp_irqs[i].irqtype != mp_INT ||
		    slot != ((mp_irqs[i].srcbusirq >> 2) & 0x1f))
			continue;

		for_each_ioapic(ioapic_idx)
			if (mpc_ioapic_id(ioapic_idx) == mp_irqs[i].dstapic ||
			    mp_irqs[i].dstapic == MP_APIC_ALL) {
				found = 1;
				break;
			}
		if (!found)
			continue;

		/* Skip ISA IRQs */
		irq = pin_2_irq(i, ioapic_idx, mp_irqs[i].dstirq, 0);
		if (irq > 0 && !IO_APIC_IRQ(irq))
			continue;

		if (pin == (mp_irqs[i].srcbusirq & 3)) {
			best_idx = i;
			best_ioapic = ioapic_idx;
			goto out;
		}

		/*
		 * Use the first all-but-pin matching entry as a
		 * best-guess fuzzy result for broken mptables.
		 */
		if (best_idx < 0) {
			best_idx = i;
			best_ioapic = ioapic_idx;
		}
	}
	if (best_idx < 0)
		return -1;

out:
	return pin_2_irq(best_idx, best_ioapic, mp_irqs[best_idx].dstirq,
			 IOAPIC_MAP_ALLOC);
}
EXPORT_SYMBOL(IO_APIC_get_PCI_irq_vector);

static struct irq_chip ioapic_chip, ioapic_ir_chip;

#ifdef CONFIG_X86_32
static inline int IO_APIC_irq_trigger(int irq)
{
	int apic, idx, pin;

	for_each_ioapic_pin(apic, pin) {
		idx = find_irq_entry(apic, pin, mp_INT);
		if ((idx != -1) && (irq == pin_2_irq(idx, apic, pin, 0)))
			return irq_trigger(idx);
	}
	/*
         * nonexistent IRQs are edge default
         */
	return 0;
}
#else
static inline int IO_APIC_irq_trigger(int irq)
{
	return 1;
}
#endif

static void __init setup_IO_APIC_irqs(void)
{
	unsigned int ioapic, pin;
	int idx;

	apic_printk(APIC_VERBOSE, KERN_DEBUG "init IO_APIC IRQs\n");

	for_each_ioapic_pin(ioapic, pin) {
		idx = find_irq_entry(ioapic, pin, mp_INT);
		if (idx < 0)
			apic_printk(APIC_VERBOSE,
				    KERN_DEBUG " apic %d pin %d not connected\n",
				    mpc_ioapic_id(ioapic), pin);
		else
			pin_2_irq(idx, ioapic, pin,
				  ioapic ? 0 : IOAPIC_MAP_ALLOC);
	}
}

void ioapic_zap_locks(void)
{
	raw_spin_lock_init(&ioapic_lock);
}

static void io_apic_print_entries(unsigned int apic, unsigned int nr_entries)
{
	int i;
	char buf[256];
	struct IO_APIC_route_entry entry;
	struct IR_IO_APIC_route_entry *ir_entry = (void *)&entry;

	printk(KERN_DEBUG "IOAPIC %d:\n", apic);
	for (i = 0; i <= nr_entries; i++) {
		entry = ioapic_read_entry(apic, i);
		snprintf(buf, sizeof(buf),
			 " pin%02x, %s, %s, %s, V(%02X), IRR(%1d), S(%1d)",
			 i,
			 entry.mask == IOAPIC_MASKED ? "disabled" : "enabled ",
			 entry.trigger == IOAPIC_LEVEL ? "level" : "edge ",
			 entry.polarity == IOAPIC_POL_LOW ? "low " : "high",
			 entry.vector, entry.irr, entry.delivery_status);
		if (ir_entry->format)
			printk(KERN_DEBUG "%s, remapped, I(%04X),  Z(%X)\n",
			       buf, (ir_entry->index << 15) | ir_entry->index,
			       ir_entry->zero);
		else
			printk(KERN_DEBUG "%s, %s, D(%02X), M(%1d)\n",
			       buf,
			       entry.dest_mode == IOAPIC_DEST_MODE_LOGICAL ?
			       "logical " : "physical",
			       entry.dest, entry.delivery_mode);
	}
}

static void __init print_IO_APIC(int ioapic_idx)
{
	union IO_APIC_reg_00 reg_00;
	union IO_APIC_reg_01 reg_01;
	union IO_APIC_reg_02 reg_02;
	union IO_APIC_reg_03 reg_03;
	unsigned long flags;

	raw_spin_lock_irqsave(&ioapic_lock, flags);
	reg_00.raw = io_apic_read(ioapic_idx, 0);
	reg_01.raw = io_apic_read(ioapic_idx, 1);
	if (reg_01.bits.version >= 0x10)
		reg_02.raw = io_apic_read(ioapic_idx, 2);
	if (reg_01.bits.version >= 0x20)
		reg_03.raw = io_apic_read(ioapic_idx, 3);
	raw_spin_unlock_irqrestore(&ioapic_lock, flags);

	printk(KERN_DEBUG "IO APIC #%d......\n", mpc_ioapic_id(ioapic_idx));
	printk(KERN_DEBUG ".... register #00: %08X\n", reg_00.raw);
	printk(KERN_DEBUG ".......    : physical APIC id: %02X\n", reg_00.bits.ID);
	printk(KERN_DEBUG ".......    : Delivery Type: %X\n", reg_00.bits.delivery_type);
	printk(KERN_DEBUG ".......    : LTS          : %X\n", reg_00.bits.LTS);

	printk(KERN_DEBUG ".... register #01: %08X\n", *(int *)&reg_01);
	printk(KERN_DEBUG ".......     : max redirection entries: %02X\n",
		reg_01.bits.entries);

	printk(KERN_DEBUG ".......     : PRQ implemented: %X\n", reg_01.bits.PRQ);
	printk(KERN_DEBUG ".......     : IO APIC version: %02X\n",
		reg_01.bits.version);

	/*
	 * Some Intel chipsets with IO APIC VERSION of 0x1? don't have reg_02,
	 * but the value of reg_02 is read as the previous read register
	 * value, so ignore it if reg_02 == reg_01.
	 */
	if (reg_01.bits.version >= 0x10 && reg_02.raw != reg_01.raw) {
		printk(KERN_DEBUG ".... register #02: %08X\n", reg_02.raw);
		printk(KERN_DEBUG ".......     : arbitration: %02X\n", reg_02.bits.arbitration);
	}

	/*
	 * Some Intel chipsets with IO APIC VERSION of 0x2? don't have reg_02
	 * or reg_03, but the value of reg_0[23] is read as the previous read
	 * register value, so ignore it if reg_03 == reg_0[12].
	 */
	if (reg_01.bits.version >= 0x20 && reg_03.raw != reg_02.raw &&
	    reg_03.raw != reg_01.raw) {
		printk(KERN_DEBUG ".... register #03: %08X\n", reg_03.raw);
		printk(KERN_DEBUG ".......     : Boot DT    : %X\n", reg_03.bits.boot_DT);
	}

	printk(KERN_DEBUG ".... IRQ redirection table:\n");
	io_apic_print_entries(ioapic_idx, reg_01.bits.entries);
}

void __init print_IO_APICs(void)
{
	int ioapic_idx;
	unsigned int irq;

	printk(KERN_DEBUG "number of MP IRQ sources: %d.\n", mp_irq_entries);
	for_each_ioapic(ioapic_idx)
		printk(KERN_DEBUG "number of IO-APIC #%d registers: %d.\n",
		       mpc_ioapic_id(ioapic_idx),
		       ioapics[ioapic_idx].nr_registers);

	/*
	 * We are a bit conservative about what we expect.  We have to
	 * know about every hardware change ASAP.
	 */
	printk(KERN_INFO "testing the IO APIC.......................\n");

	for_each_ioapic(ioapic_idx)
		print_IO_APIC(ioapic_idx);

	printk(KERN_DEBUG "IRQ to pin mappings:\n");
	for_each_active_irq(irq) {
		struct irq_pin_list *entry;
		struct irq_chip *chip;
		struct mp_chip_data *data;

		chip = irq_get_chip(irq);
		if (chip != &ioapic_chip && chip != &ioapic_ir_chip)
			continue;
		data = irq_get_chip_data(irq);
		if (!data)
			continue;
		if (list_empty(&data->irq_2_pin))
			continue;

		printk(KERN_DEBUG "IRQ%d ", irq);
		for_each_irq_pin(entry, data->irq_2_pin)
			pr_cont("-> %d:%d", entry->apic, entry->pin);
		pr_cont("\n");
	}

	printk(KERN_INFO ".................................... done.\n");
}

/* Where if anywhere is the i8259 connect in external int mode */
static struct { int pin, apic; } ioapic_i8259 = { -1, -1 };

void __init enable_IO_APIC(void)
{
	int i8259_apic, i8259_pin;
	int apic, pin;

	if (skip_ioapic_setup)
		nr_ioapics = 0;

	if (!nr_legacy_irqs() || !nr_ioapics)
		return;

	for_each_ioapic_pin(apic, pin) {
		/* See if any of the pins is in ExtINT mode */
		struct IO_APIC_route_entry entry = ioapic_read_entry(apic, pin);

		/* If the interrupt line is enabled and in ExtInt mode
		 * I have found the pin where the i8259 is connected.
		 */
		if ((entry.mask == 0) && (entry.delivery_mode == dest_ExtINT)) {
			ioapic_i8259.apic = apic;
			ioapic_i8259.pin  = pin;
			goto found_i8259;
		}
	}
 found_i8259:
	/* Look to see what if the MP table has reported the ExtINT */
	/* If we could not find the appropriate pin by looking at the ioapic
	 * the i8259 probably is not connected the ioapic but give the
	 * mptable a chance anyway.
	 */
	i8259_pin  = find_isa_irq_pin(0, mp_ExtINT);
	i8259_apic = find_isa_irq_apic(0, mp_ExtINT);
	/* Trust the MP table if nothing is setup in the hardware */
	if ((ioapic_i8259.pin == -1) && (i8259_pin >= 0)) {
		printk(KERN_WARNING "ExtINT not setup in hardware but reported by MP table\n");
		ioapic_i8259.pin  = i8259_pin;
		ioapic_i8259.apic = i8259_apic;
	}
	/* Complain if the MP table and the hardware disagree */
	if (((ioapic_i8259.apic != i8259_apic) || (ioapic_i8259.pin != i8259_pin)) &&
		(i8259_pin >= 0) && (ioapic_i8259.pin >= 0))
	{
		printk(KERN_WARNING "ExtINT in hardware and MP table differ\n");
	}

	/*
	 * Do not trust the IO-APIC being empty at bootup
	 */
	clear_IO_APIC();
}

void native_disable_io_apic(void)
{
	/*
	 * If the i8259 is routed through an IOAPIC
	 * Put that IOAPIC in virtual wire mode
	 * so legacy interrupts can be delivered.
	 */
	if (ioapic_i8259.pin != -1) {
		struct IO_APIC_route_entry entry;

		memset(&entry, 0, sizeof(entry));
		entry.mask		= IOAPIC_UNMASKED;
		entry.trigger		= IOAPIC_EDGE;
		entry.polarity		= IOAPIC_POL_HIGH;
		entry.dest_mode		= IOAPIC_DEST_MODE_PHYSICAL;
		entry.delivery_mode	= dest_ExtINT;
		entry.dest		= read_apic_id();

		/*
		 * Add it to the IO-APIC irq-routing table:
		 */
		ioapic_write_entry(ioapic_i8259.apic, ioapic_i8259.pin, entry);
	}

	if (boot_cpu_has(X86_FEATURE_APIC) || apic_from_smp_config())
		disconnect_bsp_APIC(ioapic_i8259.pin != -1);
}

/*
 * Not an __init, needed by the reboot code
 */
void disable_IO_APIC(void)
{
	/*
	 * Clear the IO-APIC before rebooting:
	 */
	clear_IO_APIC();

	if (!nr_legacy_irqs())
		return;

	x86_io_apic_ops.disable();
}

#ifdef CONFIG_X86_32
/*
 * function to set the IO-APIC physical IDs based on the
 * values stored in the MPC table.
 *
 * by Matt Domsch <Matt_Domsch@dell.com>  Tue Dec 21 12:25:05 CST 1999
 */
void __init setup_ioapic_ids_from_mpc_nocheck(void)
{
	union IO_APIC_reg_00 reg_00;
	physid_mask_t phys_id_present_map;
	int ioapic_idx;
	int i;
	unsigned char old_id;
	unsigned long flags;

	/*
	 * This is broken; anything with a real cpu count has to
	 * circumvent this idiocy regardless.
	 */
	apic->ioapic_phys_id_map(&phys_cpu_present_map, &phys_id_present_map);

	/*
	 * Set the IOAPIC ID to the value stored in the MPC table.
	 */
	for_each_ioapic(ioapic_idx) {
		/* Read the register 0 value */
		raw_spin_lock_irqsave(&ioapic_lock, flags);
		reg_00.raw = io_apic_read(ioapic_idx, 0);
		raw_spin_unlock_irqrestore(&ioapic_lock, flags);

		old_id = mpc_ioapic_id(ioapic_idx);

		if (mpc_ioapic_id(ioapic_idx) >= get_physical_broadcast()) {
			printk(KERN_ERR "BIOS bug, IO-APIC#%d ID is %d in the MPC table!...\n",
				ioapic_idx, mpc_ioapic_id(ioapic_idx));
			printk(KERN_ERR "... fixing up to %d. (tell your hw vendor)\n",
				reg_00.bits.ID);
			ioapics[ioapic_idx].mp_config.apicid = reg_00.bits.ID;
		}

		/*
		 * Sanity check, is the ID really free? Every APIC in a
		 * system must have a unique ID or we get lots of nice
		 * 'stuck on smp_invalidate_needed IPI wait' messages.
		 */
		if (apic->check_apicid_used(&phys_id_present_map,
					    mpc_ioapic_id(ioapic_idx))) {
			printk(KERN_ERR "BIOS bug, IO-APIC#%d ID %d is already used!...\n",
				ioapic_idx, mpc_ioapic_id(ioapic_idx));
			for (i = 0; i < get_physical_broadcast(); i++)
				if (!physid_isset(i, phys_id_present_map))
					break;
			if (i >= get_physical_broadcast())
				panic("Max APIC ID exceeded!\n");
			printk(KERN_ERR "... fixing up to %d. (tell your hw vendor)\n",
				i);
			physid_set(i, phys_id_present_map);
			ioapics[ioapic_idx].mp_config.apicid = i;
		} else {
			physid_mask_t tmp;
			apic->apicid_to_cpu_present(mpc_ioapic_id(ioapic_idx),
						    &tmp);
			apic_printk(APIC_VERBOSE, "Setting %d in the "
					"phys_id_present_map\n",
					mpc_ioapic_id(ioapic_idx));
			physids_or(phys_id_present_map, phys_id_present_map, tmp);
		}

		/*
		 * We need to adjust the IRQ routing table
		 * if the ID changed.
		 */
		if (old_id != mpc_ioapic_id(ioapic_idx))
			for (i = 0; i < mp_irq_entries; i++)
				if (mp_irqs[i].dstapic == old_id)
					mp_irqs[i].dstapic
						= mpc_ioapic_id(ioapic_idx);

		/*
		 * Update the ID register according to the right value
		 * from the MPC table if they are different.
		 */
		if (mpc_ioapic_id(ioapic_idx) == reg_00.bits.ID)
			continue;

		apic_printk(APIC_VERBOSE, KERN_INFO
			"...changing IO-APIC physical APIC ID to %d ...",
			mpc_ioapic_id(ioapic_idx));

		reg_00.bits.ID = mpc_ioapic_id(ioapic_idx);
		raw_spin_lock_irqsave(&ioapic_lock, flags);
		io_apic_write(ioapic_idx, 0, reg_00.raw);
		raw_spin_unlock_irqrestore(&ioapic_lock, flags);

		/*
		 * Sanity check
		 */
		raw_spin_lock_irqsave(&ioapic_lock, flags);
		reg_00.raw = io_apic_read(ioapic_idx, 0);
		raw_spin_unlock_irqrestore(&ioapic_lock, flags);
		if (reg_00.bits.ID != mpc_ioapic_id(ioapic_idx))
			pr_cont("could not set ID!\n");
		else
			apic_printk(APIC_VERBOSE, " ok.\n");
	}
}

void __init setup_ioapic_ids_from_mpc(void)
{

	if (acpi_ioapic)
		return;
	/*
	 * Don't check I/O APIC IDs for xAPIC systems.  They have
	 * no meaning without the serial APIC bus.
	 */
	if (!(boot_cpu_data.x86_vendor == X86_VENDOR_INTEL)
		|| APIC_XAPIC(boot_cpu_apic_version))
		return;
	setup_ioapic_ids_from_mpc_nocheck();
}
#endif

int no_timer_check __initdata;

static int __init notimercheck(char *s)
{
	no_timer_check = 1;
	return 1;
}
__setup("no_timer_check", notimercheck);

/*
 * There is a nasty bug in some older SMP boards, their mptable lies
 * about the timer IRQ. We do the following to work around the situation:
 *
 *	- timer IRQ defaults to IO-APIC IRQ
 *	- if this function detects that timer IRQs are defunct, then we fall
 *	  back to ISA timer IRQs
 */
static int __init timer_irq_works(void)
{
	unsigned long t1 = jiffies;
	unsigned long flags;

	if (no_timer_check)
		return 1;

	local_save_flags(flags);
	local_irq_enable();
	/* Let ten ticks pass... */
	mdelay((10 * 1000) / HZ);
	local_irq_restore(flags);

	/*
	 * Expect a few ticks at least, to be sure some possible
	 * glue logic does not lock up after one or two first
	 * ticks in a non-ExtINT mode.  Also the local APIC
	 * might have cached one ExtINT interrupt.  Finally, at
	 * least one tick may be lost due to delays.
	 */

	/* jiffies wrap? */
	if (time_after(jiffies, t1 + 4))
		return 1;
	return 0;
}

/*
 * In the SMP+IOAPIC case it might happen that there are an unspecified
 * number of pending IRQ events unhandled. These cases are very rare,
 * so we 'resend' these IRQs via IPIs, to the same CPU. It's much
 * better to do it this way as thus we do not have to be aware of
 * 'pending' interrupts in the IRQ path, except at this point.
 */
/*
 * Edge triggered needs to resend any interrupt
 * that was delayed but this is now handled in the device
 * independent code.
 */

/*
 * Starting up a edge-triggered IO-APIC interrupt is
 * nasty - we need to make sure that we get the edge.
 * If it is already asserted for some reason, we need
 * return 1 to indicate that is was pending.
 *
 * This is not complete - we should be able to fake
 * an edge even if it isn't on the 8259A...
 */
static unsigned int startup_ioapic_irq(struct irq_data *data)
{
	int was_pending = 0, irq = data->irq;
	unsigned long flags;

	raw_spin_lock_irqsave(&ioapic_lock, flags);
	if (irq < nr_legacy_irqs()) {
		legacy_pic->mask(irq);
		if (legacy_pic->irq_pending(irq))
			was_pending = 1;
	}
	__unmask_ioapic(data->chip_data);
	raw_spin_unlock_irqrestore(&ioapic_lock, flags);

	return was_pending;
}

atomic_t irq_mis_count;

#ifdef CONFIG_GENERIC_PENDING_IRQ
static bool io_apic_level_ack_pending(struct mp_chip_data *data)
{
	struct irq_pin_list *entry;
	unsigned long flags;

	raw_spin_lock_irqsave(&ioapic_lock, flags);
	for_each_irq_pin(entry, data->irq_2_pin) {
		unsigned int reg;
		int pin;

		pin = entry->pin;
		reg = io_apic_read(entry->apic, 0x10 + pin*2);
		/* Is the remote IRR bit set? */
		if (reg & IO_APIC_REDIR_REMOTE_IRR) {
			raw_spin_unlock_irqrestore(&ioapic_lock, flags);
			return true;
		}
	}
	raw_spin_unlock_irqrestore(&ioapic_lock, flags);

	return false;
}

static inline bool ioapic_irqd_mask(struct irq_data *data)
{
<<<<<<< HEAD
	/* If we are moving the irq we need to mask it */
	if (unlikely(irqd_is_setaffinity_pending(data) &&
		     !irqd_irq_inprogress(data))) {
		mask_ioapic_irq(data);
=======
	/* If we are moving the IRQ we need to mask it */
	if (unlikely(irqd_is_setaffinity_pending(data))) {
		if (!irqd_irq_masked(data))
			mask_ioapic_irq(data);
>>>>>>> e77ff35f
		return true;
	}
	return false;
}

static inline void ioapic_irqd_unmask(struct irq_data *data, bool masked)
{
	if (unlikely(masked)) {
		/* Only migrate the irq if the ack has been received.
		 *
		 * On rare occasions the broadcast level triggered ack gets
		 * delayed going to ioapics, and if we reprogram the
		 * vector while Remote IRR is still set the irq will never
		 * fire again.
		 *
		 * To prevent this scenario we read the Remote IRR bit
		 * of the ioapic.  This has two effects.
		 * - On any sane system the read of the ioapic will
		 *   flush writes (and acks) going to the ioapic from
		 *   this cpu.
		 * - We get to see if the ACK has actually been delivered.
		 *
		 * Based on failed experiments of reprogramming the
		 * ioapic entry from outside of irq context starting
		 * with masking the ioapic entry and then polling until
		 * Remote IRR was clear before reprogramming the
		 * ioapic I don't trust the Remote IRR bit to be
		 * completey accurate.
		 *
		 * However there appears to be no other way to plug
		 * this race, so if the Remote IRR bit is not
		 * accurate and is causing problems then it is a hardware bug
		 * and you can go talk to the chipset vendor about it.
		 */
		if (!io_apic_level_ack_pending(data->chip_data))
			irq_move_masked_irq(data);
		/* If the IRQ is masked in the core, leave it: */
		if (!irqd_irq_masked(data))
			unmask_ioapic_irq(data);
	}
}
#else
static inline bool ioapic_irqd_mask(struct irq_data *data)
{
	return false;
}
static inline void ioapic_irqd_unmask(struct irq_data *data, bool masked)
{
}
#endif

static void ioapic_ack_level(struct irq_data *irq_data)
{
	struct irq_cfg *cfg = irqd_cfg(irq_data);
	unsigned long v;
	bool masked;
	int i;

	irq_complete_move(cfg);
	masked = ioapic_irqd_mask(irq_data);

	/*
	 * It appears there is an erratum which affects at least version 0x11
	 * of I/O APIC (that's the 82093AA and cores integrated into various
	 * chipsets).  Under certain conditions a level-triggered interrupt is
	 * erroneously delivered as edge-triggered one but the respective IRR
	 * bit gets set nevertheless.  As a result the I/O unit expects an EOI
	 * message but it will never arrive and further interrupts are blocked
	 * from the source.  The exact reason is so far unknown, but the
	 * phenomenon was observed when two consecutive interrupt requests
	 * from a given source get delivered to the same CPU and the source is
	 * temporarily disabled in between.
	 *
	 * A workaround is to simulate an EOI message manually.  We achieve it
	 * by setting the trigger mode to edge and then to level when the edge
	 * trigger mode gets detected in the TMR of a local APIC for a
	 * level-triggered interrupt.  We mask the source for the time of the
	 * operation to prevent an edge-triggered interrupt escaping meanwhile.
	 * The idea is from Manfred Spraul.  --macro
	 *
	 * Also in the case when cpu goes offline, fixup_irqs() will forward
	 * any unhandled interrupt on the offlined cpu to the new cpu
	 * destination that is handling the corresponding interrupt. This
	 * interrupt forwarding is done via IPI's. Hence, in this case also
	 * level-triggered io-apic interrupt will be seen as an edge
	 * interrupt in the IRR. And we can't rely on the cpu's EOI
	 * to be broadcasted to the IO-APIC's which will clear the remoteIRR
	 * corresponding to the level-triggered interrupt. Hence on IO-APIC's
	 * supporting EOI register, we do an explicit EOI to clear the
	 * remote IRR and on IO-APIC's which don't have an EOI register,
	 * we use the above logic (mask+edge followed by unmask+level) from
	 * Manfred Spraul to clear the remote IRR.
	 */
	i = cfg->vector;
	v = apic_read(APIC_TMR + ((i & ~0x1f) >> 1));

	/*
	 * We must acknowledge the irq before we move it or the acknowledge will
	 * not propagate properly.
	 */
	ack_APIC_irq();

	/*
	 * Tail end of clearing remote IRR bit (either by delivering the EOI
	 * message via io-apic EOI register write or simulating it using
	 * mask+edge followed by unnask+level logic) manually when the
	 * level triggered interrupt is seen as the edge triggered interrupt
	 * at the cpu.
	 */
	if (!(v & (1 << (i & 0x1f)))) {
		atomic_inc(&irq_mis_count);
		eoi_ioapic_pin(cfg->vector, irq_data->chip_data);
	}

	ioapic_irqd_unmask(irq_data, masked);
}

static void ioapic_ir_ack_level(struct irq_data *irq_data)
{
	struct mp_chip_data *data = irq_data->chip_data;

	/*
	 * Intr-remapping uses pin number as the virtual vector
	 * in the RTE. Actual vector is programmed in
	 * intr-remapping table entry. Hence for the io-apic
	 * EOI we use the pin number.
	 */
	ack_APIC_irq();
	eoi_ioapic_pin(data->entry.vector, data);
}

static int ioapic_set_affinity(struct irq_data *irq_data,
			       const struct cpumask *mask, bool force)
{
	struct irq_data *parent = irq_data->parent_data;
	struct mp_chip_data *data = irq_data->chip_data;
	struct irq_pin_list *entry;
	struct irq_cfg *cfg;
	unsigned long flags;
	int ret;

	ret = parent->chip->irq_set_affinity(parent, mask, force);
	raw_spin_lock_irqsave(&ioapic_lock, flags);
	if (ret >= 0 && ret != IRQ_SET_MASK_OK_DONE) {
		cfg = irqd_cfg(irq_data);
		data->entry.dest = cfg->dest_apicid;
		data->entry.vector = cfg->vector;
		for_each_irq_pin(entry, data->irq_2_pin)
			__ioapic_write_entry(entry->apic, entry->pin,
					     data->entry);
	}
	raw_spin_unlock_irqrestore(&ioapic_lock, flags);

	return ret;
}

static struct irq_chip ioapic_chip __read_mostly = {
	.name			= "IO-APIC",
	.irq_startup		= startup_ioapic_irq,
	.irq_mask		= mask_ioapic_irq,
	.irq_unmask		= unmask_ioapic_irq,
	.irq_ack		= irq_chip_ack_parent,
	.irq_eoi		= ioapic_ack_level,
	.irq_set_affinity	= ioapic_set_affinity,
	.irq_retrigger		= irq_chip_retrigger_hierarchy,
	.flags			= IRQCHIP_SKIP_SET_WAKE,
};

static struct irq_chip ioapic_ir_chip __read_mostly = {
	.name			= "IR-IO-APIC",
	.irq_startup		= startup_ioapic_irq,
	.irq_mask		= mask_ioapic_irq,
	.irq_unmask		= unmask_ioapic_irq,
	.irq_ack		= irq_chip_ack_parent,
	.irq_eoi		= ioapic_ir_ack_level,
	.irq_set_affinity	= ioapic_set_affinity,
	.irq_retrigger		= irq_chip_retrigger_hierarchy,
	.flags			= IRQCHIP_SKIP_SET_WAKE,
};

static inline void init_IO_APIC_traps(void)
{
	struct irq_cfg *cfg;
	unsigned int irq;

	for_each_active_irq(irq) {
		cfg = irq_cfg(irq);
		if (IO_APIC_IRQ(irq) && cfg && !cfg->vector) {
			/*
			 * Hmm.. We don't have an entry for this,
			 * so default to an old-fashioned 8259
			 * interrupt if we can..
			 */
			if (irq < nr_legacy_irqs())
				legacy_pic->make_irq(irq);
			else
				/* Strange. Oh, well.. */
				irq_set_chip(irq, &no_irq_chip);
		}
	}
}

/*
 * The local APIC irq-chip implementation:
 */

static void mask_lapic_irq(struct irq_data *data)
{
	unsigned long v;

	v = apic_read(APIC_LVT0);
	apic_write(APIC_LVT0, v | APIC_LVT_MASKED);
}

static void unmask_lapic_irq(struct irq_data *data)
{
	unsigned long v;

	v = apic_read(APIC_LVT0);
	apic_write(APIC_LVT0, v & ~APIC_LVT_MASKED);
}

static void ack_lapic_irq(struct irq_data *data)
{
	ack_APIC_irq();
}

static struct irq_chip lapic_chip __read_mostly = {
	.name		= "local-APIC",
	.irq_mask	= mask_lapic_irq,
	.irq_unmask	= unmask_lapic_irq,
	.irq_ack	= ack_lapic_irq,
};

static void lapic_register_intr(int irq)
{
	irq_clear_status_flags(irq, IRQ_LEVEL);
	irq_set_chip_and_handler_name(irq, &lapic_chip, handle_edge_irq,
				      "edge");
}

/*
 * This looks a bit hackish but it's about the only one way of sending
 * a few INTA cycles to 8259As and any associated glue logic.  ICR does
 * not support the ExtINT mode, unfortunately.  We need to send these
 * cycles as some i82489DX-based boards have glue logic that keeps the
 * 8259A interrupt line asserted until INTA.  --macro
 */
static inline void __init unlock_ExtINT_logic(void)
{
	int apic, pin, i;
	struct IO_APIC_route_entry entry0, entry1;
	unsigned char save_control, save_freq_select;

	pin  = find_isa_irq_pin(8, mp_INT);
	if (pin == -1) {
		WARN_ON_ONCE(1);
		return;
	}
	apic = find_isa_irq_apic(8, mp_INT);
	if (apic == -1) {
		WARN_ON_ONCE(1);
		return;
	}

	entry0 = ioapic_read_entry(apic, pin);
	clear_IO_APIC_pin(apic, pin);

	memset(&entry1, 0, sizeof(entry1));

	entry1.dest_mode = IOAPIC_DEST_MODE_PHYSICAL;
	entry1.mask = IOAPIC_UNMASKED;
	entry1.dest = hard_smp_processor_id();
	entry1.delivery_mode = dest_ExtINT;
	entry1.polarity = entry0.polarity;
	entry1.trigger = IOAPIC_EDGE;
	entry1.vector = 0;

	ioapic_write_entry(apic, pin, entry1);

	save_control = CMOS_READ(RTC_CONTROL);
	save_freq_select = CMOS_READ(RTC_FREQ_SELECT);
	CMOS_WRITE((save_freq_select & ~RTC_RATE_SELECT) | 0x6,
		   RTC_FREQ_SELECT);
	CMOS_WRITE(save_control | RTC_PIE, RTC_CONTROL);

	i = 100;
	while (i-- > 0) {
		mdelay(10);
		if ((CMOS_READ(RTC_INTR_FLAGS) & RTC_PF) == RTC_PF)
			i -= 10;
	}

	CMOS_WRITE(save_control, RTC_CONTROL);
	CMOS_WRITE(save_freq_select, RTC_FREQ_SELECT);
	clear_IO_APIC_pin(apic, pin);

	ioapic_write_entry(apic, pin, entry0);
}

static int disable_timer_pin_1 __initdata;
/* Actually the next is obsolete, but keep it for paranoid reasons -AK */
static int __init disable_timer_pin_setup(char *arg)
{
	disable_timer_pin_1 = 1;
	return 0;
}
early_param("disable_timer_pin_1", disable_timer_pin_setup);

static int mp_alloc_timer_irq(int ioapic, int pin)
{
	int irq = -1;
	struct irq_domain *domain = mp_ioapic_irqdomain(ioapic);

	if (domain) {
		struct irq_alloc_info info;

		ioapic_set_alloc_attr(&info, NUMA_NO_NODE, 0, 0);
		info.ioapic_id = mpc_ioapic_id(ioapic);
		info.ioapic_pin = pin;
		mutex_lock(&ioapic_mutex);
		irq = alloc_isa_irq_from_domain(domain, 0, ioapic, pin, &info);
		mutex_unlock(&ioapic_mutex);
	}

	return irq;
}

/*
 * This code may look a bit paranoid, but it's supposed to cooperate with
 * a wide range of boards and BIOS bugs.  Fortunately only the timer IRQ
 * is so screwy.  Thanks to Brian Perkins for testing/hacking this beast
 * fanatically on his truly buggy board.
 *
 * FIXME: really need to revamp this for all platforms.
 */
static inline void __init check_timer(void)
{
	struct irq_data *irq_data = irq_get_irq_data(0);
	struct mp_chip_data *data = irq_data->chip_data;
	struct irq_cfg *cfg = irqd_cfg(irq_data);
	int node = cpu_to_node(0);
	int apic1, pin1, apic2, pin2;
	unsigned long flags;
	int no_pin1 = 0;

	local_irq_save(flags);

	/*
	 * get/set the timer IRQ vector:
	 */
	legacy_pic->mask(0);

	/*
	 * As IRQ0 is to be enabled in the 8259A, the virtual
	 * wire has to be disabled in the local APIC.  Also
	 * timer interrupts need to be acknowledged manually in
	 * the 8259A for the i82489DX when using the NMI
	 * watchdog as that APIC treats NMIs as level-triggered.
	 * The AEOI mode will finish them in the 8259A
	 * automatically.
	 */
	apic_write(APIC_LVT0, APIC_LVT_MASKED | APIC_DM_EXTINT);
	legacy_pic->init(1);

	pin1  = find_isa_irq_pin(0, mp_INT);
	apic1 = find_isa_irq_apic(0, mp_INT);
	pin2  = ioapic_i8259.pin;
	apic2 = ioapic_i8259.apic;

	apic_printk(APIC_QUIET, KERN_INFO "..TIMER: vector=0x%02X "
		    "apic1=%d pin1=%d apic2=%d pin2=%d\n",
		    cfg->vector, apic1, pin1, apic2, pin2);

	/*
	 * Some BIOS writers are clueless and report the ExtINTA
	 * I/O APIC input from the cascaded 8259A as the timer
	 * interrupt input.  So just in case, if only one pin
	 * was found above, try it both directly and through the
	 * 8259A.
	 */
	if (pin1 == -1) {
		panic_if_irq_remap("BIOS bug: timer not connected to IO-APIC");
		pin1 = pin2;
		apic1 = apic2;
		no_pin1 = 1;
	} else if (pin2 == -1) {
		pin2 = pin1;
		apic2 = apic1;
	}

	if (pin1 != -1) {
		/* Ok, does IRQ0 through the IOAPIC work? */
		if (no_pin1) {
			mp_alloc_timer_irq(apic1, pin1);
		} else {
			/*
			 * for edge trigger, it's already unmasked,
			 * so only need to unmask if it is level-trigger
			 * do we really have level trigger timer?
			 */
			int idx;
			idx = find_irq_entry(apic1, pin1, mp_INT);
			if (idx != -1 && irq_trigger(idx))
				unmask_ioapic_irq(irq_get_irq_data(0));
		}
		irq_domain_deactivate_irq(irq_data);
		irq_domain_activate_irq(irq_data);
		if (timer_irq_works()) {
			if (disable_timer_pin_1 > 0)
				clear_IO_APIC_pin(0, pin1);
			goto out;
		}
		panic_if_irq_remap("timer doesn't work through Interrupt-remapped IO-APIC");
		local_irq_disable();
		clear_IO_APIC_pin(apic1, pin1);
		if (!no_pin1)
			apic_printk(APIC_QUIET, KERN_ERR "..MP-BIOS bug: "
				    "8254 timer not connected to IO-APIC\n");

		apic_printk(APIC_QUIET, KERN_INFO "...trying to set up timer "
			    "(IRQ0) through the 8259A ...\n");
		apic_printk(APIC_QUIET, KERN_INFO
			    "..... (found apic %d pin %d) ...\n", apic2, pin2);
		/*
		 * legacy devices should be connected to IO APIC #0
		 */
		replace_pin_at_irq_node(data, node, apic1, pin1, apic2, pin2);
		irq_domain_deactivate_irq(irq_data);
		irq_domain_activate_irq(irq_data);
		legacy_pic->unmask(0);
		if (timer_irq_works()) {
			apic_printk(APIC_QUIET, KERN_INFO "....... works.\n");
			goto out;
		}
		/*
		 * Cleanup, just in case ...
		 */
		local_irq_disable();
		legacy_pic->mask(0);
		clear_IO_APIC_pin(apic2, pin2);
		apic_printk(APIC_QUIET, KERN_INFO "....... failed.\n");
	}

	apic_printk(APIC_QUIET, KERN_INFO
		    "...trying to set up timer as Virtual Wire IRQ...\n");

	lapic_register_intr(0);
	apic_write(APIC_LVT0, APIC_DM_FIXED | cfg->vector);	/* Fixed mode */
	legacy_pic->unmask(0);

	if (timer_irq_works()) {
		apic_printk(APIC_QUIET, KERN_INFO "..... works.\n");
		goto out;
	}
	local_irq_disable();
	legacy_pic->mask(0);
	apic_write(APIC_LVT0, APIC_LVT_MASKED | APIC_DM_FIXED | cfg->vector);
	apic_printk(APIC_QUIET, KERN_INFO "..... failed.\n");

	apic_printk(APIC_QUIET, KERN_INFO
		    "...trying to set up timer as ExtINT IRQ...\n");

	legacy_pic->init(0);
	legacy_pic->make_irq(0);
	apic_write(APIC_LVT0, APIC_DM_EXTINT);

	unlock_ExtINT_logic();

	if (timer_irq_works()) {
		apic_printk(APIC_QUIET, KERN_INFO "..... works.\n");
		goto out;
	}
	local_irq_disable();
	apic_printk(APIC_QUIET, KERN_INFO "..... failed :(.\n");
	if (apic_is_x2apic_enabled())
		apic_printk(APIC_QUIET, KERN_INFO
			    "Perhaps problem with the pre-enabled x2apic mode\n"
			    "Try booting with x2apic and interrupt-remapping disabled in the bios.\n");
	panic("IO-APIC + timer doesn't work!  Boot with apic=debug and send a "
		"report.  Then try booting with the 'noapic' option.\n");
out:
	local_irq_restore(flags);
}

/*
 * Traditionally ISA IRQ2 is the cascade IRQ, and is not available
 * to devices.  However there may be an I/O APIC pin available for
 * this interrupt regardless.  The pin may be left unconnected, but
 * typically it will be reused as an ExtINT cascade interrupt for
 * the master 8259A.  In the MPS case such a pin will normally be
 * reported as an ExtINT interrupt in the MP table.  With ACPI
 * there is no provision for ExtINT interrupts, and in the absence
 * of an override it would be treated as an ordinary ISA I/O APIC
 * interrupt, that is edge-triggered and unmasked by default.  We
 * used to do this, but it caused problems on some systems because
 * of the NMI watchdog and sometimes IRQ0 of the 8254 timer using
 * the same ExtINT cascade interrupt to drive the local APIC of the
 * bootstrap processor.  Therefore we refrain from routing IRQ2 to
 * the I/O APIC in all cases now.  No actual device should request
 * it anyway.  --macro
 */
#define PIC_IRQS	(1UL << PIC_CASCADE_IR)

static int mp_irqdomain_create(int ioapic)
{
	struct irq_alloc_info info;
	struct irq_domain *parent;
	int hwirqs = mp_ioapic_pin_count(ioapic);
	struct ioapic *ip = &ioapics[ioapic];
	struct ioapic_domain_cfg *cfg = &ip->irqdomain_cfg;
	struct mp_ioapic_gsi *gsi_cfg = mp_ioapic_gsi_routing(ioapic);

	if (cfg->type == IOAPIC_DOMAIN_INVALID)
		return 0;

	init_irq_alloc_info(&info, NULL);
	info.type = X86_IRQ_ALLOC_TYPE_IOAPIC;
	info.ioapic_id = mpc_ioapic_id(ioapic);
	parent = irq_remapping_get_ir_irq_domain(&info);
	if (!parent)
		parent = x86_vector_domain;

	ip->irqdomain = irq_domain_add_linear(cfg->dev, hwirqs, cfg->ops,
					      (void *)(long)ioapic);
	if (!ip->irqdomain)
		return -ENOMEM;

	ip->irqdomain->parent = parent;

	if (cfg->type == IOAPIC_DOMAIN_LEGACY ||
	    cfg->type == IOAPIC_DOMAIN_STRICT)
		ioapic_dynirq_base = max(ioapic_dynirq_base,
					 gsi_cfg->gsi_end + 1);

	return 0;
}

static void ioapic_destroy_irqdomain(int idx)
{
	if (ioapics[idx].irqdomain) {
		irq_domain_remove(ioapics[idx].irqdomain);
		ioapics[idx].irqdomain = NULL;
	}
}

void __init setup_IO_APIC(void)
{
	int ioapic;

	if (skip_ioapic_setup || !nr_ioapics)
		return;

	io_apic_irqs = nr_legacy_irqs() ? ~PIC_IRQS : ~0UL;

	apic_printk(APIC_VERBOSE, "ENABLING IO-APIC IRQs\n");
	for_each_ioapic(ioapic)
		BUG_ON(mp_irqdomain_create(ioapic));

	/*
         * Set up IO-APIC IRQ routing.
         */
	x86_init.mpparse.setup_ioapic_ids();

	sync_Arb_IDs();
	setup_IO_APIC_irqs();
	init_IO_APIC_traps();
	if (nr_legacy_irqs())
		check_timer();

	ioapic_initialized = 1;
}

static void resume_ioapic_id(int ioapic_idx)
{
	unsigned long flags;
	union IO_APIC_reg_00 reg_00;

	raw_spin_lock_irqsave(&ioapic_lock, flags);
	reg_00.raw = io_apic_read(ioapic_idx, 0);
	if (reg_00.bits.ID != mpc_ioapic_id(ioapic_idx)) {
		reg_00.bits.ID = mpc_ioapic_id(ioapic_idx);
		io_apic_write(ioapic_idx, 0, reg_00.raw);
	}
	raw_spin_unlock_irqrestore(&ioapic_lock, flags);
}

static void ioapic_resume(void)
{
	int ioapic_idx;

	for_each_ioapic_reverse(ioapic_idx)
		resume_ioapic_id(ioapic_idx);

	restore_ioapic_entries();
}

static struct syscore_ops ioapic_syscore_ops = {
	.suspend = save_ioapic_entries,
	.resume = ioapic_resume,
};

static int __init ioapic_init_ops(void)
{
	register_syscore_ops(&ioapic_syscore_ops);

	return 0;
}

device_initcall(ioapic_init_ops);

static int io_apic_get_redir_entries(int ioapic)
{
	union IO_APIC_reg_01	reg_01;
	unsigned long flags;

	raw_spin_lock_irqsave(&ioapic_lock, flags);
	reg_01.raw = io_apic_read(ioapic, 1);
	raw_spin_unlock_irqrestore(&ioapic_lock, flags);

	/* The register returns the maximum index redir index
	 * supported, which is one less than the total number of redir
	 * entries.
	 */
	return reg_01.bits.entries + 1;
}

unsigned int arch_dynirq_lower_bound(unsigned int from)
{
	/*
	 * dmar_alloc_hwirq() may be called before setup_IO_APIC(), so use
	 * gsi_top if ioapic_dynirq_base hasn't been initialized yet.
	 */
	if (!ioapic_initialized)
		return gsi_top;
	/*
	 * For DT enabled machines ioapic_dynirq_base is irrelevant and not
	 * updated. So simply return @from if ioapic_dynirq_base == 0.
	 */
	return ioapic_dynirq_base ? : from;
}

#ifdef CONFIG_X86_32
static int io_apic_get_unique_id(int ioapic, int apic_id)
{
	union IO_APIC_reg_00 reg_00;
	static physid_mask_t apic_id_map = PHYSID_MASK_NONE;
	physid_mask_t tmp;
	unsigned long flags;
	int i = 0;

	/*
	 * The P4 platform supports up to 256 APIC IDs on two separate APIC
	 * buses (one for LAPICs, one for IOAPICs), where predecessors only
	 * supports up to 16 on one shared APIC bus.
	 *
	 * TBD: Expand LAPIC/IOAPIC support on P4-class systems to take full
	 *      advantage of new APIC bus architecture.
	 */

	if (physids_empty(apic_id_map))
		apic->ioapic_phys_id_map(&phys_cpu_present_map, &apic_id_map);

	raw_spin_lock_irqsave(&ioapic_lock, flags);
	reg_00.raw = io_apic_read(ioapic, 0);
	raw_spin_unlock_irqrestore(&ioapic_lock, flags);

	if (apic_id >= get_physical_broadcast()) {
		printk(KERN_WARNING "IOAPIC[%d]: Invalid apic_id %d, trying "
			"%d\n", ioapic, apic_id, reg_00.bits.ID);
		apic_id = reg_00.bits.ID;
	}

	/*
	 * Every APIC in a system must have a unique ID or we get lots of nice
	 * 'stuck on smp_invalidate_needed IPI wait' messages.
	 */
	if (apic->check_apicid_used(&apic_id_map, apic_id)) {

		for (i = 0; i < get_physical_broadcast(); i++) {
			if (!apic->check_apicid_used(&apic_id_map, i))
				break;
		}

		if (i == get_physical_broadcast())
			panic("Max apic_id exceeded!\n");

		printk(KERN_WARNING "IOAPIC[%d]: apic_id %d already used, "
			"trying %d\n", ioapic, apic_id, i);

		apic_id = i;
	}

	apic->apicid_to_cpu_present(apic_id, &tmp);
	physids_or(apic_id_map, apic_id_map, tmp);

	if (reg_00.bits.ID != apic_id) {
		reg_00.bits.ID = apic_id;

		raw_spin_lock_irqsave(&ioapic_lock, flags);
		io_apic_write(ioapic, 0, reg_00.raw);
		reg_00.raw = io_apic_read(ioapic, 0);
		raw_spin_unlock_irqrestore(&ioapic_lock, flags);

		/* Sanity check */
		if (reg_00.bits.ID != apic_id) {
			pr_err("IOAPIC[%d]: Unable to change apic_id!\n",
			       ioapic);
			return -1;
		}
	}

	apic_printk(APIC_VERBOSE, KERN_INFO
			"IOAPIC[%d]: Assigned apic_id %d\n", ioapic, apic_id);

	return apic_id;
}

static u8 io_apic_unique_id(int idx, u8 id)
{
	if ((boot_cpu_data.x86_vendor == X86_VENDOR_INTEL) &&
	    !APIC_XAPIC(boot_cpu_apic_version))
		return io_apic_get_unique_id(idx, id);
	else
		return id;
}
#else
static u8 io_apic_unique_id(int idx, u8 id)
{
	union IO_APIC_reg_00 reg_00;
	DECLARE_BITMAP(used, 256);
	unsigned long flags;
	u8 new_id;
	int i;

	bitmap_zero(used, 256);
	for_each_ioapic(i)
		__set_bit(mpc_ioapic_id(i), used);

	/* Hand out the requested id if available */
	if (!test_bit(id, used))
		return id;

	/*
	 * Read the current id from the ioapic and keep it if
	 * available.
	 */
	raw_spin_lock_irqsave(&ioapic_lock, flags);
	reg_00.raw = io_apic_read(idx, 0);
	raw_spin_unlock_irqrestore(&ioapic_lock, flags);
	new_id = reg_00.bits.ID;
	if (!test_bit(new_id, used)) {
		apic_printk(APIC_VERBOSE, KERN_INFO
			"IOAPIC[%d]: Using reg apic_id %d instead of %d\n",
			 idx, new_id, id);
		return new_id;
	}

	/*
	 * Get the next free id and write it to the ioapic.
	 */
	new_id = find_first_zero_bit(used, 256);
	reg_00.bits.ID = new_id;
	raw_spin_lock_irqsave(&ioapic_lock, flags);
	io_apic_write(idx, 0, reg_00.raw);
	reg_00.raw = io_apic_read(idx, 0);
	raw_spin_unlock_irqrestore(&ioapic_lock, flags);
	/* Sanity check */
	BUG_ON(reg_00.bits.ID != new_id);

	return new_id;
}
#endif

static int io_apic_get_version(int ioapic)
{
	union IO_APIC_reg_01	reg_01;
	unsigned long flags;

	raw_spin_lock_irqsave(&ioapic_lock, flags);
	reg_01.raw = io_apic_read(ioapic, 1);
	raw_spin_unlock_irqrestore(&ioapic_lock, flags);

	return reg_01.bits.version;
}

int acpi_get_override_irq(u32 gsi, int *trigger, int *polarity)
{
	int ioapic, pin, idx;

	if (skip_ioapic_setup)
		return -1;

	ioapic = mp_find_ioapic(gsi);
	if (ioapic < 0)
		return -1;

	pin = mp_find_ioapic_pin(ioapic, gsi);
	if (pin < 0)
		return -1;

	idx = find_irq_entry(ioapic, pin, mp_INT);
	if (idx < 0)
		return -1;

	*trigger = irq_trigger(idx);
	*polarity = irq_polarity(idx);
	return 0;
}

/*
 * This function currently is only a helper for the i386 smp boot process where
 * we need to reprogram the ioredtbls to cater for the cpus which have come online
 * so mask in all cases should simply be apic->target_cpus()
 */
#ifdef CONFIG_SMP
void __init setup_ioapic_dest(void)
{
	int pin, ioapic, irq, irq_entry;
	const struct cpumask *mask;
	struct irq_desc *desc;
	struct irq_data *idata;
	struct irq_chip *chip;

	if (skip_ioapic_setup == 1)
		return;

	for_each_ioapic_pin(ioapic, pin) {
		irq_entry = find_irq_entry(ioapic, pin, mp_INT);
		if (irq_entry == -1)
			continue;

		irq = pin_2_irq(irq_entry, ioapic, pin, 0);
		if (irq < 0 || !mp_init_irq_at_boot(ioapic, irq))
			continue;

		desc = irq_to_desc(irq);
		raw_spin_lock_irq(&desc->lock);
		idata = irq_desc_get_irq_data(desc);

		/*
		 * Honour affinities which have been set in early boot
		 */
		if (!irqd_can_balance(idata) || irqd_affinity_was_set(idata))
			mask = irq_data_get_affinity_mask(idata);
		else
			mask = apic->target_cpus();

		chip = irq_data_get_irq_chip(idata);
		/* Might be lapic_chip for irq 0 */
		if (chip->irq_set_affinity)
			chip->irq_set_affinity(idata, mask, false);
		raw_spin_unlock_irq(&desc->lock);
	}
}
#endif

#define IOAPIC_RESOURCE_NAME_SIZE 11

static struct resource *ioapic_resources;

static struct resource * __init ioapic_setup_resources(void)
{
	unsigned long n;
	struct resource *res;
	char *mem;
	int i;

	if (nr_ioapics == 0)
		return NULL;

	n = IOAPIC_RESOURCE_NAME_SIZE + sizeof(struct resource);
	n *= nr_ioapics;

	mem = alloc_bootmem(n);
	res = (void *)mem;

	mem += sizeof(struct resource) * nr_ioapics;

	for_each_ioapic(i) {
		res[i].name = mem;
		res[i].flags = IORESOURCE_MEM | IORESOURCE_BUSY;
		snprintf(mem, IOAPIC_RESOURCE_NAME_SIZE, "IOAPIC %u", i);
		mem += IOAPIC_RESOURCE_NAME_SIZE;
		ioapics[i].iomem_res = &res[i];
	}

	ioapic_resources = res;

	return res;
}

void __init io_apic_init_mappings(void)
{
	unsigned long ioapic_phys, idx = FIX_IO_APIC_BASE_0;
	struct resource *ioapic_res;
	int i;

	ioapic_res = ioapic_setup_resources();
	for_each_ioapic(i) {
		if (smp_found_config) {
			ioapic_phys = mpc_ioapic_addr(i);
#ifdef CONFIG_X86_32
			if (!ioapic_phys) {
				printk(KERN_ERR
				       "WARNING: bogus zero IO-APIC "
				       "address found in MPTABLE, "
				       "disabling IO/APIC support!\n");
				smp_found_config = 0;
				skip_ioapic_setup = 1;
				goto fake_ioapic_page;
			}
#endif
		} else {
#ifdef CONFIG_X86_32
fake_ioapic_page:
#endif
			ioapic_phys = (unsigned long)alloc_bootmem_pages(PAGE_SIZE);
			ioapic_phys = __pa(ioapic_phys);
		}
		set_fixmap_nocache(idx, ioapic_phys);
		apic_printk(APIC_VERBOSE, "mapped IOAPIC to %08lx (%08lx)\n",
			__fix_to_virt(idx) + (ioapic_phys & ~PAGE_MASK),
			ioapic_phys);
		idx++;

		ioapic_res->start = ioapic_phys;
		ioapic_res->end = ioapic_phys + IO_APIC_SLOT_SIZE - 1;
		ioapic_res++;
	}
}

void __init ioapic_insert_resources(void)
{
	int i;
	struct resource *r = ioapic_resources;

	if (!r) {
		if (nr_ioapics > 0)
			printk(KERN_ERR
				"IO APIC resources couldn't be allocated.\n");
		return;
	}

	for_each_ioapic(i) {
		insert_resource(&iomem_resource, r);
		r++;
	}
}

int mp_find_ioapic(u32 gsi)
{
	int i;

	if (nr_ioapics == 0)
		return -1;

	/* Find the IOAPIC that manages this GSI. */
	for_each_ioapic(i) {
		struct mp_ioapic_gsi *gsi_cfg = mp_ioapic_gsi_routing(i);
		if (gsi >= gsi_cfg->gsi_base && gsi <= gsi_cfg->gsi_end)
			return i;
	}

	printk(KERN_ERR "ERROR: Unable to locate IOAPIC for GSI %d\n", gsi);
	return -1;
}

int mp_find_ioapic_pin(int ioapic, u32 gsi)
{
	struct mp_ioapic_gsi *gsi_cfg;

	if (WARN_ON(ioapic < 0))
		return -1;

	gsi_cfg = mp_ioapic_gsi_routing(ioapic);
	if (WARN_ON(gsi > gsi_cfg->gsi_end))
		return -1;

	return gsi - gsi_cfg->gsi_base;
}

static int bad_ioapic_register(int idx)
{
	union IO_APIC_reg_00 reg_00;
	union IO_APIC_reg_01 reg_01;
	union IO_APIC_reg_02 reg_02;

	reg_00.raw = io_apic_read(idx, 0);
	reg_01.raw = io_apic_read(idx, 1);
	reg_02.raw = io_apic_read(idx, 2);

	if (reg_00.raw == -1 && reg_01.raw == -1 && reg_02.raw == -1) {
		pr_warn("I/O APIC 0x%x registers return all ones, skipping!\n",
			mpc_ioapic_addr(idx));
		return 1;
	}

	return 0;
}

static int find_free_ioapic_entry(void)
{
	int idx;

	for (idx = 0; idx < MAX_IO_APICS; idx++)
		if (ioapics[idx].nr_registers == 0)
			return idx;

	return MAX_IO_APICS;
}

/**
 * mp_register_ioapic - Register an IOAPIC device
 * @id:		hardware IOAPIC ID
 * @address:	physical address of IOAPIC register area
 * @gsi_base:	base of GSI associated with the IOAPIC
 * @cfg:	configuration information for the IOAPIC
 */
int mp_register_ioapic(int id, u32 address, u32 gsi_base,
		       struct ioapic_domain_cfg *cfg)
{
	bool hotplug = !!ioapic_initialized;
	struct mp_ioapic_gsi *gsi_cfg;
	int idx, ioapic, entries;
	u32 gsi_end;

	if (!address) {
		pr_warn("Bogus (zero) I/O APIC address found, skipping!\n");
		return -EINVAL;
	}
	for_each_ioapic(ioapic)
		if (ioapics[ioapic].mp_config.apicaddr == address) {
			pr_warn("address 0x%x conflicts with IOAPIC%d\n",
				address, ioapic);
			return -EEXIST;
		}

	idx = find_free_ioapic_entry();
	if (idx >= MAX_IO_APICS) {
		pr_warn("Max # of I/O APICs (%d) exceeded (found %d), skipping\n",
			MAX_IO_APICS, idx);
		return -ENOSPC;
	}

	ioapics[idx].mp_config.type = MP_IOAPIC;
	ioapics[idx].mp_config.flags = MPC_APIC_USABLE;
	ioapics[idx].mp_config.apicaddr = address;

	set_fixmap_nocache(FIX_IO_APIC_BASE_0 + idx, address);
	if (bad_ioapic_register(idx)) {
		clear_fixmap(FIX_IO_APIC_BASE_0 + idx);
		return -ENODEV;
	}

	ioapics[idx].mp_config.apicid = io_apic_unique_id(idx, id);
	ioapics[idx].mp_config.apicver = io_apic_get_version(idx);

	/*
	 * Build basic GSI lookup table to facilitate gsi->io_apic lookups
	 * and to prevent reprogramming of IOAPIC pins (PCI GSIs).
	 */
	entries = io_apic_get_redir_entries(idx);
	gsi_end = gsi_base + entries - 1;
	for_each_ioapic(ioapic) {
		gsi_cfg = mp_ioapic_gsi_routing(ioapic);
		if ((gsi_base >= gsi_cfg->gsi_base &&
		     gsi_base <= gsi_cfg->gsi_end) ||
		    (gsi_end >= gsi_cfg->gsi_base &&
		     gsi_end <= gsi_cfg->gsi_end)) {
			pr_warn("GSI range [%u-%u] for new IOAPIC conflicts with GSI[%u-%u]\n",
				gsi_base, gsi_end,
				gsi_cfg->gsi_base, gsi_cfg->gsi_end);
			clear_fixmap(FIX_IO_APIC_BASE_0 + idx);
			return -ENOSPC;
		}
	}
	gsi_cfg = mp_ioapic_gsi_routing(idx);
	gsi_cfg->gsi_base = gsi_base;
	gsi_cfg->gsi_end = gsi_end;

	ioapics[idx].irqdomain = NULL;
	ioapics[idx].irqdomain_cfg = *cfg;

	/*
	 * If mp_register_ioapic() is called during early boot stage when
	 * walking ACPI/SFI/DT tables, it's too early to create irqdomain,
	 * we are still using bootmem allocator. So delay it to setup_IO_APIC().
	 */
	if (hotplug) {
		if (mp_irqdomain_create(idx)) {
			clear_fixmap(FIX_IO_APIC_BASE_0 + idx);
			return -ENOMEM;
		}
		alloc_ioapic_saved_registers(idx);
	}

	if (gsi_cfg->gsi_end >= gsi_top)
		gsi_top = gsi_cfg->gsi_end + 1;
	if (nr_ioapics <= idx)
		nr_ioapics = idx + 1;

	/* Set nr_registers to mark entry present */
	ioapics[idx].nr_registers = entries;

	pr_info("IOAPIC[%d]: apic_id %d, version %d, address 0x%x, GSI %d-%d\n",
		idx, mpc_ioapic_id(idx),
		mpc_ioapic_ver(idx), mpc_ioapic_addr(idx),
		gsi_cfg->gsi_base, gsi_cfg->gsi_end);

	return 0;
}

int mp_unregister_ioapic(u32 gsi_base)
{
	int ioapic, pin;
	int found = 0;

	for_each_ioapic(ioapic)
		if (ioapics[ioapic].gsi_config.gsi_base == gsi_base) {
			found = 1;
			break;
		}
	if (!found) {
		pr_warn("can't find IOAPIC for GSI %d\n", gsi_base);
		return -ENODEV;
	}

	for_each_pin(ioapic, pin) {
		u32 gsi = mp_pin_to_gsi(ioapic, pin);
		int irq = mp_map_gsi_to_irq(gsi, 0, NULL);
		struct mp_chip_data *data;

		if (irq >= 0) {
			data = irq_get_chip_data(irq);
			if (data && data->count) {
				pr_warn("pin%d on IOAPIC%d is still in use.\n",
					pin, ioapic);
				return -EBUSY;
			}
		}
	}

	/* Mark entry not present */
	ioapics[ioapic].nr_registers  = 0;
	ioapic_destroy_irqdomain(ioapic);
	free_ioapic_saved_registers(ioapic);
	if (ioapics[ioapic].iomem_res)
		release_resource(ioapics[ioapic].iomem_res);
	clear_fixmap(FIX_IO_APIC_BASE_0 + ioapic);
	memset(&ioapics[ioapic], 0, sizeof(ioapics[ioapic]));

	return 0;
}

int mp_ioapic_registered(u32 gsi_base)
{
	int ioapic;

	for_each_ioapic(ioapic)
		if (ioapics[ioapic].gsi_config.gsi_base == gsi_base)
			return 1;

	return 0;
}

static void mp_irqdomain_get_attr(u32 gsi, struct mp_chip_data *data,
				  struct irq_alloc_info *info)
{
	if (info && info->ioapic_valid) {
		data->trigger = info->ioapic_trigger;
		data->polarity = info->ioapic_polarity;
	} else if (acpi_get_override_irq(gsi, &data->trigger,
					 &data->polarity) < 0) {
		/* PCI interrupts are always active low level triggered. */
		data->trigger = IOAPIC_LEVEL;
		data->polarity = IOAPIC_POL_LOW;
	}
}

static void mp_setup_entry(struct irq_cfg *cfg, struct mp_chip_data *data,
			   struct IO_APIC_route_entry *entry)
{
	memset(entry, 0, sizeof(*entry));
	entry->delivery_mode = apic->irq_delivery_mode;
	entry->dest_mode     = apic->irq_dest_mode;
	entry->dest	     = cfg->dest_apicid;
	entry->vector	     = cfg->vector;
	entry->trigger	     = data->trigger;
	entry->polarity	     = data->polarity;
	/*
	 * Mask level triggered irqs. Edge triggered irqs are masked
	 * by the irq core code in case they fire.
	 */
	if (data->trigger == IOAPIC_LEVEL)
		entry->mask = IOAPIC_MASKED;
	else
		entry->mask = IOAPIC_UNMASKED;
}

int mp_irqdomain_alloc(struct irq_domain *domain, unsigned int virq,
		       unsigned int nr_irqs, void *arg)
{
	int ret, ioapic, pin;
	struct irq_cfg *cfg;
	struct irq_data *irq_data;
	struct mp_chip_data *data;
	struct irq_alloc_info *info = arg;
	unsigned long flags;

	if (!info || nr_irqs > 1)
		return -EINVAL;
	irq_data = irq_domain_get_irq_data(domain, virq);
	if (!irq_data)
		return -EINVAL;

	ioapic = mp_irqdomain_ioapic_idx(domain);
	pin = info->ioapic_pin;
	if (irq_find_mapping(domain, (irq_hw_number_t)pin) > 0)
		return -EEXIST;

	data = kzalloc(sizeof(*data), GFP_KERNEL);
	if (!data)
		return -ENOMEM;

	info->ioapic_entry = &data->entry;
	ret = irq_domain_alloc_irqs_parent(domain, virq, nr_irqs, info);
	if (ret < 0) {
		kfree(data);
		return ret;
	}

	INIT_LIST_HEAD(&data->irq_2_pin);
	irq_data->hwirq = info->ioapic_pin;
	irq_data->chip = (domain->parent == x86_vector_domain) ?
			  &ioapic_chip : &ioapic_ir_chip;
	irq_data->chip_data = data;
	mp_irqdomain_get_attr(mp_pin_to_gsi(ioapic, pin), data, info);

	cfg = irqd_cfg(irq_data);
	add_pin_to_irq_node(data, ioapic_alloc_attr_node(info), ioapic, pin);

	local_irq_save(flags);
	if (info->ioapic_entry)
		mp_setup_entry(cfg, data, info->ioapic_entry);
	mp_register_handler(virq, data->trigger);
	if (virq < nr_legacy_irqs())
		legacy_pic->mask(virq);
	local_irq_restore(flags);

	apic_printk(APIC_VERBOSE, KERN_DEBUG
		    "IOAPIC[%d]: Set routing entry (%d-%d -> 0x%x -> IRQ %d Mode:%i Active:%i Dest:%d)\n",
		    ioapic, mpc_ioapic_id(ioapic), pin, cfg->vector,
		    virq, data->trigger, data->polarity, cfg->dest_apicid);

	return 0;
}

void mp_irqdomain_free(struct irq_domain *domain, unsigned int virq,
		       unsigned int nr_irqs)
{
	struct irq_data *irq_data;
	struct mp_chip_data *data;

	BUG_ON(nr_irqs != 1);
	irq_data = irq_domain_get_irq_data(domain, virq);
	if (irq_data && irq_data->chip_data) {
		data = irq_data->chip_data;
		__remove_pin_from_irq(data, mp_irqdomain_ioapic_idx(domain),
				      (int)irq_data->hwirq);
		WARN_ON(!list_empty(&data->irq_2_pin));
		kfree(irq_data->chip_data);
	}
	irq_domain_free_irqs_top(domain, virq, nr_irqs);
}

void mp_irqdomain_activate(struct irq_domain *domain,
			   struct irq_data *irq_data)
{
	unsigned long flags;
	struct irq_pin_list *entry;
	struct mp_chip_data *data = irq_data->chip_data;

	raw_spin_lock_irqsave(&ioapic_lock, flags);
	for_each_irq_pin(entry, data->irq_2_pin)
		__ioapic_write_entry(entry->apic, entry->pin, data->entry);
	raw_spin_unlock_irqrestore(&ioapic_lock, flags);
}

void mp_irqdomain_deactivate(struct irq_domain *domain,
			     struct irq_data *irq_data)
{
	/* It won't be called for IRQ with multiple IOAPIC pins associated */
	ioapic_mask_entry(mp_irqdomain_ioapic_idx(domain),
			  (int)irq_data->hwirq);
}

int mp_irqdomain_ioapic_idx(struct irq_domain *domain)
{
	return (int)(long)domain->host_data;
}

const struct irq_domain_ops mp_ioapic_irqdomain_ops = {
	.alloc		= mp_irqdomain_alloc,
	.free		= mp_irqdomain_free,
	.activate	= mp_irqdomain_activate,
	.deactivate	= mp_irqdomain_deactivate,
};<|MERGE_RESOLUTION|>--- conflicted
+++ resolved
@@ -1712,17 +1712,10 @@
 
 static inline bool ioapic_irqd_mask(struct irq_data *data)
 {
-<<<<<<< HEAD
-	/* If we are moving the irq we need to mask it */
-	if (unlikely(irqd_is_setaffinity_pending(data) &&
-		     !irqd_irq_inprogress(data))) {
-		mask_ioapic_irq(data);
-=======
 	/* If we are moving the IRQ we need to mask it */
 	if (unlikely(irqd_is_setaffinity_pending(data))) {
 		if (!irqd_irq_masked(data))
 			mask_ioapic_irq(data);
->>>>>>> e77ff35f
 		return true;
 	}
 	return false;
