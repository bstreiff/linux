/*
 *  drivers/mtd/nand.c
 *
 *  Overview:
 *   This is the generic MTD driver for NAND flash devices. It should be
 *   capable of working with almost all NAND chips currently available.
 *   Basic support for AG-AND chips is provided.
 *
 *	Additional technical information is available on
 *	http://www.linux-mtd.infradead.org/doc/nand.html
 *
 *  Copyright (C) 2000 Steven J. Hill (sjhill@realitydiluted.com)
 *		  2002-2006 Thomas Gleixner (tglx@linutronix.de)
 *
 *  Credits:
 *	David Woodhouse for adding multichip support
 *
 *	Aleph One Ltd. and Toby Churchill Ltd. for supporting the
 *	rework for 2K page size chips
 *
 *  TODO:
 *	Enable cached programming for 2k page size chips
 *	Check, if mtd->ecctype should be set to MTD_ECC_HW
 *	if we have HW ECC support.
 *	The AG-AND chips have nice features for speed improvement,
 *	which are not supported yet. Read / program 4 pages in one go.
 *	BBT table is not serialized, has to be fixed
 *
 * This program is free software; you can redistribute it and/or modify
 * it under the terms of the GNU General Public License version 2 as
 * published by the Free Software Foundation.
 *
 */

#include <linux/module.h>
#include <linux/delay.h>
#include <linux/errno.h>
#include <linux/err.h>
#include <linux/sched.h>
#include <linux/slab.h>
#include <linux/types.h>
#include <linux/mtd/mtd.h>
#include <linux/mtd/nand.h>
#include <linux/mtd/nand_ecc.h>
#include <linux/mtd/nand_bch.h>
#include <linux/interrupt.h>
#include <linux/bitops.h>
#include <linux/leds.h>
#include <linux/io.h>
#include <linux/mtd/partitions.h>

/* Define default oob placement schemes for large and small page devices */
static struct nand_ecclayout nand_oob_8 = {
	.eccbytes = 3,
	.eccpos = {0, 1, 2},
	.oobfree = {
		{.offset = 3,
		 .length = 2},
		{.offset = 6,
		 .length = 2} }
};

static struct nand_ecclayout nand_oob_16 = {
	.eccbytes = 6,
	.eccpos = {0, 1, 2, 3, 6, 7},
	.oobfree = {
		{.offset = 8,
		 . length = 8} }
};

static struct nand_ecclayout nand_oob_64 = {
	.eccbytes = 24,
	.eccpos = {
		   40, 41, 42, 43, 44, 45, 46, 47,
		   48, 49, 50, 51, 52, 53, 54, 55,
		   56, 57, 58, 59, 60, 61, 62, 63},
	.oobfree = {
		{.offset = 2,
		 .length = 38} }
};

static struct nand_ecclayout nand_oob_128 = {
	.eccbytes = 48,
	.eccpos = {
		   80, 81, 82, 83, 84, 85, 86, 87,
		   88, 89, 90, 91, 92, 93, 94, 95,
		   96, 97, 98, 99, 100, 101, 102, 103,
		   104, 105, 106, 107, 108, 109, 110, 111,
		   112, 113, 114, 115, 116, 117, 118, 119,
		   120, 121, 122, 123, 124, 125, 126, 127},
	.oobfree = {
		{.offset = 2,
		 .length = 78} }
};

static int nand_get_device(struct nand_chip *chip, struct mtd_info *mtd,
			   int new_state);

static int nand_do_write_oob(struct mtd_info *mtd, loff_t to,
			     struct mtd_oob_ops *ops);

/*
 * For devices which display every fart in the system on a separate LED. Is
 * compiled away when LED support is disabled.
 */
DEFINE_LED_TRIGGER(nand_led_trigger);

static int check_offs_len(struct mtd_info *mtd,
					loff_t ofs, uint64_t len)
{
	struct nand_chip *chip = mtd->priv;
	int ret = 0;

	/* Start address must align on block boundary */
	if (ofs & ((1 << chip->phys_erase_shift) - 1)) {
		pr_debug("%s: unaligned address\n", __func__);
		ret = -EINVAL;
	}

	/* Length must align on block boundary */
	if (len & ((1 << chip->phys_erase_shift) - 1)) {
		pr_debug("%s: length not block aligned\n", __func__);
		ret = -EINVAL;
	}

	/* Do not allow past end of device */
	if (ofs + len > mtd->size) {
		pr_debug("%s: past end of device\n", __func__);
		ret = -EINVAL;
	}

	return ret;
}

/**
 * nand_release_device - [GENERIC] release chip
 * @mtd: MTD device structure
 *
 * Deselect, release chip lock and wake up anyone waiting on the device.
 */
static void nand_release_device(struct mtd_info *mtd)
{
	struct nand_chip *chip = mtd->priv;

	/* De-select the NAND device */
	chip->select_chip(mtd, -1);

	/* Release the controller and the chip */
	spin_lock(&chip->controller->lock);
	chip->controller->active = NULL;
	chip->state = FL_READY;
	wake_up(&chip->controller->wq);
	spin_unlock(&chip->controller->lock);
}

/**
 * nand_read_byte - [DEFAULT] read one byte from the chip
 * @mtd: MTD device structure
 *
 * Default read function for 8bit buswidth
 */
static uint8_t nand_read_byte(struct mtd_info *mtd)
{
	struct nand_chip *chip = mtd->priv;
	return readb(chip->IO_ADDR_R);
}

/**
 * nand_read_byte16 - [DEFAULT] read one byte endianess aware from the chip
 * nand_read_byte16 - [DEFAULT] read one byte endianness aware from the chip
 * @mtd: MTD device structure
 *
 * Default read function for 16bit buswidth with endianness conversion.
 *
 */
static uint8_t nand_read_byte16(struct mtd_info *mtd)
{
	struct nand_chip *chip = mtd->priv;
	return (uint8_t) cpu_to_le16(readw(chip->IO_ADDR_R));
}

/**
 * nand_read_word - [DEFAULT] read one word from the chip
 * @mtd: MTD device structure
 *
 * Default read function for 16bit buswidth without endianness conversion.
 */
static u16 nand_read_word(struct mtd_info *mtd)
{
	struct nand_chip *chip = mtd->priv;
	return readw(chip->IO_ADDR_R);
}

/**
 * nand_select_chip - [DEFAULT] control CE line
 * @mtd: MTD device structure
 * @chipnr: chipnumber to select, -1 for deselect
 *
 * Default select function for 1 chip devices.
 */
static void nand_select_chip(struct mtd_info *mtd, int chipnr)
{
	struct nand_chip *chip = mtd->priv;

	switch (chipnr) {
	case -1:
		chip->cmd_ctrl(mtd, NAND_CMD_NONE, 0 | NAND_CTRL_CHANGE);
		break;
	case 0:
		break;

	default:
		BUG();
	}
}

/**
 * nand_write_buf - [DEFAULT] write buffer to chip
 * @mtd: MTD device structure
 * @buf: data buffer
 * @len: number of bytes to write
 *
 * Default write function for 8bit buswidth.
 */
static void nand_write_buf(struct mtd_info *mtd, const uint8_t *buf, int len)
{
	int i;
	struct nand_chip *chip = mtd->priv;

	for (i = 0; i < len; i++)
		writeb(buf[i], chip->IO_ADDR_W);
}

/**
 * nand_read_buf - [DEFAULT] read chip data into buffer
 * @mtd: MTD device structure
 * @buf: buffer to store date
 * @len: number of bytes to read
 *
 * Default read function for 8bit buswidth.
 */
static void nand_read_buf(struct mtd_info *mtd, uint8_t *buf, int len)
{
	int i;
	struct nand_chip *chip = mtd->priv;

	for (i = 0; i < len; i++)
		buf[i] = readb(chip->IO_ADDR_R);
}

/**
 * nand_verify_buf - [DEFAULT] Verify chip data against buffer
 * @mtd: MTD device structure
 * @buf: buffer containing the data to compare
 * @len: number of bytes to compare
 *
 * Default verify function for 8bit buswidth.
 */
static int nand_verify_buf(struct mtd_info *mtd, const uint8_t *buf, int len)
{
	int i;
	struct nand_chip *chip = mtd->priv;

	for (i = 0; i < len; i++)
		if (buf[i] != readb(chip->IO_ADDR_R))
			return -EFAULT;
	return 0;
}

/**
 * nand_write_buf16 - [DEFAULT] write buffer to chip
 * @mtd: MTD device structure
 * @buf: data buffer
 * @len: number of bytes to write
 *
 * Default write function for 16bit buswidth.
 */
static void nand_write_buf16(struct mtd_info *mtd, const uint8_t *buf, int len)
{
	int i;
	struct nand_chip *chip = mtd->priv;
	u16 *p = (u16 *) buf;
	len >>= 1;

	for (i = 0; i < len; i++)
		writew(p[i], chip->IO_ADDR_W);

}

/**
 * nand_read_buf16 - [DEFAULT] read chip data into buffer
 * @mtd: MTD device structure
 * @buf: buffer to store date
 * @len: number of bytes to read
 *
 * Default read function for 16bit buswidth.
 */
static void nand_read_buf16(struct mtd_info *mtd, uint8_t *buf, int len)
{
	int i;
	struct nand_chip *chip = mtd->priv;
	u16 *p = (u16 *) buf;
	len >>= 1;

	for (i = 0; i < len; i++)
		p[i] = readw(chip->IO_ADDR_R);
}

/**
 * nand_verify_buf16 - [DEFAULT] Verify chip data against buffer
 * @mtd: MTD device structure
 * @buf: buffer containing the data to compare
 * @len: number of bytes to compare
 *
 * Default verify function for 16bit buswidth.
 */
static int nand_verify_buf16(struct mtd_info *mtd, const uint8_t *buf, int len)
{
	int i;
	struct nand_chip *chip = mtd->priv;
	u16 *p = (u16 *) buf;
	len >>= 1;

	for (i = 0; i < len; i++)
		if (p[i] != readw(chip->IO_ADDR_R))
			return -EFAULT;

	return 0;
}

/**
 * nand_block_bad - [DEFAULT] Read bad block marker from the chip
 * @mtd: MTD device structure
 * @ofs: offset from device start
 * @getchip: 0, if the chip is already selected
 *
 * Check, if the block is bad.
 */
static int nand_block_bad(struct mtd_info *mtd, loff_t ofs, int getchip)
{
	int page, chipnr, res = 0;
	struct nand_chip *chip = mtd->priv;
	u16 bad;

	if (chip->bbt_options & NAND_BBT_SCANLASTPAGE)
		ofs += mtd->erasesize - mtd->writesize;

	page = (int)(ofs >> chip->page_shift) & chip->pagemask;

	if (getchip) {
		chipnr = (int)(ofs >> chip->chip_shift);

		nand_get_device(chip, mtd, FL_READING);

		/* Select the NAND device */
		chip->select_chip(mtd, chipnr);
	}

	if (chip->options & NAND_BUSWIDTH_16) {
		chip->cmdfunc(mtd, NAND_CMD_READOOB, chip->badblockpos & 0xFE,
			      page);
		bad = cpu_to_le16(chip->read_word(mtd));
		if (chip->badblockpos & 0x1)
			bad >>= 8;
		else
			bad &= 0xFF;
	} else {
		chip->cmdfunc(mtd, NAND_CMD_READOOB, chip->badblockpos, page);
		bad = chip->read_byte(mtd);
	}

	if (likely(chip->badblockbits == 8))
		res = bad != 0xFF;
	else
		res = hweight8(bad) < chip->badblockbits;

	if (getchip)
		nand_release_device(mtd);

	return res;
}

/**
 * nand_default_block_markbad - [DEFAULT] mark a block bad
 * @mtd: MTD device structure
 * @ofs: offset from device start
 *
 * This is the default implementation, which can be overridden by a hardware
 * specific driver.
*/
static int nand_default_block_markbad(struct mtd_info *mtd, loff_t ofs)
{
	struct nand_chip *chip = mtd->priv;
	uint8_t buf[2] = { 0, 0 };
	int block, ret, i = 0;

	if (chip->bbt_options & NAND_BBT_SCANLASTPAGE)
		ofs += mtd->erasesize - mtd->writesize;

	/* Get block number */
	block = (int)(ofs >> chip->bbt_erase_shift);
	if (chip->bbt)
		chip->bbt[block >> 2] |= 0x01 << ((block & 0x03) << 1);

	/* Do we have a flash based bad block table? */
	if (chip->bbt_options & NAND_BBT_USE_FLASH)
		ret = nand_update_bbt(mtd, ofs);
	else {
		struct mtd_oob_ops ops;

		nand_get_device(chip, mtd, FL_WRITING);

		/*
		 * Write to first two pages if necessary. If we write to more
		 * than one location, the first error encountered quits the
		 * procedure. We write two bytes per location, so we dont have
		 * to mess with 16 bit access.
		 */
		ops.len = ops.ooblen = 2;
		ops.datbuf = NULL;
		ops.oobbuf = buf;
		ops.ooboffs = chip->badblockpos & ~0x01;
		ops.mode = MTD_OPS_PLACE_OOB;
		do {
			ret = nand_do_write_oob(mtd, ofs, &ops);

			i++;
			ofs += mtd->writesize;
		} while (!ret && (chip->bbt_options & NAND_BBT_SCAN2NDPAGE) &&
				i < 2);

		nand_release_device(mtd);
	}
	if (!ret)
		mtd->ecc_stats.badblocks++;

	return ret;
}

/**
 * nand_check_wp - [GENERIC] check if the chip is write protected
 * @mtd: MTD device structure
 *
 * Check, if the device is write protected. The function expects, that the
 * device is already selected.
 */
static int nand_check_wp(struct mtd_info *mtd)
{
	struct nand_chip *chip = mtd->priv;

	/* Broken xD cards report WP despite being writable */
	if (chip->options & NAND_BROKEN_XD)
		return 0;

	/* Check the WP bit */
	chip->cmdfunc(mtd, NAND_CMD_STATUS, -1, -1);
	return (chip->read_byte(mtd) & NAND_STATUS_WP) ? 0 : 1;
}

/**
 * nand_block_checkbad - [GENERIC] Check if a block is marked bad
 * @mtd: MTD device structure
 * @ofs: offset from device start
 * @getchip: 0, if the chip is already selected
 * @allowbbt: 1, if its allowed to access the bbt area
 *
 * Check, if the block is bad. Either by reading the bad block table or
 * calling of the scan function.
 */
static int nand_block_checkbad(struct mtd_info *mtd, loff_t ofs, int getchip,
			       int allowbbt)
{
	struct nand_chip *chip = mtd->priv;

	if (!chip->bbt)
		return chip->block_bad(mtd, ofs, getchip);

	/* Return info from the table */
	return nand_isbad_bbt(mtd, ofs, allowbbt);
}

/**
 * panic_nand_wait_ready - [GENERIC] Wait for the ready pin after commands.
 * @mtd: MTD device structure
 * @timeo: Timeout
 *
 * Helper function for nand_wait_ready used when needing to wait in interrupt
 * context.
 */
static void panic_nand_wait_ready(struct mtd_info *mtd, unsigned long timeo)
{
	struct nand_chip *chip = mtd->priv;
	int i;

	/* Wait for the device to get ready */
	for (i = 0; i < timeo; i++) {
		if (chip->dev_ready(mtd))
			break;
		touch_softlockup_watchdog();
		mdelay(1);
	}
}

/* Wait for the ready pin, after a command. The timeout is caught later. */
void nand_wait_ready(struct mtd_info *mtd)
{
	struct nand_chip *chip = mtd->priv;
	unsigned long timeo = jiffies + 2;

	/* 400ms timeout */
	if (in_interrupt() || oops_in_progress)
		return panic_nand_wait_ready(mtd, 400);

	led_trigger_event(nand_led_trigger, LED_FULL);
	/* Wait until command is processed or timeout occurs */
	do {
		if (chip->dev_ready(mtd))
			break;
		touch_softlockup_watchdog();
	} while (time_before(jiffies, timeo));
	led_trigger_event(nand_led_trigger, LED_OFF);
}
EXPORT_SYMBOL_GPL(nand_wait_ready);

/**
 * nand_command - [DEFAULT] Send command to NAND device
 * @mtd: MTD device structure
 * @command: the command to be sent
 * @column: the column address for this command, -1 if none
 * @page_addr: the page address for this command, -1 if none
 *
 * Send command to NAND device. This function is used for small page devices
 * (256/512 Bytes per page).
 */
static void nand_command(struct mtd_info *mtd, unsigned int command,
			 int column, int page_addr)
{
	register struct nand_chip *chip = mtd->priv;
	int ctrl = NAND_CTRL_CLE | NAND_CTRL_CHANGE;

	/* Write out the command to the device */
	if (command == NAND_CMD_SEQIN) {
		int readcmd;

		if (column >= mtd->writesize) {
			/* OOB area */
			column -= mtd->writesize;
			readcmd = NAND_CMD_READOOB;
		} else if (column < 256) {
			/* First 256 bytes --> READ0 */
			readcmd = NAND_CMD_READ0;
		} else {
			column -= 256;
			readcmd = NAND_CMD_READ1;
		}
		chip->cmd_ctrl(mtd, readcmd, ctrl);
		ctrl &= ~NAND_CTRL_CHANGE;
	}
	chip->cmd_ctrl(mtd, command, ctrl);

	/* Address cycle, when necessary */
	ctrl = NAND_CTRL_ALE | NAND_CTRL_CHANGE;
	/* Serially input address */
	if (column != -1) {
		/* Adjust columns for 16 bit buswidth */
		if (chip->options & NAND_BUSWIDTH_16)
			column >>= 1;
		chip->cmd_ctrl(mtd, column, ctrl);
		ctrl &= ~NAND_CTRL_CHANGE;
	}
	if (page_addr != -1) {
		chip->cmd_ctrl(mtd, page_addr, ctrl);
		ctrl &= ~NAND_CTRL_CHANGE;
		chip->cmd_ctrl(mtd, page_addr >> 8, ctrl);
		/* One more address cycle for devices > 32MiB */
		if (chip->chipsize > (32 << 20))
			chip->cmd_ctrl(mtd, page_addr >> 16, ctrl);
	}
	chip->cmd_ctrl(mtd, NAND_CMD_NONE, NAND_NCE | NAND_CTRL_CHANGE);

	/*
	 * Program and erase have their own busy handlers status and sequential
	 * in needs no delay
	 */
	switch (command) {

	case NAND_CMD_PAGEPROG:
	case NAND_CMD_ERASE1:
	case NAND_CMD_ERASE2:
	case NAND_CMD_SEQIN:
	case NAND_CMD_STATUS:
		return;

	case NAND_CMD_RESET:
		if (chip->dev_ready)
			break;
		udelay(chip->chip_delay);
		chip->cmd_ctrl(mtd, NAND_CMD_STATUS,
			       NAND_CTRL_CLE | NAND_CTRL_CHANGE);
		chip->cmd_ctrl(mtd,
			       NAND_CMD_NONE, NAND_NCE | NAND_CTRL_CHANGE);
		while (!(chip->read_byte(mtd) & NAND_STATUS_READY))
				;
		return;

		/* This applies to read commands */
	default:
		/*
		 * If we don't have access to the busy pin, we apply the given
		 * command delay
		 */
		if (!chip->dev_ready) {
			udelay(chip->chip_delay);
			return;
		}
	}
	/*
	 * Apply this short delay always to ensure that we do wait tWB in
	 * any case on any machine.
	 */
	ndelay(100);

	nand_wait_ready(mtd);
}

/**
 * nand_command_lp - [DEFAULT] Send command to NAND large page device
 * @mtd: MTD device structure
 * @command: the command to be sent
 * @column: the column address for this command, -1 if none
 * @page_addr: the page address for this command, -1 if none
 *
 * Send command to NAND device. This is the version for the new large page
 * devices. We don't have the separate regions as we have in the small page
 * devices. We must emulate NAND_CMD_READOOB to keep the code compatible.
 */
static void nand_command_lp(struct mtd_info *mtd, unsigned int command,
			    int column, int page_addr)
{
	register struct nand_chip *chip = mtd->priv;

	/* Emulate NAND_CMD_READOOB */
	if (command == NAND_CMD_READOOB) {
		column += mtd->writesize;
		command = NAND_CMD_READ0;
	}

	/* Command latch cycle */
	chip->cmd_ctrl(mtd, command & 0xff,
		       NAND_NCE | NAND_CLE | NAND_CTRL_CHANGE);

	if (column != -1 || page_addr != -1) {
		int ctrl = NAND_CTRL_CHANGE | NAND_NCE | NAND_ALE;

		/* Serially input address */
		if (column != -1) {
			/* Adjust columns for 16 bit buswidth */
			if (chip->options & NAND_BUSWIDTH_16)
				column >>= 1;
			chip->cmd_ctrl(mtd, column, ctrl);
			ctrl &= ~NAND_CTRL_CHANGE;
			chip->cmd_ctrl(mtd, column >> 8, ctrl);
		}
		if (page_addr != -1) {
			chip->cmd_ctrl(mtd, page_addr, ctrl);
			chip->cmd_ctrl(mtd, page_addr >> 8,
				       NAND_NCE | NAND_ALE);
			/* One more address cycle for devices > 128MiB */
			if (chip->chipsize > (128 << 20))
				chip->cmd_ctrl(mtd, page_addr >> 16,
					       NAND_NCE | NAND_ALE);
		}
	}
	chip->cmd_ctrl(mtd, NAND_CMD_NONE, NAND_NCE | NAND_CTRL_CHANGE);

	/*
	 * Program and erase have their own busy handlers status, sequential
	 * in, and deplete1 need no delay.
	 */
	switch (command) {

	case NAND_CMD_CACHEDPROG:
	case NAND_CMD_PAGEPROG:
	case NAND_CMD_ERASE1:
	case NAND_CMD_ERASE2:
	case NAND_CMD_SEQIN:
	case NAND_CMD_RNDIN:
	case NAND_CMD_STATUS:
	case NAND_CMD_DEPLETE1:
		return;

	case NAND_CMD_STATUS_ERROR:
	case NAND_CMD_STATUS_ERROR0:
	case NAND_CMD_STATUS_ERROR1:
	case NAND_CMD_STATUS_ERROR2:
	case NAND_CMD_STATUS_ERROR3:
		/* Read error status commands require only a short delay */
		udelay(chip->chip_delay);
		return;

	case NAND_CMD_RESET:
		if (chip->dev_ready)
			break;
		udelay(chip->chip_delay);
		chip->cmd_ctrl(mtd, NAND_CMD_STATUS,
			       NAND_NCE | NAND_CLE | NAND_CTRL_CHANGE);
		chip->cmd_ctrl(mtd, NAND_CMD_NONE,
			       NAND_NCE | NAND_CTRL_CHANGE);
		while (!(chip->read_byte(mtd) & NAND_STATUS_READY))
				;
		return;

	case NAND_CMD_RNDOUT:
		/* No ready / busy check necessary */
		chip->cmd_ctrl(mtd, NAND_CMD_RNDOUTSTART,
			       NAND_NCE | NAND_CLE | NAND_CTRL_CHANGE);
		chip->cmd_ctrl(mtd, NAND_CMD_NONE,
			       NAND_NCE | NAND_CTRL_CHANGE);
		return;

	case NAND_CMD_READ0:
		chip->cmd_ctrl(mtd, NAND_CMD_READSTART,
			       NAND_NCE | NAND_CLE | NAND_CTRL_CHANGE);
		chip->cmd_ctrl(mtd, NAND_CMD_NONE,
			       NAND_NCE | NAND_CTRL_CHANGE);

		/* This applies to read commands */
	default:
		/*
		 * If we don't have access to the busy pin, we apply the given
		 * command delay.
		 */
		if (!chip->dev_ready) {
			udelay(chip->chip_delay);
			return;
		}
	}

	/*
	 * Apply this short delay always to ensure that we do wait tWB in
	 * any case on any machine.
	 */
	ndelay(100);

	nand_wait_ready(mtd);
}

/**
 * panic_nand_get_device - [GENERIC] Get chip for selected access
 * @chip: the nand chip descriptor
 * @mtd: MTD device structure
 * @new_state: the state which is requested
 *
 * Used when in panic, no locks are taken.
 */
static void panic_nand_get_device(struct nand_chip *chip,
		      struct mtd_info *mtd, int new_state)
{
	/* Hardware controller shared among independent devices */
	chip->controller->active = chip;
	chip->state = new_state;
}

/**
 * nand_get_device - [GENERIC] Get chip for selected access
 * @chip: the nand chip descriptor
 * @mtd: MTD device structure
 * @new_state: the state which is requested
 *
 * Get the device and lock it for exclusive access
 */
static int
nand_get_device(struct nand_chip *chip, struct mtd_info *mtd, int new_state)
{
	spinlock_t *lock = &chip->controller->lock;
	wait_queue_head_t *wq = &chip->controller->wq;
	DECLARE_WAITQUEUE(wait, current);
retry:
	spin_lock(lock);

	/* Hardware controller shared among independent devices */
	if (!chip->controller->active)
		chip->controller->active = chip;

	if (chip->controller->active == chip && chip->state == FL_READY) {
		chip->state = new_state;
		spin_unlock(lock);
		return 0;
	}
	if (new_state == FL_PM_SUSPENDED) {
		if (chip->controller->active->state == FL_PM_SUSPENDED) {
			chip->state = FL_PM_SUSPENDED;
			spin_unlock(lock);
			return 0;
		}
	}
	set_current_state(TASK_UNINTERRUPTIBLE);
	add_wait_queue(wq, &wait);
	spin_unlock(lock);
	schedule();
	remove_wait_queue(wq, &wait);
	goto retry;
}

/**
 * panic_nand_wait - [GENERIC] wait until the command is done
 * @mtd: MTD device structure
 * @chip: NAND chip structure
 * @timeo: timeout
 *
 * Wait for command done. This is a helper function for nand_wait used when
 * we are in interrupt context. May happen when in panic and trying to write
 * an oops through mtdoops.
 */
static void panic_nand_wait(struct mtd_info *mtd, struct nand_chip *chip,
			    unsigned long timeo)
{
	int i;
	for (i = 0; i < timeo; i++) {
		if (chip->dev_ready) {
			if (chip->dev_ready(mtd))
				break;
		} else {
			if (chip->read_byte(mtd) & NAND_STATUS_READY)
				break;
		}
		mdelay(1);
	}
}

/**
 * nand_wait - [DEFAULT] wait until the command is done
 * @mtd: MTD device structure
 * @chip: NAND chip structure
 *
 * Wait for command done. This applies to erase and program only. Erase can
 * take up to 400ms and program up to 20ms according to general NAND and
 * SmartMedia specs.
 */
static int nand_wait(struct mtd_info *mtd, struct nand_chip *chip)
{

	unsigned long timeo = jiffies;
	int status, state = chip->state;

	if (state == FL_ERASING)
		timeo += (HZ * 400) / 1000;
	else {
		timeo += (HZ * 20) / 1000;
#if (defined(CONFIG_ARCH_XILINX) || defined(ARCH_ZYNQ)) && (CONFIG_HZ == 20)
		/* Xilinx PSS NAND work around for HZ=20 */
		timeo += 1;
#endif
	}

	led_trigger_event(nand_led_trigger, LED_FULL);

	/*
	 * Apply this short delay always to ensure that we do wait tWB in any
	 * case on any machine.
	 */
	ndelay(100);

	if ((state == FL_ERASING) && (chip->options & NAND_IS_AND))
		chip->cmdfunc(mtd, NAND_CMD_STATUS_MULTI, -1, -1);
	else
		chip->cmdfunc(mtd, NAND_CMD_STATUS, -1, -1);

	if (in_interrupt() || oops_in_progress)
		panic_nand_wait(mtd, chip, timeo);
	else {
		while (time_before(jiffies, timeo)) {
			if (chip->dev_ready) {
				if (chip->dev_ready(mtd))
					break;
			} else {
				if (chip->read_byte(mtd) & NAND_STATUS_READY)
					break;
			}
			cond_resched();
		}
	}
	led_trigger_event(nand_led_trigger, LED_OFF);

	status = (int)chip->read_byte(mtd);
	return status;
}

/**
 * __nand_unlock - [REPLACEABLE] unlocks specified locked blocks
 * @mtd: mtd info
 * @ofs: offset to start unlock from
 * @len: length to unlock
 * @invert: when = 0, unlock the range of blocks within the lower and
 *                    upper boundary address
 *          when = 1, unlock the range of blocks outside the boundaries
 *                    of the lower and upper boundary address
 *
 * Returs unlock status.
 */
static int __nand_unlock(struct mtd_info *mtd, loff_t ofs,
					uint64_t len, int invert)
{
	int ret = 0;
	int status, page;
	struct nand_chip *chip = mtd->priv;

	/* Submit address of first page to unlock */
	page = ofs >> chip->page_shift;
	chip->cmdfunc(mtd, NAND_CMD_UNLOCK1, -1, page & chip->pagemask);

	/* Submit address of last page to unlock */
	page = (ofs + len) >> chip->page_shift;
	chip->cmdfunc(mtd, NAND_CMD_UNLOCK2, -1,
				(page | invert) & chip->pagemask);

	/* Call wait ready function */
	status = chip->waitfunc(mtd, chip);
	/* See if device thinks it succeeded */
	if (status & 0x01) {
		pr_debug("%s: error status = 0x%08x\n",
					__func__, status);
		ret = -EIO;
	}

	return ret;
}

/**
 * nand_unlock - [REPLACEABLE] unlocks specified locked blocks
 * @mtd: mtd info
 * @ofs: offset to start unlock from
 * @len: length to unlock
 *
 * Returns unlock status.
 */
int nand_unlock(struct mtd_info *mtd, loff_t ofs, uint64_t len)
{
	int ret = 0;
	int chipnr;
	struct nand_chip *chip = mtd->priv;

	pr_debug("%s: start = 0x%012llx, len = %llu\n",
			__func__, (unsigned long long)ofs, len);

	if (check_offs_len(mtd, ofs, len))
		ret = -EINVAL;

	/* Align to last block address if size addresses end of the device */
	if (ofs + len == mtd->size)
		len -= mtd->erasesize;

	nand_get_device(chip, mtd, FL_UNLOCKING);

	/* Shift to get chip number */
	chipnr = ofs >> chip->chip_shift;

	chip->select_chip(mtd, chipnr);

	/* Check, if it is write protected */
	if (nand_check_wp(mtd)) {
		pr_debug("%s: device is write protected!\n",
					__func__);
		ret = -EIO;
		goto out;
	}

	ret = __nand_unlock(mtd, ofs, len, 0);

out:
	nand_release_device(mtd);

	return ret;
}
EXPORT_SYMBOL(nand_unlock);

/**
 * nand_lock - [REPLACEABLE] locks all blocks present in the device
 * @mtd: mtd info
 * @ofs: offset to start unlock from
 * @len: length to unlock
 *
 * This feature is not supported in many NAND parts. 'Micron' NAND parts do
 * have this feature, but it allows only to lock all blocks, not for specified
 * range for block. Implementing 'lock' feature by making use of 'unlock', for
 * now.
 *
 * Returns lock status.
 */
int nand_lock(struct mtd_info *mtd, loff_t ofs, uint64_t len)
{
	int ret = 0;
	int chipnr, status, page;
	struct nand_chip *chip = mtd->priv;

	pr_debug("%s: start = 0x%012llx, len = %llu\n",
			__func__, (unsigned long long)ofs, len);

	if (check_offs_len(mtd, ofs, len))
		ret = -EINVAL;

	nand_get_device(chip, mtd, FL_LOCKING);

	/* Shift to get chip number */
	chipnr = ofs >> chip->chip_shift;

	chip->select_chip(mtd, chipnr);

	/* Check, if it is write protected */
	if (nand_check_wp(mtd)) {
		pr_debug("%s: device is write protected!\n",
					__func__);
		status = MTD_ERASE_FAILED;
		ret = -EIO;
		goto out;
	}

	/* Submit address of first page to lock */
	page = ofs >> chip->page_shift;
	chip->cmdfunc(mtd, NAND_CMD_LOCK, -1, page & chip->pagemask);

	/* Call wait ready function */
	status = chip->waitfunc(mtd, chip);
	/* See if device thinks it succeeded */
	if (status & 0x01) {
		pr_debug("%s: error status = 0x%08x\n",
					__func__, status);
		ret = -EIO;
		goto out;
	}

	ret = __nand_unlock(mtd, ofs, len, 0x1);

out:
	nand_release_device(mtd);

	return ret;
}
EXPORT_SYMBOL(nand_lock);

/**
 * nand_read_page_raw - [INTERN] read raw page data without ecc
 * @mtd: mtd info structure
 * @chip: nand chip info structure
 * @buf: buffer to store read data
 * @page: page number to read
 *
 * Not for syndrome calculating ECC controllers, which use a special oob layout.
 */
static int nand_read_page_raw(struct mtd_info *mtd, struct nand_chip *chip,
			      uint8_t *buf, int page)
{
	chip->read_buf(mtd, buf, mtd->writesize);
	chip->read_buf(mtd, chip->oob_poi, mtd->oobsize);
	return 0;
}

/**
 * nand_read_page_raw_syndrome - [INTERN] read raw page data without ecc
 * @mtd: mtd info structure
 * @chip: nand chip info structure
 * @buf: buffer to store read data
 * @page: page number to read
 *
 * We need a special oob layout and handling even when OOB isn't used.
 */
static int nand_read_page_raw_syndrome(struct mtd_info *mtd,
					struct nand_chip *chip,
					uint8_t *buf, int page)
{
	int eccsize = chip->ecc.size;
	int eccbytes = chip->ecc.bytes;
	uint8_t *oob = chip->oob_poi;
	int steps, size;

	for (steps = chip->ecc.steps; steps > 0; steps--) {
		chip->read_buf(mtd, buf, eccsize);
		buf += eccsize;

		if (chip->ecc.prepad) {
			chip->read_buf(mtd, oob, chip->ecc.prepad);
			oob += chip->ecc.prepad;
		}

		chip->read_buf(mtd, oob, eccbytes);
		oob += eccbytes;

		if (chip->ecc.postpad) {
			chip->read_buf(mtd, oob, chip->ecc.postpad);
			oob += chip->ecc.postpad;
		}
	}

	size = mtd->oobsize - (oob - chip->oob_poi);
	if (size)
		chip->read_buf(mtd, oob, size);

	return 0;
}

/**
 * nand_read_page_swecc - [REPLACEABLE] software ECC based page read function
 * @mtd: mtd info structure
 * @chip: nand chip info structure
 * @buf: buffer to store read data
 * @page: page number to read
 */
static int nand_read_page_swecc(struct mtd_info *mtd, struct nand_chip *chip,
				uint8_t *buf, int page)
{
	int i, eccsize = chip->ecc.size;
	int eccbytes = chip->ecc.bytes;
	int eccsteps = chip->ecc.steps;
	uint8_t *p = buf;
	uint8_t *ecc_calc = chip->buffers->ecccalc;
	uint8_t *ecc_code = chip->buffers->ecccode;
	uint32_t *eccpos = chip->ecc.layout->eccpos;

	chip->ecc.read_page_raw(mtd, chip, buf, page);

	for (i = 0; eccsteps; eccsteps--, i += eccbytes, p += eccsize)
		chip->ecc.calculate(mtd, p, &ecc_calc[i]);

	for (i = 0; i < chip->ecc.total; i++)
		ecc_code[i] = chip->oob_poi[eccpos[i]];

	eccsteps = chip->ecc.steps;
	p = buf;

	for (i = 0 ; eccsteps; eccsteps--, i += eccbytes, p += eccsize) {
		int stat;

		stat = chip->ecc.correct(mtd, p, &ecc_code[i], &ecc_calc[i]);
		if (stat < 0)
			mtd->ecc_stats.failed++;
		else
			mtd->ecc_stats.corrected += stat;
	}
	return 0;
}

/**
 * nand_read_subpage - [REPLACEABLE] software ECC based sub-page read function
 * @mtd: mtd info structure
 * @chip: nand chip info structure
 * @data_offs: offset of requested data within the page
 * @readlen: data length
 * @bufpoi: buffer to store read data
 */
static int nand_read_subpage(struct mtd_info *mtd, struct nand_chip *chip,
			uint32_t data_offs, uint32_t readlen, uint8_t *bufpoi)
{
	int start_step, end_step, num_steps;
	uint32_t *eccpos = chip->ecc.layout->eccpos;
	uint8_t *p;
	int data_col_addr, i, gaps = 0;
	int datafrag_len, eccfrag_len, aligned_len, aligned_pos;
	int busw = (chip->options & NAND_BUSWIDTH_16) ? 2 : 1;
	int index = 0;

	/* Column address within the page aligned to ECC size (256bytes) */
	start_step = data_offs / chip->ecc.size;
	end_step = (data_offs + readlen - 1) / chip->ecc.size;
	num_steps = end_step - start_step + 1;

	/* Data size aligned to ECC ecc.size */
	datafrag_len = num_steps * chip->ecc.size;
	eccfrag_len = num_steps * chip->ecc.bytes;

	data_col_addr = start_step * chip->ecc.size;
	/* If we read not a page aligned data */
	if (data_col_addr != 0)
		chip->cmdfunc(mtd, NAND_CMD_RNDOUT, data_col_addr, -1);

	p = bufpoi + data_col_addr;
	chip->read_buf(mtd, p, datafrag_len);

	/* Calculate ECC */
	for (i = 0; i < eccfrag_len ; i += chip->ecc.bytes, p += chip->ecc.size)
		chip->ecc.calculate(mtd, p, &chip->buffers->ecccalc[i]);

	/*
	 * The performance is faster if we position offsets according to
	 * ecc.pos. Let's make sure that there are no gaps in ECC positions.
	 */
	for (i = 0; i < eccfrag_len - 1; i++) {
		if (eccpos[i + start_step * chip->ecc.bytes] + 1 !=
			eccpos[i + start_step * chip->ecc.bytes + 1]) {
			gaps = 1;
			break;
		}
	}
	if (gaps) {
		chip->cmdfunc(mtd, NAND_CMD_RNDOUT, mtd->writesize, -1);
		chip->read_buf(mtd, chip->oob_poi, mtd->oobsize);
	} else {
		/*
		 * Send the command to read the particular ECC bytes take care
		 * about buswidth alignment in read_buf.
		 */
		index = start_step * chip->ecc.bytes;

		aligned_pos = eccpos[index] & ~(busw - 1);
		aligned_len = eccfrag_len;
		if (eccpos[index] & (busw - 1))
			aligned_len++;
		if (eccpos[index + (num_steps * chip->ecc.bytes)] & (busw - 1))
			aligned_len++;

		chip->cmdfunc(mtd, NAND_CMD_RNDOUT,
					mtd->writesize + aligned_pos, -1);
		chip->read_buf(mtd, &chip->oob_poi[aligned_pos], aligned_len);
	}

	for (i = 0; i < eccfrag_len; i++)
		chip->buffers->ecccode[i] = chip->oob_poi[eccpos[i + index]];

	p = bufpoi + data_col_addr;
	for (i = 0; i < eccfrag_len ; i += chip->ecc.bytes, p += chip->ecc.size) {
		int stat;

		stat = chip->ecc.correct(mtd, p,
			&chip->buffers->ecccode[i], &chip->buffers->ecccalc[i]);
		if (stat < 0)
			mtd->ecc_stats.failed++;
		else
			mtd->ecc_stats.corrected += stat;
	}
	return 0;
}

/**
 * nand_read_page_hwecc - [REPLACEABLE] hardware ECC based page read function
 * @mtd: mtd info structure
 * @chip: nand chip info structure
 * @buf: buffer to store read data
 * @page: page number to read
 *
 * Not for syndrome calculating ECC controllers which need a special oob layout.
 */
static int nand_read_page_hwecc(struct mtd_info *mtd, struct nand_chip *chip,
				uint8_t *buf, int page)
{
	int i, eccsize = chip->ecc.size;
	int eccbytes = chip->ecc.bytes;
	int eccsteps = chip->ecc.steps;
	uint8_t *p = buf;
	uint8_t *ecc_calc = chip->buffers->ecccalc;
	uint8_t *ecc_code = chip->buffers->ecccode;
	uint32_t *eccpos = chip->ecc.layout->eccpos;

	for (i = 0; eccsteps; eccsteps--, i += eccbytes, p += eccsize) {
		chip->ecc.hwctl(mtd, NAND_ECC_READ);
		chip->read_buf(mtd, p, eccsize);
		chip->ecc.calculate(mtd, p, &ecc_calc[i]);
	}
	chip->read_buf(mtd, chip->oob_poi, mtd->oobsize);

	for (i = 0; i < chip->ecc.total; i++)
		ecc_code[i] = chip->oob_poi[eccpos[i]];

	eccsteps = chip->ecc.steps;
	p = buf;

	for (i = 0 ; eccsteps; eccsteps--, i += eccbytes, p += eccsize) {
		int stat;

		stat = chip->ecc.correct(mtd, p, &ecc_code[i], &ecc_calc[i]);
		if (stat < 0)
			mtd->ecc_stats.failed++;
		else
			mtd->ecc_stats.corrected += stat;
	}
	return 0;
}

/**
 * nand_read_page_hwecc_oob_first - [REPLACEABLE] hw ecc, read oob first
 * @mtd: mtd info structure
 * @chip: nand chip info structure
 * @buf: buffer to store read data
 * @page: page number to read
 *
 * Hardware ECC for large page chips, require OOB to be read first. For this
 * ECC mode, the write_page method is re-used from ECC_HW. These methods
 * read/write ECC from the OOB area, unlike the ECC_HW_SYNDROME support with
 * multiple ECC steps, follows the "infix ECC" scheme and reads/writes ECC from
 * the data area, by overwriting the NAND manufacturer bad block markings.
 */
static int nand_read_page_hwecc_oob_first(struct mtd_info *mtd,
	struct nand_chip *chip, uint8_t *buf, int page)
{
	int i, eccsize = chip->ecc.size;
	int eccbytes = chip->ecc.bytes;
	int eccsteps = chip->ecc.steps;
	uint8_t *p = buf;
	uint8_t *ecc_code = chip->buffers->ecccode;
	uint32_t *eccpos = chip->ecc.layout->eccpos;
	uint8_t *ecc_calc = chip->buffers->ecccalc;

	/* Read the OOB area first */
	chip->cmdfunc(mtd, NAND_CMD_READOOB, 0, page);
	chip->read_buf(mtd, chip->oob_poi, mtd->oobsize);
	chip->cmdfunc(mtd, NAND_CMD_READ0, 0, page);

	for (i = 0; i < chip->ecc.total; i++)
		ecc_code[i] = chip->oob_poi[eccpos[i]];

	for (i = 0; eccsteps; eccsteps--, i += eccbytes, p += eccsize) {
		int stat;

		chip->ecc.hwctl(mtd, NAND_ECC_READ);
		chip->read_buf(mtd, p, eccsize);
		chip->ecc.calculate(mtd, p, &ecc_calc[i]);

		stat = chip->ecc.correct(mtd, p, &ecc_code[i], NULL);
		if (stat < 0)
			mtd->ecc_stats.failed++;
		else
			mtd->ecc_stats.corrected += stat;
	}
	return 0;
}

/**
 * nand_read_page_syndrome - [REPLACEABLE] hardware ECC syndrome based page read
 * @mtd: mtd info structure
 * @chip: nand chip info structure
 * @buf: buffer to store read data
 * @page: page number to read
 *
 * The hw generator calculates the error syndrome automatically. Therefore we
 * need a special oob layout and handling.
 */
static int nand_read_page_syndrome(struct mtd_info *mtd, struct nand_chip *chip,
				   uint8_t *buf, int page)
{
	int i, eccsize = chip->ecc.size;
	int eccbytes = chip->ecc.bytes;
	int eccsteps = chip->ecc.steps;
	uint8_t *p = buf;
	uint8_t *oob = chip->oob_poi;

	for (i = 0; eccsteps; eccsteps--, i += eccbytes, p += eccsize) {
		int stat;

		chip->ecc.hwctl(mtd, NAND_ECC_READ);
		chip->read_buf(mtd, p, eccsize);

		if (chip->ecc.prepad) {
			chip->read_buf(mtd, oob, chip->ecc.prepad);
			oob += chip->ecc.prepad;
		}

		chip->ecc.hwctl(mtd, NAND_ECC_READSYN);
		chip->read_buf(mtd, oob, eccbytes);
		stat = chip->ecc.correct(mtd, p, oob, NULL);

		if (stat < 0)
			mtd->ecc_stats.failed++;
		else
			mtd->ecc_stats.corrected += stat;

		oob += eccbytes;

		if (chip->ecc.postpad) {
			chip->read_buf(mtd, oob, chip->ecc.postpad);
			oob += chip->ecc.postpad;
		}
	}

	/* Calculate remaining oob bytes */
	i = mtd->oobsize - (oob - chip->oob_poi);
	if (i)
		chip->read_buf(mtd, oob, i);

	return 0;
}

/**
 * nand_transfer_oob - [INTERN] Transfer oob to client buffer
 * @chip: nand chip structure
 * @oob: oob destination address
 * @ops: oob ops structure
 * @len: size of oob to transfer
 */
static uint8_t *nand_transfer_oob(struct nand_chip *chip, uint8_t *oob,
				  struct mtd_oob_ops *ops, size_t len)
{
	switch (ops->mode) {

	case MTD_OPS_PLACE_OOB:
	case MTD_OPS_RAW:
		memcpy(oob, chip->oob_poi + ops->ooboffs, len);
		return oob + len;

	case MTD_OPS_AUTO_OOB: {
		struct nand_oobfree *free = chip->ecc.layout->oobfree;
		uint32_t boffs = 0, roffs = ops->ooboffs;
		size_t bytes = 0;

		for (; free->length && len; free++, len -= bytes) {
			/* Read request not from offset 0? */
			if (unlikely(roffs)) {
				if (roffs >= free->length) {
					roffs -= free->length;
					continue;
				}
				boffs = free->offset + roffs;
				bytes = min_t(size_t, len,
					      (free->length - roffs));
				roffs = 0;
			} else {
				bytes = min_t(size_t, len, free->length);
				boffs = free->offset;
			}
			memcpy(oob, chip->oob_poi + boffs, bytes);
			oob += bytes;
		}
		return oob;
	}
	default:
		BUG();
	}
	return NULL;
}

/**
 * nand_do_read_ops - [INTERN] Read data with ECC
 * @mtd: MTD device structure
 * @from: offset to read from
 * @ops: oob ops structure
 *
 * Internal function. Called with chip held.
 */
static int nand_do_read_ops(struct mtd_info *mtd, loff_t from,
			    struct mtd_oob_ops *ops)
{
	int chipnr, page, realpage, col, bytes, aligned;
	struct nand_chip *chip = mtd->priv;
	struct mtd_ecc_stats stats;
	int blkcheck = (1 << (chip->phys_erase_shift - chip->page_shift)) - 1;
	int sndcmd = 1;
	int ret = 0;
	uint32_t readlen = ops->len;
	uint32_t oobreadlen = ops->ooblen;
	uint32_t max_oobsize = ops->mode == MTD_OPS_AUTO_OOB ?
		mtd->oobavail : mtd->oobsize;

	uint8_t *bufpoi, *oob, *buf;

	stats = mtd->ecc_stats;

	chipnr = (int)(from >> chip->chip_shift);
	chip->select_chip(mtd, chipnr);

	realpage = (int)(from >> chip->page_shift);
	page = realpage & chip->pagemask;

	col = (int)(from & (mtd->writesize - 1));

	buf = ops->datbuf;
	oob = ops->oobbuf;

	while (1) {
		bytes = min(mtd->writesize - col, readlen);
		aligned = (bytes == mtd->writesize);

		/* Is the current page in the buffer? */
		if (realpage != chip->pagebuf || oob) {
			bufpoi = aligned ? buf : chip->buffers->databuf;

			if (likely(sndcmd)) {
				chip->cmdfunc(mtd, NAND_CMD_READ0, 0x00, page);
				sndcmd = 0;
			}

			/* Now read the page into the buffer */
			if (unlikely(ops->mode == MTD_OPS_RAW))
				ret = chip->ecc.read_page_raw(mtd, chip,
							      bufpoi, page);
			else if (!aligned && NAND_SUBPAGE_READ(chip) && !oob)
				ret = chip->ecc.read_subpage(mtd, chip,
							col, bytes, bufpoi);
			else
				ret = chip->ecc.read_page(mtd, chip, bufpoi,
							  page);
			if (ret < 0) {
				if (!aligned)
					/* Invalidate page cache */
					chip->pagebuf = -1;
				break;
			}

			/* Transfer not aligned data */
			if (!aligned) {
				if (!NAND_SUBPAGE_READ(chip) && !oob &&
				    !(mtd->ecc_stats.failed - stats.failed) &&
				    (ops->mode != MTD_OPS_RAW))
					chip->pagebuf = realpage;
				else
					/* Invalidate page cache */
					chip->pagebuf = -1;
				memcpy(buf, chip->buffers->databuf + col, bytes);
			}

			buf += bytes;

			if (unlikely(oob)) {

				int toread = min(oobreadlen, max_oobsize);

				if (toread) {
					oob = nand_transfer_oob(chip,
						oob, ops, toread);
					oobreadlen -= toread;
				}
			}

			if (!(chip->options & NAND_NO_READRDY)) {
				/*
				 * Apply delay or wait for ready/busy pin. Do
				 * this before the AUTOINCR check, so no
				 * problems arise if a chip which does auto
				 * increment is marked as NOAUTOINCR by the
				 * board driver.
				 */
				if (!chip->dev_ready)
					udelay(chip->chip_delay);
				else
					nand_wait_ready(mtd);
			}
		} else {
			memcpy(buf, chip->buffers->databuf + col, bytes);
			buf += bytes;
		}

		readlen -= bytes;

		if (!readlen)
			break;

		/* For subsequent reads align to page boundary */
		col = 0;
		/* Increment page address */
		realpage++;

		page = realpage & chip->pagemask;
		/* Check, if we cross a chip boundary */
		if (!page) {
			chipnr++;
			chip->select_chip(mtd, -1);
			chip->select_chip(mtd, chipnr);
		}

		/*
		 * Check, if the chip supports auto page increment or if we
		 * have hit a block boundary.
		 */
		if (!NAND_CANAUTOINCR(chip) || !(page & blkcheck))
			sndcmd = 1;
	}

	ops->retlen = ops->len - (size_t) readlen;
	if (oob)
		ops->oobretlen = ops->ooblen - oobreadlen;

	if (ret)
		return ret;

	if (mtd->ecc_stats.failed - stats.failed)
		return -EBADMSG;

	return  mtd->ecc_stats.corrected - stats.corrected ? -EUCLEAN : 0;
}

/**
 * nand_read - [MTD Interface] MTD compatibility function for nand_do_read_ecc
 * @mtd: MTD device structure
 * @from: offset to read from
 * @len: number of bytes to read
 * @retlen: pointer to variable to store the number of read bytes
 * @buf: the databuffer to put data
 *
 * Get hold of the chip and call nand_do_read.
 */
static int nand_read(struct mtd_info *mtd, loff_t from, size_t len,
		     size_t *retlen, uint8_t *buf)
{
	struct nand_chip *chip = mtd->priv;
	struct mtd_oob_ops ops;
	int ret;

	/* Do not allow reads past end of device */
	if ((from + len) > mtd->size)
		return -EINVAL;
	if (!len)
		return 0;

	nand_get_device(chip, mtd, FL_READING);

	ops.len = len;
	ops.datbuf = buf;
	ops.oobbuf = NULL;
	ops.mode = 0;

	ret = nand_do_read_ops(mtd, from, &ops);

	*retlen = ops.retlen;

	nand_release_device(mtd);

	return ret;
}

/**
 * nand_read_oob_std - [REPLACEABLE] the most common OOB data read function
 * @mtd: mtd info structure
 * @chip: nand chip info structure
 * @page: page number to read
 * @sndcmd: flag whether to issue read command or not
 */
static int nand_read_oob_std(struct mtd_info *mtd, struct nand_chip *chip,
			     int page, int sndcmd)
{
	if (sndcmd) {
		chip->cmdfunc(mtd, NAND_CMD_READOOB, 0, page);
		sndcmd = 0;
	}
	chip->read_buf(mtd, chip->oob_poi, mtd->oobsize);
	return sndcmd;
}

/**
 * nand_read_oob_syndrome - [REPLACEABLE] OOB data read function for HW ECC
 *			    with syndromes
 * @mtd: mtd info structure
 * @chip: nand chip info structure
 * @page: page number to read
 * @sndcmd: flag whether to issue read command or not
 */
static int nand_read_oob_syndrome(struct mtd_info *mtd, struct nand_chip *chip,
				  int page, int sndcmd)
{
	uint8_t *buf = chip->oob_poi;
	int length = mtd->oobsize;
	int chunk = chip->ecc.bytes + chip->ecc.prepad + chip->ecc.postpad;
	int eccsize = chip->ecc.size;
	uint8_t *bufpoi = buf;
	int i, toread, sndrnd = 0, pos;

	chip->cmdfunc(mtd, NAND_CMD_READ0, chip->ecc.size, page);
	for (i = 0; i < chip->ecc.steps; i++) {
		if (sndrnd) {
			pos = eccsize + i * (eccsize + chunk);
			if (mtd->writesize > 512)
				chip->cmdfunc(mtd, NAND_CMD_RNDOUT, pos, -1);
			else
				chip->cmdfunc(mtd, NAND_CMD_READ0, pos, page);
		} else
			sndrnd = 1;
		toread = min_t(int, length, chunk);
		chip->read_buf(mtd, bufpoi, toread);
		bufpoi += toread;
		length -= toread;
	}
	if (length > 0)
		chip->read_buf(mtd, bufpoi, length);

	return 1;
}

/**
 * nand_write_oob_std - [REPLACEABLE] the most common OOB data write function
 * @mtd: mtd info structure
 * @chip: nand chip info structure
 * @page: page number to write
 */
static int nand_write_oob_std(struct mtd_info *mtd, struct nand_chip *chip,
			      int page)
{
	int status = 0;
	const uint8_t *buf = chip->oob_poi;
	int length = mtd->oobsize;

	chip->cmdfunc(mtd, NAND_CMD_SEQIN, mtd->writesize, page);
	chip->write_buf(mtd, buf, length);
	/* Send command to program the OOB data */
	chip->cmdfunc(mtd, NAND_CMD_PAGEPROG, -1, -1);

	status = chip->waitfunc(mtd, chip);

	return status & NAND_STATUS_FAIL ? -EIO : 0;
}

/**
 * nand_write_oob_syndrome - [REPLACEABLE] OOB data write function for HW ECC
 *			     with syndrome - only for large page flash
 * @mtd: mtd info structure
 * @chip: nand chip info structure
 * @page: page number to write
 */
static int nand_write_oob_syndrome(struct mtd_info *mtd,
				   struct nand_chip *chip, int page)
{
	int chunk = chip->ecc.bytes + chip->ecc.prepad + chip->ecc.postpad;
	int eccsize = chip->ecc.size, length = mtd->oobsize;
	int i, len, pos, status = 0, sndcmd = 0, steps = chip->ecc.steps;
	const uint8_t *bufpoi = chip->oob_poi;

	/*
	 * data-ecc-data-ecc ... ecc-oob
	 * or
	 * data-pad-ecc-pad-data-pad .... ecc-pad-oob
	 */
	if (!chip->ecc.prepad && !chip->ecc.postpad) {
		pos = steps * (eccsize + chunk);
		steps = 0;
	} else
		pos = eccsize;

	chip->cmdfunc(mtd, NAND_CMD_SEQIN, pos, page);
	for (i = 0; i < steps; i++) {
		if (sndcmd) {
			if (mtd->writesize <= 512) {
				uint32_t fill = 0xFFFFFFFF;

				len = eccsize;
				while (len > 0) {
					int num = min_t(int, len, 4);
					chip->write_buf(mtd, (uint8_t *)&fill,
							num);
					len -= num;
				}
			} else {
				pos = eccsize + i * (eccsize + chunk);
				chip->cmdfunc(mtd, NAND_CMD_RNDIN, pos, -1);
			}
		} else
			sndcmd = 1;
		len = min_t(int, length, chunk);
		chip->write_buf(mtd, bufpoi, len);
		bufpoi += len;
		length -= len;
	}
	if (length > 0)
		chip->write_buf(mtd, bufpoi, length);

	chip->cmdfunc(mtd, NAND_CMD_PAGEPROG, -1, -1);
	status = chip->waitfunc(mtd, chip);

	return status & NAND_STATUS_FAIL ? -EIO : 0;
}

/**
 * nand_do_read_oob - [INTERN] NAND read out-of-band
 * @mtd: MTD device structure
 * @from: offset to read from
 * @ops: oob operations description structure
 *
 * NAND read out-of-band data from the spare area.
 */
static int nand_do_read_oob(struct mtd_info *mtd, loff_t from,
			    struct mtd_oob_ops *ops)
{
	int page, realpage, chipnr, sndcmd = 1;
	struct nand_chip *chip = mtd->priv;
	struct mtd_ecc_stats stats;
	int blkcheck = (1 << (chip->phys_erase_shift - chip->page_shift)) - 1;
	int readlen = ops->ooblen;
	int len;
	uint8_t *buf = ops->oobbuf;

	pr_debug("%s: from = 0x%08Lx, len = %i\n",
			__func__, (unsigned long long)from, readlen);

	stats = mtd->ecc_stats;

	if (ops->mode == MTD_OPS_AUTO_OOB)
		len = chip->ecc.layout->oobavail;
	else
		len = mtd->oobsize;

	if (unlikely(ops->ooboffs >= len)) {
		pr_debug("%s: attempt to start read outside oob\n",
				__func__);
		return -EINVAL;
	}

	/* Do not allow reads past end of device */
	if (unlikely(from >= mtd->size ||
		     ops->ooboffs + readlen > ((mtd->size >> chip->page_shift) -
					(from >> chip->page_shift)) * len)) {
		pr_debug("%s: attempt to read beyond end of device\n",
				__func__);
		return -EINVAL;
	}

	chipnr = (int)(from >> chip->chip_shift);
	chip->select_chip(mtd, chipnr);

	/* Shift to get page */
	realpage = (int)(from >> chip->page_shift);
	page = realpage & chip->pagemask;

	while (1) {
		if (ops->mode == MTD_OPS_RAW)
			sndcmd = chip->ecc.read_oob_raw(mtd, chip, page, sndcmd);
		else
			sndcmd = chip->ecc.read_oob(mtd, chip, page, sndcmd);

		len = min(len, readlen);
		buf = nand_transfer_oob(chip, buf, ops, len);

		if (!(chip->options & NAND_NO_READRDY)) {
			/*
			 * Apply delay or wait for ready/busy pin. Do this
			 * before the AUTOINCR check, so no problems arise if a
			 * chip which does auto increment is marked as
			 * NOAUTOINCR by the board driver.
			 */
			if (!chip->dev_ready)
				udelay(chip->chip_delay);
			else
				nand_wait_ready(mtd);
		}

		readlen -= len;
		if (!readlen)
			break;

		/* Increment page address */
		realpage++;

		page = realpage & chip->pagemask;
		/* Check, if we cross a chip boundary */
		if (!page) {
			chipnr++;
			chip->select_chip(mtd, -1);
			chip->select_chip(mtd, chipnr);
		}

		/*
		 * Check, if the chip supports auto page increment or if we
		 * have hit a block boundary.
		 */
		if (!NAND_CANAUTOINCR(chip) || !(page & blkcheck))
			sndcmd = 1;
	}

	ops->oobretlen = ops->ooblen;

	if (mtd->ecc_stats.failed - stats.failed)
		return -EBADMSG;

	return  mtd->ecc_stats.corrected - stats.corrected ? -EUCLEAN : 0;
}

/**
 * nand_read_oob - [MTD Interface] NAND read data and/or out-of-band
 * @mtd: MTD device structure
 * @from: offset to read from
 * @ops: oob operation description structure
 *
 * NAND read data and/or out-of-band data.
 */
static int nand_read_oob(struct mtd_info *mtd, loff_t from,
			 struct mtd_oob_ops *ops)
{
	struct nand_chip *chip = mtd->priv;
	int ret = -ENOTSUPP;

	ops->retlen = 0;

	/* Do not allow reads past end of device */
	if (ops->datbuf && (from + ops->len) > mtd->size) {
		pr_debug("%s: attempt to read beyond end of device\n",
				__func__);
		return -EINVAL;
	}

	nand_get_device(chip, mtd, FL_READING);

	switch (ops->mode) {
	case MTD_OPS_PLACE_OOB:
	case MTD_OPS_AUTO_OOB:
	case MTD_OPS_RAW:
		break;

	default:
		goto out;
	}

	if (!ops->datbuf)
		ret = nand_do_read_oob(mtd, from, ops);
	else
		ret = nand_do_read_ops(mtd, from, ops);

out:
	nand_release_device(mtd);
	return ret;
}


/**
 * nand_write_page_raw - [INTERN] raw page write function
 * @mtd: mtd info structure
 * @chip: nand chip info structure
 * @buf: data buffer
 *
 * Not for syndrome calculating ECC controllers, which use a special oob layout.
 */
static void nand_write_page_raw(struct mtd_info *mtd, struct nand_chip *chip,
				const uint8_t *buf)
{
	chip->write_buf(mtd, buf, mtd->writesize);
	chip->write_buf(mtd, chip->oob_poi, mtd->oobsize);
}

/**
 * nand_write_page_raw_syndrome - [INTERN] raw page write function
 * @mtd: mtd info structure
 * @chip: nand chip info structure
 * @buf: data buffer
 *
 * We need a special oob layout and handling even when ECC isn't checked.
 */
static void nand_write_page_raw_syndrome(struct mtd_info *mtd,
					struct nand_chip *chip,
					const uint8_t *buf)
{
	int eccsize = chip->ecc.size;
	int eccbytes = chip->ecc.bytes;
	uint8_t *oob = chip->oob_poi;
	int steps, size;

	for (steps = chip->ecc.steps; steps > 0; steps--) {
		chip->write_buf(mtd, buf, eccsize);
		buf += eccsize;

		if (chip->ecc.prepad) {
			chip->write_buf(mtd, oob, chip->ecc.prepad);
			oob += chip->ecc.prepad;
		}

		chip->read_buf(mtd, oob, eccbytes);
		oob += eccbytes;

		if (chip->ecc.postpad) {
			chip->write_buf(mtd, oob, chip->ecc.postpad);
			oob += chip->ecc.postpad;
		}
	}

	size = mtd->oobsize - (oob - chip->oob_poi);
	if (size)
		chip->write_buf(mtd, oob, size);
}
/**
 * nand_write_page_swecc - [REPLACEABLE] software ECC based page write function
 * @mtd: mtd info structure
 * @chip: nand chip info structure
 * @buf: data buffer
 */
static void nand_write_page_swecc(struct mtd_info *mtd, struct nand_chip *chip,
				  const uint8_t *buf)
{
	int i, eccsize = chip->ecc.size;
	int eccbytes = chip->ecc.bytes;
	int eccsteps = chip->ecc.steps;
	uint8_t *ecc_calc = chip->buffers->ecccalc;
	const uint8_t *p = buf;
	uint32_t *eccpos = chip->ecc.layout->eccpos;

	/* Software ECC calculation */
	for (i = 0; eccsteps; eccsteps--, i += eccbytes, p += eccsize)
		chip->ecc.calculate(mtd, p, &ecc_calc[i]);

	for (i = 0; i < chip->ecc.total; i++)
		chip->oob_poi[eccpos[i]] = ecc_calc[i];

	chip->ecc.write_page_raw(mtd, chip, buf);
}

/**
 * nand_write_page_hwecc - [REPLACEABLE] hardware ECC based page write function
 * @mtd: mtd info structure
 * @chip: nand chip info structure
 * @buf: data buffer
 */
static void nand_write_page_hwecc(struct mtd_info *mtd, struct nand_chip *chip,
				  const uint8_t *buf)
{
	int i, eccsize = chip->ecc.size;
	int eccbytes = chip->ecc.bytes;
	int eccsteps = chip->ecc.steps;
	uint8_t *ecc_calc = chip->buffers->ecccalc;
	const uint8_t *p = buf;
	uint32_t *eccpos = chip->ecc.layout->eccpos;

	for (i = 0; eccsteps; eccsteps--, i += eccbytes, p += eccsize) {
		chip->ecc.hwctl(mtd, NAND_ECC_WRITE);
		chip->write_buf(mtd, p, eccsize);
		chip->ecc.calculate(mtd, p, &ecc_calc[i]);
	}

	for (i = 0; i < chip->ecc.total; i++)
		chip->oob_poi[eccpos[i]] = ecc_calc[i];

	chip->write_buf(mtd, chip->oob_poi, mtd->oobsize);
}

/**
 * nand_write_page_syndrome - [REPLACEABLE] hardware ECC syndrome based page write
 * @mtd: mtd info structure
 * @chip: nand chip info structure
 * @buf: data buffer
 *
 * The hw generator calculates the error syndrome automatically. Therefore we
 * need a special oob layout and handling.
 */
static void nand_write_page_syndrome(struct mtd_info *mtd,
				    struct nand_chip *chip, const uint8_t *buf)
{
	int i, eccsize = chip->ecc.size;
	int eccbytes = chip->ecc.bytes;
	int eccsteps = chip->ecc.steps;
	const uint8_t *p = buf;
	uint8_t *oob = chip->oob_poi;

	for (i = 0; eccsteps; eccsteps--, i += eccbytes, p += eccsize) {

		chip->ecc.hwctl(mtd, NAND_ECC_WRITE);
		chip->write_buf(mtd, p, eccsize);

		if (chip->ecc.prepad) {
			chip->write_buf(mtd, oob, chip->ecc.prepad);
			oob += chip->ecc.prepad;
		}

		chip->ecc.calculate(mtd, p, oob);
		chip->write_buf(mtd, oob, eccbytes);
		oob += eccbytes;

		if (chip->ecc.postpad) {
			chip->write_buf(mtd, oob, chip->ecc.postpad);
			oob += chip->ecc.postpad;
		}
	}

	/* Calculate remaining oob bytes */
	i = mtd->oobsize - (oob - chip->oob_poi);
	if (i)
		chip->write_buf(mtd, oob, i);
}

/**
 * nand_write_page - [REPLACEABLE] write one page
 * @mtd: MTD device structure
 * @chip: NAND chip descriptor
 * @buf: the data to write
 * @page: page number to write
 * @cached: cached programming
 * @raw: use _raw version of write_page
 */
static int nand_write_page(struct mtd_info *mtd, struct nand_chip *chip,
			   const uint8_t *buf, int page, int cached, int raw)
{
	int status;

	chip->cmdfunc(mtd, NAND_CMD_SEQIN, 0x00, page);

	if (unlikely(raw))
		chip->ecc.write_page_raw(mtd, chip, buf);
	else
		chip->ecc.write_page(mtd, chip, buf);

	/*
	 * Cached progamming disabled for now. Not sure if it's worth the
	 * trouble. The speed gain is not very impressive. (2.3->2.6Mib/s).
	 */
	cached = 0;

	if (!cached || !(chip->options & NAND_CACHEPRG)) {

		chip->cmdfunc(mtd, NAND_CMD_PAGEPROG, -1, -1);
		status = chip->waitfunc(mtd, chip);
		/*
		 * See if operation failed and additional status checks are
		 * available.
		 */
		if ((status & NAND_STATUS_FAIL) && (chip->errstat))
			status = chip->errstat(mtd, chip, FL_WRITING, status,
					       page);

		if (status & NAND_STATUS_FAIL)
			return -EIO;
	} else {
		chip->cmdfunc(mtd, NAND_CMD_CACHEDPROG, -1, -1);
		status = chip->waitfunc(mtd, chip);
	}

#ifdef CONFIG_MTD_NAND_VERIFY_WRITE
	/* Send command to read back the data */
	chip->cmdfunc(mtd, NAND_CMD_READ0, 0, page);

	if (chip->verify_buf(mtd, buf, mtd->writesize))
		return -EIO;
#endif
	return 0;
}

/**
 * nand_fill_oob - [INTERN] Transfer client buffer to oob
 * @mtd: MTD device structure
 * @oob: oob data buffer
 * @len: oob data write length
 * @ops: oob ops structure
 */
static uint8_t *nand_fill_oob(struct mtd_info *mtd, uint8_t *oob, size_t len,
			      struct mtd_oob_ops *ops)
{
	struct nand_chip *chip = mtd->priv;

	/*
	 * Initialise to all 0xFF, to avoid the possibility of left over OOB
	 * data from a previous OOB read.
	 */
	memset(chip->oob_poi, 0xff, mtd->oobsize);

	switch (ops->mode) {

	case MTD_OPS_PLACE_OOB:
	case MTD_OPS_RAW:
		memcpy(chip->oob_poi + ops->ooboffs, oob, len);
		return oob + len;

	case MTD_OPS_AUTO_OOB: {
		struct nand_oobfree *free = chip->ecc.layout->oobfree;
		uint32_t boffs = 0, woffs = ops->ooboffs;
		size_t bytes = 0;

		for (; free->length && len; free++, len -= bytes) {
			/* Write request not from offset 0? */
			if (unlikely(woffs)) {
				if (woffs >= free->length) {
					woffs -= free->length;
					continue;
				}
				boffs = free->offset + woffs;
				bytes = min_t(size_t, len,
					      (free->length - woffs));
				woffs = 0;
			} else {
				bytes = min_t(size_t, len, free->length);
				boffs = free->offset;
			}
			memcpy(chip->oob_poi + boffs, oob, bytes);
			oob += bytes;
		}
		return oob;
	}
	default:
		BUG();
	}
	return NULL;
}

#define NOTALIGNED(x)	((x & (chip->subpagesize - 1)) != 0)

/**
 * nand_do_write_ops - [INTERN] NAND write with ECC
 * @mtd: MTD device structure
 * @to: offset to write to
 * @ops: oob operations description structure
 *
 * NAND write with ECC.
 */
static int nand_do_write_ops(struct mtd_info *mtd, loff_t to,
			     struct mtd_oob_ops *ops)
{
	int chipnr, realpage, page, blockmask, column;
	struct nand_chip *chip = mtd->priv;
	uint32_t writelen = ops->len;

	uint32_t oobwritelen = ops->ooblen;
	uint32_t oobmaxlen = ops->mode == MTD_OPS_AUTO_OOB ?
				mtd->oobavail : mtd->oobsize;

	uint8_t *oob = ops->oobbuf;
	uint8_t *buf = ops->datbuf;
	int ret, subpage;

	ops->retlen = 0;
	if (!writelen)
		return 0;

	/* Reject writes, which are not page aligned */
	if (NOTALIGNED(to) || NOTALIGNED(ops->len)) {
		pr_notice("%s: attempt to write non page aligned data\n",
			   __func__);
		return -EINVAL;
	}

	column = to & (mtd->writesize - 1);
	subpage = column || (writelen & (mtd->writesize - 1));

	if (subpage && oob)
		return -EINVAL;

	chipnr = (int)(to >> chip->chip_shift);
	chip->select_chip(mtd, chipnr);

	/* Check, if it is write protected */
	if (nand_check_wp(mtd))
		return -EIO;

	realpage = (int)(to >> chip->page_shift);
	page = realpage & chip->pagemask;
	blockmask = (1 << (chip->phys_erase_shift - chip->page_shift)) - 1;

	/* Invalidate the page cache, when we write to the cached page */
	if (to <= (chip->pagebuf << chip->page_shift) &&
	    (chip->pagebuf << chip->page_shift) < (to + ops->len))
		chip->pagebuf = -1;

	/* Don't allow multipage oob writes with offset */
	if (oob && ops->ooboffs && (ops->ooboffs + ops->ooblen > oobmaxlen))
		return -EINVAL;

	while (1) {
		int bytes = mtd->writesize;
		int cached = writelen > bytes && page != blockmask;
		uint8_t *wbuf = buf;

		/* Partial page write? */
		if (unlikely(column || writelen < (mtd->writesize - 1))) {
			cached = 0;
			bytes = min_t(int, bytes - column, (int) writelen);
			chip->pagebuf = -1;
			memset(chip->buffers->databuf, 0xff, mtd->writesize);
			memcpy(&chip->buffers->databuf[column], buf, bytes);
			wbuf = chip->buffers->databuf;
		}

		if (unlikely(oob)) {
			size_t len = min(oobwritelen, oobmaxlen);
			oob = nand_fill_oob(mtd, oob, len, ops);
			oobwritelen -= len;
		} else {
			/* We still need to erase leftover OOB data */
			memset(chip->oob_poi, 0xff, mtd->oobsize);
		}

		ret = chip->write_page(mtd, chip, wbuf, page, cached,
				       (ops->mode == MTD_OPS_RAW));
		if (ret)
			break;

		writelen -= bytes;
		if (!writelen)
			break;

		column = 0;
		buf += bytes;
		realpage++;

		page = realpage & chip->pagemask;
		/* Check, if we cross a chip boundary */
		if (!page) {
			chipnr++;
			chip->select_chip(mtd, -1);
			chip->select_chip(mtd, chipnr);
		}
	}

	ops->retlen = ops->len - writelen;
	if (unlikely(oob))
		ops->oobretlen = ops->ooblen;
	return ret;
}

/**
 * panic_nand_write - [MTD Interface] NAND write with ECC
 * @mtd: MTD device structure
 * @to: offset to write to
 * @len: number of bytes to write
 * @retlen: pointer to variable to store the number of written bytes
 * @buf: the data to write
 *
 * NAND write with ECC. Used when performing writes in interrupt context, this
 * may for example be called by mtdoops when writing an oops while in panic.
 */
static int panic_nand_write(struct mtd_info *mtd, loff_t to, size_t len,
			    size_t *retlen, const uint8_t *buf)
{
	struct nand_chip *chip = mtd->priv;
	struct mtd_oob_ops ops;
	int ret;

	/* Do not allow reads past end of device */
	if ((to + len) > mtd->size)
		return -EINVAL;
	if (!len)
		return 0;

	/* Wait for the device to get ready */
	panic_nand_wait(mtd, chip, 400);

	/* Grab the device */
	panic_nand_get_device(chip, mtd, FL_WRITING);

	ops.len = len;
	ops.datbuf = (uint8_t *)buf;
	ops.oobbuf = NULL;
	ops.mode = 0;

	ret = nand_do_write_ops(mtd, to, &ops);

	*retlen = ops.retlen;
	return ret;
}

/**
 * nand_write - [MTD Interface] NAND write with ECC
 * @mtd: MTD device structure
 * @to: offset to write to
 * @len: number of bytes to write
 * @retlen: pointer to variable to store the number of written bytes
 * @buf: the data to write
 *
 * NAND write with ECC.
 */
static int nand_write(struct mtd_info *mtd, loff_t to, size_t len,
			  size_t *retlen, const uint8_t *buf)
{
	struct nand_chip *chip = mtd->priv;
	struct mtd_oob_ops ops;
	int ret;

	/* Do not allow reads past end of device */
	if ((to + len) > mtd->size)
		return -EINVAL;
	if (!len)
		return 0;

	nand_get_device(chip, mtd, FL_WRITING);

	ops.len = len;
	ops.datbuf = (uint8_t *)buf;
	ops.oobbuf = NULL;
	ops.mode = 0;

	ret = nand_do_write_ops(mtd, to, &ops);

	*retlen = ops.retlen;

	nand_release_device(mtd);

	return ret;
}

/**
 * nand_do_write_oob - [MTD Interface] NAND write out-of-band
 * @mtd: MTD device structure
 * @to: offset to write to
 * @ops: oob operation description structure
 *
 * NAND write out-of-band.
 */
static int nand_do_write_oob(struct mtd_info *mtd, loff_t to,
			     struct mtd_oob_ops *ops)
{
	int chipnr, page, status, len;
	struct nand_chip *chip = mtd->priv;

	pr_debug("%s: to = 0x%08x, len = %i\n",
			 __func__, (unsigned int)to, (int)ops->ooblen);

	if (ops->mode == MTD_OPS_AUTO_OOB)
		len = chip->ecc.layout->oobavail;
	else
		len = mtd->oobsize;

	/* Do not allow write past end of page */
	if ((ops->ooboffs + ops->ooblen) > len) {
		pr_debug("%s: attempt to write past end of page\n",
				__func__);
		return -EINVAL;
	}

	if (unlikely(ops->ooboffs >= len)) {
		pr_debug("%s: attempt to start write outside oob\n",
				__func__);
		return -EINVAL;
	}

	/* Do not allow write past end of device */
	if (unlikely(to >= mtd->size ||
		     ops->ooboffs + ops->ooblen >
			((mtd->size >> chip->page_shift) -
			 (to >> chip->page_shift)) * len)) {
		pr_debug("%s: attempt to write beyond end of device\n",
				__func__);
		return -EINVAL;
	}

	chipnr = (int)(to >> chip->chip_shift);
	chip->select_chip(mtd, chipnr);

	/* Shift to get page */
	page = (int)(to >> chip->page_shift);

	/*
	 * Reset the chip. Some chips (like the Toshiba TC5832DC found in one
	 * of my DiskOnChip 2000 test units) will clear the whole data page too
	 * if we don't do this. I have no clue why, but I seem to have 'fixed'
	 * it in the doc2000 driver in August 1999.  dwmw2.
	 */
	chip->cmdfunc(mtd, NAND_CMD_RESET, -1, -1);

	/* Check, if it is write protected */
	if (nand_check_wp(mtd))
		return -EROFS;

	/* Invalidate the page cache, if we write to the cached page */
	if (page == chip->pagebuf)
		chip->pagebuf = -1;

	nand_fill_oob(mtd, ops->oobbuf, ops->ooblen, ops);

	if (ops->mode == MTD_OPS_RAW)
		status = chip->ecc.write_oob_raw(mtd, chip, page & chip->pagemask);
	else
		status = chip->ecc.write_oob(mtd, chip, page & chip->pagemask);

	if (status)
		return status;

	ops->oobretlen = ops->ooblen;

	return 0;
}

/**
 * nand_write_oob - [MTD Interface] NAND write data and/or out-of-band
 * @mtd: MTD device structure
 * @to: offset to write to
 * @ops: oob operation description structure
 */
static int nand_write_oob(struct mtd_info *mtd, loff_t to,
			  struct mtd_oob_ops *ops)
{
	struct nand_chip *chip = mtd->priv;
	int ret = -ENOTSUPP;

	ops->retlen = 0;

	/* Do not allow writes past end of device */
	if (ops->datbuf && (to + ops->len) > mtd->size) {
		pr_debug("%s: attempt to write beyond end of device\n",
				__func__);
		return -EINVAL;
	}

	nand_get_device(chip, mtd, FL_WRITING);

	switch (ops->mode) {
	case MTD_OPS_PLACE_OOB:
	case MTD_OPS_AUTO_OOB:
	case MTD_OPS_RAW:
		break;

	default:
		goto out;
	}

	if (!ops->datbuf)
		ret = nand_do_write_oob(mtd, to, ops);
	else
		ret = nand_do_write_ops(mtd, to, ops);

out:
	nand_release_device(mtd);
	return ret;
}

/**
 * single_erase_cmd - [GENERIC] NAND standard block erase command function
 * @mtd: MTD device structure
 * @page: the page address of the block which will be erased
 *
 * Standard erase command for NAND chips.
 */
static void single_erase_cmd(struct mtd_info *mtd, int page)
{
	struct nand_chip *chip = mtd->priv;
	/* Send commands to erase a block */
	chip->cmdfunc(mtd, NAND_CMD_ERASE1, -1, page);
	chip->cmdfunc(mtd, NAND_CMD_ERASE2, -1, -1);
}

/**
 * multi_erase_cmd - [GENERIC] AND specific block erase command function
 * @mtd: MTD device structure
 * @page: the page address of the block which will be erased
 *
 * AND multi block erase command function. Erase 4 consecutive blocks.
 */
static void multi_erase_cmd(struct mtd_info *mtd, int page)
{
	struct nand_chip *chip = mtd->priv;
	/* Send commands to erase a block */
	chip->cmdfunc(mtd, NAND_CMD_ERASE1, -1, page++);
	chip->cmdfunc(mtd, NAND_CMD_ERASE1, -1, page++);
	chip->cmdfunc(mtd, NAND_CMD_ERASE1, -1, page++);
	chip->cmdfunc(mtd, NAND_CMD_ERASE1, -1, page);
	chip->cmdfunc(mtd, NAND_CMD_ERASE2, -1, -1);
}

/**
 * nand_erase - [MTD Interface] erase block(s)
 * @mtd: MTD device structure
 * @instr: erase instruction
 *
 * Erase one ore more blocks.
 */
static int nand_erase(struct mtd_info *mtd, struct erase_info *instr)
{
	return nand_erase_nand(mtd, instr, 0);
}

#define BBT_PAGE_MASK	0xffffff3f
/**
 * nand_erase_nand - [INTERN] erase block(s)
 * @mtd: MTD device structure
 * @instr: erase instruction
 * @allowbbt: allow erasing the bbt area
 *
 * Erase one ore more blocks.
 */
int nand_erase_nand(struct mtd_info *mtd, struct erase_info *instr,
		    int allowbbt)
{
	int page, status, pages_per_block, ret, chipnr;
	struct nand_chip *chip = mtd->priv;
	loff_t rewrite_bbt[NAND_MAX_CHIPS] = {0};
	unsigned int bbt_masked_page = 0xffffffff;
	loff_t len;

	pr_debug("%s: start = 0x%012llx, len = %llu\n",
			__func__, (unsigned long long)instr->addr,
			(unsigned long long)instr->len);

	if (check_offs_len(mtd, instr->addr, instr->len))
		return -EINVAL;

	instr->fail_addr = MTD_FAIL_ADDR_UNKNOWN;

	/* Grab the lock and see if the device is available */
	nand_get_device(chip, mtd, FL_ERASING);

	/* Shift to get first page */
	page = (int)(instr->addr >> chip->page_shift);
	chipnr = (int)(instr->addr >> chip->chip_shift);

	/* Calculate pages in each block */
	pages_per_block = 1 << (chip->phys_erase_shift - chip->page_shift);

	/* Select the NAND device */
	chip->select_chip(mtd, chipnr);

	/* Check, if it is write protected */
	if (nand_check_wp(mtd)) {
		pr_debug("%s: device is write protected!\n",
				__func__);
		instr->state = MTD_ERASE_FAILED;
		goto erase_exit;
	}

	/*
	 * If BBT requires refresh, set the BBT page mask to see if the BBT
	 * should be rewritten. Otherwise the mask is set to 0xffffffff which
	 * can not be matched. This is also done when the bbt is actually
	 * erased to avoid recursive updates.
	 */
	if (chip->options & BBT_AUTO_REFRESH && !allowbbt)
		bbt_masked_page = chip->bbt_td->pages[chipnr] & BBT_PAGE_MASK;

	/* Loop through the pages */
	len = instr->len;

	instr->state = MTD_ERASING;

	while (len) {
		/* Heck if we have a bad block, we do not erase bad blocks! */
		if (nand_block_checkbad(mtd, ((loff_t) page) <<
					chip->page_shift, 0, allowbbt)) {
			pr_warn("%s: attempt to erase a bad block at page 0x%08x\n",
				    __func__, page);
			instr->state = MTD_ERASE_FAILED;
			goto erase_exit;
		}

		/*
		 * Invalidate the page cache, if we erase the block which
		 * contains the current cached page.
		 */
		if (page <= chip->pagebuf && chip->pagebuf <
		    (page + pages_per_block))
			chip->pagebuf = -1;

		chip->erase_cmd(mtd, page & chip->pagemask);

		status = chip->waitfunc(mtd, chip);

		/*
		 * See if operation failed and additional status checks are
		 * available
		 */
		if ((status & NAND_STATUS_FAIL) && (chip->errstat))
			status = chip->errstat(mtd, chip, FL_ERASING,
					       status, page);

		/* See if block erase succeeded */
		if (status & NAND_STATUS_FAIL) {
			pr_debug("%s: failed erase, page 0x%08x\n",
					__func__, page);
			instr->state = MTD_ERASE_FAILED;
			instr->fail_addr =
				((loff_t)page << chip->page_shift);
			goto erase_exit;
		}

		/*
		 * If BBT requires refresh, set the BBT rewrite flag to the
		 * page being erased.
		 */
		if (bbt_masked_page != 0xffffffff &&
		    (page & BBT_PAGE_MASK) == bbt_masked_page)
			    rewrite_bbt[chipnr] =
					((loff_t)page << chip->page_shift);

		/* Increment page address and decrement length */
		len -= (1 << chip->phys_erase_shift);
		page += pages_per_block;

		/* Check, if we cross a chip boundary */
		if (len && !(page & chip->pagemask)) {
			chipnr++;
			chip->select_chip(mtd, -1);
			chip->select_chip(mtd, chipnr);

			/*
			 * If BBT requires refresh and BBT-PERCHIP, set the BBT
			 * page mask to see if this BBT should be rewritten.
			 */
			if (bbt_masked_page != 0xffffffff &&
			    (chip->bbt_td->options & NAND_BBT_PERCHIP))
				bbt_masked_page = chip->bbt_td->pages[chipnr] &
					BBT_PAGE_MASK;
		}
	}
	instr->state = MTD_ERASE_DONE;

erase_exit:

	ret = instr->state == MTD_ERASE_DONE ? 0 : -EIO;

	/* Deselect and wake up anyone waiting on the device */
	nand_release_device(mtd);

	/* Do call back function */
	if (!ret)
		mtd_erase_callback(instr);

	/*
	 * If BBT requires refresh and erase was successful, rewrite any
	 * selected bad block tables.
	 */
	if (bbt_masked_page == 0xffffffff || ret)
		return ret;

	for (chipnr = 0; chipnr < chip->numchips; chipnr++) {
		if (!rewrite_bbt[chipnr])
			continue;
		/* Update the BBT for chip */
		pr_debug("%s: nand_update_bbt (%d:0x%0llx 0x%0x)\n",
				__func__, chipnr, rewrite_bbt[chipnr],
				chip->bbt_td->pages[chipnr]);
		nand_update_bbt(mtd, rewrite_bbt[chipnr]);
	}

	/* Return more or less happy */
	return ret;
}

/**
 * nand_sync - [MTD Interface] sync
 * @mtd: MTD device structure
 *
 * Sync is actually a wait for chip ready function.
 */
static void nand_sync(struct mtd_info *mtd)
{
	struct nand_chip *chip = mtd->priv;

	pr_debug("%s: called\n", __func__);

	/* Grab the lock and see if the device is available */
	nand_get_device(chip, mtd, FL_SYNCING);
	/* Release it and go back */
	nand_release_device(mtd);
}

/**
 * nand_block_isbad - [MTD Interface] Check if block at offset is bad
 * @mtd: MTD device structure
 * @offs: offset relative to mtd start
 */
static int nand_block_isbad(struct mtd_info *mtd, loff_t offs)
{
	/* Check for invalid offset */
	if (offs > mtd->size)
		return -EINVAL;

	return nand_block_checkbad(mtd, offs, 1, 0);
}

/**
 * nand_block_markbad - [MTD Interface] Mark block at the given offset as bad
 * @mtd: MTD device structure
 * @ofs: offset relative to mtd start
 */
static int nand_block_markbad(struct mtd_info *mtd, loff_t ofs)
{
	struct nand_chip *chip = mtd->priv;
	int ret;

	ret = nand_block_isbad(mtd, ofs);
	if (ret) {
		/* If it was bad already, return success and do nothing */
		if (ret > 0)
			return 0;
		return ret;
	}

	return chip->block_markbad(mtd, ofs);
}

/**
 * nand_suspend - [MTD Interface] Suspend the NAND flash
 * @mtd: MTD device structure
 */
static int nand_suspend(struct mtd_info *mtd)
{
	struct nand_chip *chip = mtd->priv;

	return nand_get_device(chip, mtd, FL_PM_SUSPENDED);
}

/**
 * nand_resume - [MTD Interface] Resume the NAND flash
 * @mtd: MTD device structure
 */
static void nand_resume(struct mtd_info *mtd)
{
	struct nand_chip *chip = mtd->priv;

	if (chip->state == FL_PM_SUSPENDED)
		nand_release_device(mtd);
	else
		pr_err("%s called for a chip which is not in suspended state\n",
			__func__);
}

/* Set default functions */
static void nand_set_defaults(struct nand_chip *chip, int busw)
{
	/* check for proper chip_delay setup, set 20us if not */
	if (!chip->chip_delay)
		chip->chip_delay = 20;

	/* check, if a user supplied command function given */
	if (chip->cmdfunc == NULL)
		chip->cmdfunc = nand_command;

	/* check, if a user supplied wait function given */
	if (chip->waitfunc == NULL)
		chip->waitfunc = nand_wait;

	if (!chip->select_chip)
		chip->select_chip = nand_select_chip;
	if (!chip->read_byte)
		chip->read_byte = busw ? nand_read_byte16 : nand_read_byte;
	if (!chip->read_word)
		chip->read_word = nand_read_word;
	if (!chip->block_bad)
		chip->block_bad = nand_block_bad;
	if (!chip->block_markbad)
		chip->block_markbad = nand_default_block_markbad;
	if (!chip->write_buf)
		chip->write_buf = busw ? nand_write_buf16 : nand_write_buf;
	if (!chip->read_buf)
		chip->read_buf = busw ? nand_read_buf16 : nand_read_buf;
	if (!chip->verify_buf)
		chip->verify_buf = busw ? nand_verify_buf16 : nand_verify_buf;
	if (!chip->scan_bbt)
		chip->scan_bbt = nand_default_bbt;

	if (!chip->controller) {
		chip->controller = &chip->hwcontrol;
		spin_lock_init(&chip->controller->lock);
		init_waitqueue_head(&chip->controller->wq);
	}

}

/* Sanitize ONFI strings so we can safely print them */
static void sanitize_string(uint8_t *s, size_t len)
{
	ssize_t i;

	/* Null terminate */
	s[len - 1] = 0;

	/* Remove non printable chars */
	for (i = 0; i < len - 1; i++) {
		if (s[i] < ' ' || s[i] > 127)
			s[i] = '?';
	}

	/* Remove trailing spaces */
	strim(s);
}

static u16 onfi_crc16(u16 crc, u8 const *p, size_t len)
{
	int i;
	while (len--) {
		crc ^= *p++ << 8;
		for (i = 0; i < 8; i++)
			crc = (crc << 1) ^ ((crc & 0x8000) ? 0x8005 : 0);
	}

	return crc;
}

/*
 * Check if the NAND chip is ONFI compliant, returns 1 if it is, 0 otherwise.
 */
static int nand_flash_detect_onfi(struct mtd_info *mtd, struct nand_chip *chip,
					int *busw)
{
	struct nand_onfi_params *p = &chip->onfi_params;
	int i;
	int val;
<<<<<<< HEAD
#ifdef CONFIG_MTD_NAND_XILINX_PSS
	uint8_t *buf;
	int j;
#endif
	/* try ONFI for unknow chip or LP */
=======

	/* Try ONFI for unknown chip or LP */
>>>>>>> 805a6af8
	chip->cmdfunc(mtd, NAND_CMD_READID, 0x20, -1);
	if (chip->read_byte(mtd) != 'O' || chip->read_byte(mtd) != 'N' ||
		chip->read_byte(mtd) != 'F' || chip->read_byte(mtd) != 'I')
		return 0;

	pr_info("ONFI flash detected\n");
	chip->cmdfunc(mtd, NAND_CMD_PARAM, 0, -1);
	for (i = 0; i < 3; i++) {
#ifdef CONFIG_MTD_NAND_XILINX_PSS
		buf = (uint8_t *)p;
		for (j = 0; j < 256; j++)
			buf[j] = chip->read_byte(mtd);
#else
		chip->read_buf(mtd, (uint8_t *)p, sizeof(*p));
#endif
		if (onfi_crc16(ONFI_CRC_BASE, (uint8_t *)p, 254) ==
				le16_to_cpu(p->crc)) {
			pr_info("ONFI param page %d valid\n", i);
			break;
		}
	}

	if (i == 3)
		return 0;

	/* Check version */
	val = le16_to_cpu(p->revision);
	if (val & (1 << 5))
		chip->onfi_version = 23;
	else if (val & (1 << 4))
		chip->onfi_version = 22;
	else if (val & (1 << 3))
		chip->onfi_version = 21;
	else if (val & (1 << 2))
		chip->onfi_version = 20;
	else if (val & (1 << 1))
		chip->onfi_version = 10;
	else
		chip->onfi_version = 0;

	if (!chip->onfi_version) {
		pr_info("%s: unsupported ONFI version: %d\n", __func__, val);
		return 0;
	}

	sanitize_string(p->manufacturer, sizeof(p->manufacturer));
	sanitize_string(p->model, sizeof(p->model));
	if (!mtd->name)
		mtd->name = p->model;
	mtd->writesize = le32_to_cpu(p->byte_per_page);
	mtd->erasesize = le32_to_cpu(p->pages_per_block) * mtd->writesize;
	mtd->oobsize = le16_to_cpu(p->spare_bytes_per_page);
	chip->chipsize = (uint64_t)le32_to_cpu(p->blocks_per_lun) * mtd->erasesize;
	*busw = 0;
	if (le16_to_cpu(p->features) & 1)
		*busw = NAND_BUSWIDTH_16;

	chip->options &= ~NAND_CHIPOPTIONS_MSK;
	chip->options |= (NAND_NO_READRDY |
			NAND_NO_AUTOINCR) & NAND_CHIPOPTIONS_MSK;
#ifdef CONFIG_MTD_NAND_XILINX_PSS
	if (busw & NAND_BUSWIDTH_16)
		chip->options |= NAND_BUSWIDTH_16;
#endif

	return 1;
}

/*
 * Get the flash and manufacturer id and lookup if the type is supported.
 */
static struct nand_flash_dev *nand_get_flash_type(struct mtd_info *mtd,
						  struct nand_chip *chip,
						  int busw,
						  int *maf_id, int *dev_id,
						  struct nand_flash_dev *type)
{
	int i, maf_idx;
	u8 id_data[8];
	int ret;

	/* Select the device */
	chip->select_chip(mtd, 0);

	/*
	 * Reset the chip, required by some chips (e.g. Micron MT29FxGxxxxx)
	 * after power-up.
	 */
	chip->cmdfunc(mtd, NAND_CMD_RESET, -1, -1);

	/* Send the command for reading device ID */
	chip->cmdfunc(mtd, NAND_CMD_READID, 0x00, -1);

	/* Read manufacturer and device IDs */
	*maf_id = chip->read_byte(mtd);
	*dev_id = chip->read_byte(mtd);

	/*
	 * Try again to make sure, as some systems the bus-hold or other
	 * interface concerns can cause random data which looks like a
	 * possibly credible NAND flash to appear. If the two results do
	 * not match, ignore the device completely.
	 */

	chip->cmdfunc(mtd, NAND_CMD_READID, 0x00, -1);

	for (i = 0; i < 2; i++)
		id_data[i] = chip->read_byte(mtd);

	if (id_data[0] != *maf_id || id_data[1] != *dev_id) {
		pr_info("%s: second ID read did not match "
			"%02x,%02x against %02x,%02x\n", __func__,
			*maf_id, *dev_id, id_data[0], id_data[1]);
		return ERR_PTR(-ENODEV);
	}

	if (!type)
		type = nand_flash_ids;

	for (; type->name != NULL; type++)
		if (*dev_id == type->id)
			break;

	chip->onfi_version = 0;
	if (!type->name || !type->pagesize) {
		/* Check is chip is ONFI compliant */
		ret = nand_flash_detect_onfi(mtd, chip, &busw);
		if (ret)
			goto ident_done;
	}

	chip->cmdfunc(mtd, NAND_CMD_READID, 0x00, -1);

	/* Read entire ID string */

	for (i = 0; i < 8; i++)
		id_data[i] = chip->read_byte(mtd);

	if (!type->name)
		return ERR_PTR(-ENODEV);

	if (!mtd->name)
		mtd->name = type->name;

	chip->chipsize = (uint64_t)type->chipsize << 20;

	if (!type->pagesize && chip->init_size) {
		/* Set the pagesize, oobsize, erasesize by the driver */
		busw = chip->init_size(mtd, chip, id_data);
	} else if (!type->pagesize) {
		int extid;
		/* The 3rd id byte holds MLC / multichip data */
		chip->cellinfo = id_data[2];
		/* The 4th id byte is the important one */
		extid = id_data[3];

		/*
		 * Field definitions are in the following datasheets:
		 * Old style (4,5 byte ID): Samsung K9GAG08U0M (p.32)
		 * New style   (6 byte ID): Samsung K9GBG08U0M (p.40)
		 *
		 * Check for wraparound + Samsung ID + nonzero 6th byte
		 * to decide what to do.
		 */
		if (id_data[0] == id_data[6] && id_data[1] == id_data[7] &&
				id_data[0] == NAND_MFR_SAMSUNG &&
				(chip->cellinfo & NAND_CI_CELLTYPE_MSK) &&
				id_data[5] != 0x00) {
			/* Calc pagesize */
			mtd->writesize = 2048 << (extid & 0x03);
			extid >>= 2;
			/* Calc oobsize */
			switch (extid & 0x03) {
			case 1:
				mtd->oobsize = 128;
				break;
			case 2:
				mtd->oobsize = 218;
				break;
			case 3:
				mtd->oobsize = 400;
				break;
			default:
				mtd->oobsize = 436;
				break;
			}
			extid >>= 2;
			/* Calc blocksize */
			mtd->erasesize = (128 * 1024) <<
				(((extid >> 1) & 0x04) | (extid & 0x03));
			busw = 0;
		} else {
			/* Calc pagesize */
			mtd->writesize = 1024 << (extid & 0x03);
			extid >>= 2;
			/* Calc oobsize */
			mtd->oobsize = (8 << (extid & 0x01)) *
				(mtd->writesize >> 9);
			extid >>= 2;
			/* Calc blocksize. Blocksize is multiples of 64KiB */
			mtd->erasesize = (64 * 1024) << (extid & 0x03);
			extid >>= 2;
			/* Get buswidth information */
			busw = (extid & 0x01) ? NAND_BUSWIDTH_16 : 0;
		}
	} else {
		/*
		 * Old devices have chip data hardcoded in the device id table.
		 */
		mtd->erasesize = type->erasesize;
		mtd->writesize = type->pagesize;
		mtd->oobsize = mtd->writesize / 32;
		busw = type->options & NAND_BUSWIDTH_16;

		/*
		 * Check for Spansion/AMD ID + repeating 5th, 6th byte since
		 * some Spansion chips have erasesize that conflicts with size
		 * listed in nand_ids table.
		 * Data sheet (5 byte ID): Spansion S30ML-P ORNAND (p.39)
		 */
		if (*maf_id == NAND_MFR_AMD && id_data[4] != 0x00 &&
				id_data[5] == 0x00 && id_data[6] == 0x00 &&
				id_data[7] == 0x00 && mtd->writesize == 512) {
			mtd->erasesize = 128 * 1024;
			mtd->erasesize <<= ((id_data[3] & 0x03) << 1);
		}
	}
	/* Get chip options, preserve non chip based options */
	chip->options &= ~NAND_CHIPOPTIONS_MSK;
	chip->options |= type->options & NAND_CHIPOPTIONS_MSK;

	/*
	 * Check if chip is not a Samsung device. Do not clear the
	 * options for chips which do not have an extended id.
	 */
	if (*maf_id != NAND_MFR_SAMSUNG && !type->pagesize)
		chip->options &= ~NAND_SAMSUNG_LP_OPTIONS;
ident_done:

	/*
	 * Set chip as a default. Board drivers can override it, if necessary.
	 */
	chip->options |= NAND_NO_AUTOINCR;

	/* Try to identify manufacturer */
	for (maf_idx = 0; nand_manuf_ids[maf_idx].id != 0x0; maf_idx++) {
		if (nand_manuf_ids[maf_idx].id == *maf_id)
			break;
	}

	/*
	 * Check, if buswidth is correct. Hardware drivers should set
	 * chip correct!
	 */
	if (busw != (chip->options & NAND_BUSWIDTH_16)) {
		pr_info("NAND device: Manufacturer ID:"
			" 0x%02x, Chip ID: 0x%02x (%s %s)\n", *maf_id,
			*dev_id, nand_manuf_ids[maf_idx].name, mtd->name);
		pr_warn("NAND bus width %d instead %d bit\n",
			   (chip->options & NAND_BUSWIDTH_16) ? 16 : 8,
			   busw ? 16 : 8);
		return ERR_PTR(-EINVAL);
	}

	/* Calculate the address shift from the page size */
	chip->page_shift = ffs(mtd->writesize) - 1;
	/* Convert chipsize to number of pages per chip -1 */
	chip->pagemask = (chip->chipsize >> chip->page_shift) - 1;

	chip->bbt_erase_shift = chip->phys_erase_shift =
		ffs(mtd->erasesize) - 1;
	if (chip->chipsize & 0xffffffff)
		chip->chip_shift = ffs((unsigned)chip->chipsize) - 1;
	else {
		chip->chip_shift = ffs((unsigned)(chip->chipsize >> 32));
		chip->chip_shift += 32 - 1;
	}

	chip->badblockbits = 8;

	/* Set the bad block position */
	if (mtd->writesize > 512 || (busw & NAND_BUSWIDTH_16))
		chip->badblockpos = NAND_LARGE_BADBLOCK_POS;
	else
		chip->badblockpos = NAND_SMALL_BADBLOCK_POS;

	/*
	 * Bad block marker is stored in the last page of each block
	 * on Samsung and Hynix MLC devices; stored in first two pages
	 * of each block on Micron devices with 2KiB pages and on
	 * SLC Samsung, Hynix, Toshiba and AMD/Spansion. All others scan
	 * only the first page.
	 */
	if ((chip->cellinfo & NAND_CI_CELLTYPE_MSK) &&
			(*maf_id == NAND_MFR_SAMSUNG ||
			 *maf_id == NAND_MFR_HYNIX))
		chip->bbt_options |= NAND_BBT_SCANLASTPAGE;
	else if ((!(chip->cellinfo & NAND_CI_CELLTYPE_MSK) &&
				(*maf_id == NAND_MFR_SAMSUNG ||
				 *maf_id == NAND_MFR_HYNIX ||
				 *maf_id == NAND_MFR_TOSHIBA ||
				 *maf_id == NAND_MFR_AMD)) ||
			(mtd->writesize == 2048 &&
			 *maf_id == NAND_MFR_MICRON))
		chip->bbt_options |= NAND_BBT_SCAN2NDPAGE;

	/* Check for AND chips with 4 page planes */
	if (chip->options & NAND_4PAGE_ARRAY)
		chip->erase_cmd = multi_erase_cmd;
	else
		chip->erase_cmd = single_erase_cmd;

	/* Do not replace user supplied command function! */
	if (mtd->writesize > 512 && chip->cmdfunc == nand_command)
		chip->cmdfunc = nand_command_lp;

	pr_info("NAND device: Manufacturer ID:"
		" 0x%02x, Chip ID: 0x%02x (%s %s)\n", *maf_id, *dev_id,
		nand_manuf_ids[maf_idx].name,
		chip->onfi_version ? chip->onfi_params.model : type->name);

	return type;
}

/**
 * nand_scan_ident - [NAND Interface] Scan for the NAND device
 * @mtd: MTD device structure
 * @maxchips: number of chips to scan for
 * @table: alternative NAND ID table
 *
 * This is the first phase of the normal nand_scan() function. It reads the
 * flash ID and sets up MTD fields accordingly.
 *
 * The mtd->owner field must be set to the module of the caller.
 */
int nand_scan_ident(struct mtd_info *mtd, int maxchips,
		    struct nand_flash_dev *table)
{
	int i, busw, nand_maf_id, nand_dev_id;
	struct nand_chip *chip = mtd->priv;
	struct nand_flash_dev *type;

	/* Get buswidth to select the correct functions */
	busw = chip->options & NAND_BUSWIDTH_16;
	/* Set the default functions */
	nand_set_defaults(chip, busw);

	/* Read the flash type */
	type = nand_get_flash_type(mtd, chip, busw,
				&nand_maf_id, &nand_dev_id, table);

	if (IS_ERR(type)) {
		if (!(chip->options & NAND_SCAN_SILENT_NODEV))
			pr_warn("No NAND device found\n");
		chip->select_chip(mtd, -1);
		return PTR_ERR(type);
	}

	/* Check for a chip array */
	for (i = 1; i < maxchips; i++) {
		chip->select_chip(mtd, i);
		/* See comment in nand_get_flash_type for reset */
		chip->cmdfunc(mtd, NAND_CMD_RESET, -1, -1);
		/* Send the command for reading device ID */
		chip->cmdfunc(mtd, NAND_CMD_READID, 0x00, -1);
		/* Read manufacturer and device IDs */
		if (nand_maf_id != chip->read_byte(mtd) ||
		    nand_dev_id != chip->read_byte(mtd))
			break;
	}
	if (i > 1)
		pr_info("%d NAND chips detected\n", i);

	/* Store the number of chips and calc total size for mtd */
	chip->numchips = i;
	mtd->size = i * chip->chipsize;

	return 0;
}
EXPORT_SYMBOL(nand_scan_ident);


/**
 * nand_scan_tail - [NAND Interface] Scan for the NAND device
 * @mtd: MTD device structure
 *
 * This is the second phase of the normal nand_scan() function. It fills out
 * all the uninitialized function pointers with the defaults and scans for a
 * bad block table if appropriate.
 */
int nand_scan_tail(struct mtd_info *mtd)
{
	int i;
	struct nand_chip *chip = mtd->priv;

	if (!(chip->options & NAND_OWN_BUFFERS))
		chip->buffers = kmalloc(sizeof(*chip->buffers), GFP_KERNEL);
	if (!chip->buffers)
		return -ENOMEM;

	/* Set the internal oob buffer location, just after the page data */
	chip->oob_poi = chip->buffers->databuf + mtd->writesize;

	/*
	 * If no default placement scheme is given, select an appropriate one.
	 */
	if (!chip->ecc.layout && (chip->ecc.mode != NAND_ECC_SOFT_BCH)) {
		switch (mtd->oobsize) {
		case 8:
			chip->ecc.layout = &nand_oob_8;
			break;
		case 16:
			chip->ecc.layout = &nand_oob_16;
			break;
		case 64:
			chip->ecc.layout = &nand_oob_64;
			break;
		case 128:
			chip->ecc.layout = &nand_oob_128;
			break;
		default:
			pr_warn("No oob scheme defined for oobsize %d\n",
				   mtd->oobsize);
			BUG();
		}
	}

	if (!chip->write_page)
		chip->write_page = nand_write_page;

	/*
	 * Check ECC mode, default to software if 3byte/512byte hardware ECC is
	 * selected and we have 256 byte pagesize fallback to software ECC
	 */

	switch (chip->ecc.mode) {
	case NAND_ECC_HW_OOB_FIRST:
		/* Similar to NAND_ECC_HW, but a separate read_page handle */
		if (!chip->ecc.calculate || !chip->ecc.correct ||
		     !chip->ecc.hwctl) {
			pr_warn("No ECC functions supplied; "
				   "hardware ECC not possible\n");
			BUG();
		}
		if (!chip->ecc.read_page)
			chip->ecc.read_page = nand_read_page_hwecc_oob_first;

	case NAND_ECC_HW:
		/* Use standard hwecc read page function? */
		if (!chip->ecc.read_page)
			chip->ecc.read_page = nand_read_page_hwecc;
		if (!chip->ecc.write_page)
			chip->ecc.write_page = nand_write_page_hwecc;
		if (!chip->ecc.read_page_raw)
			chip->ecc.read_page_raw = nand_read_page_raw;
		if (!chip->ecc.write_page_raw)
			chip->ecc.write_page_raw = nand_write_page_raw;
		if (!chip->ecc.read_oob)
			chip->ecc.read_oob = nand_read_oob_std;
		if (!chip->ecc.write_oob)
			chip->ecc.write_oob = nand_write_oob_std;

	case NAND_ECC_HW_SYNDROME:
		if ((!chip->ecc.calculate || !chip->ecc.correct ||
		     !chip->ecc.hwctl) &&
		    (!chip->ecc.read_page ||
		     chip->ecc.read_page == nand_read_page_hwecc ||
		     !chip->ecc.write_page ||
		     chip->ecc.write_page == nand_write_page_hwecc)) {
			pr_warn("No ECC functions supplied; "
				   "hardware ECC not possible\n");
			BUG();
		}
		/* Use standard syndrome read/write page function? */
		if (!chip->ecc.read_page)
			chip->ecc.read_page = nand_read_page_syndrome;
		if (!chip->ecc.write_page)
			chip->ecc.write_page = nand_write_page_syndrome;
		if (!chip->ecc.read_page_raw)
			chip->ecc.read_page_raw = nand_read_page_raw_syndrome;
		if (!chip->ecc.write_page_raw)
			chip->ecc.write_page_raw = nand_write_page_raw_syndrome;
		if (!chip->ecc.read_oob)
			chip->ecc.read_oob = nand_read_oob_syndrome;
		if (!chip->ecc.write_oob)
			chip->ecc.write_oob = nand_write_oob_syndrome;

		if (mtd->writesize >= chip->ecc.size)
			break;
		pr_warn("%d byte HW ECC not possible on "
			   "%d byte page size, fallback to SW ECC\n",
			   chip->ecc.size, mtd->writesize);
		chip->ecc.mode = NAND_ECC_SOFT;

	case NAND_ECC_SOFT:
		chip->ecc.calculate = nand_calculate_ecc;
		chip->ecc.correct = nand_correct_data;
		chip->ecc.read_page = nand_read_page_swecc;
		chip->ecc.read_subpage = nand_read_subpage;
		chip->ecc.write_page = nand_write_page_swecc;
		chip->ecc.read_page_raw = nand_read_page_raw;
		chip->ecc.write_page_raw = nand_write_page_raw;
		chip->ecc.read_oob = nand_read_oob_std;
		chip->ecc.write_oob = nand_write_oob_std;
		if (!chip->ecc.size)
			chip->ecc.size = 256;
		chip->ecc.bytes = 3;
		break;

	case NAND_ECC_SOFT_BCH:
		if (!mtd_nand_has_bch()) {
			pr_warn("CONFIG_MTD_ECC_BCH not enabled\n");
			BUG();
		}
		chip->ecc.calculate = nand_bch_calculate_ecc;
		chip->ecc.correct = nand_bch_correct_data;
		chip->ecc.read_page = nand_read_page_swecc;
		chip->ecc.read_subpage = nand_read_subpage;
		chip->ecc.write_page = nand_write_page_swecc;
		chip->ecc.read_page_raw = nand_read_page_raw;
		chip->ecc.write_page_raw = nand_write_page_raw;
		chip->ecc.read_oob = nand_read_oob_std;
		chip->ecc.write_oob = nand_write_oob_std;
		/*
		 * Board driver should supply ecc.size and ecc.bytes values to
		 * select how many bits are correctable; see nand_bch_init()
		 * for details. Otherwise, default to 4 bits for large page
		 * devices.
		 */
		if (!chip->ecc.size && (mtd->oobsize >= 64)) {
			chip->ecc.size = 512;
			chip->ecc.bytes = 7;
		}
		chip->ecc.priv = nand_bch_init(mtd,
					       chip->ecc.size,
					       chip->ecc.bytes,
					       &chip->ecc.layout);
		if (!chip->ecc.priv) {
			pr_warn("BCH ECC initialization failed!\n");
			BUG();
		}
		break;

	case NAND_ECC_NONE:
		pr_warn("NAND_ECC_NONE selected by board driver. "
			   "This is not recommended!\n");
		chip->ecc.read_page = nand_read_page_raw;
		chip->ecc.write_page = nand_write_page_raw;
		chip->ecc.read_oob = nand_read_oob_std;
		chip->ecc.read_page_raw = nand_read_page_raw;
		chip->ecc.write_page_raw = nand_write_page_raw;
		chip->ecc.write_oob = nand_write_oob_std;
		chip->ecc.size = mtd->writesize;
		chip->ecc.bytes = 0;
		break;

	default:
		pr_warn("Invalid NAND_ECC_MODE %d\n", chip->ecc.mode);
		BUG();
	}

	/* For many systems, the standard OOB write also works for raw */
	if (!chip->ecc.read_oob_raw)
		chip->ecc.read_oob_raw = chip->ecc.read_oob;
	if (!chip->ecc.write_oob_raw)
		chip->ecc.write_oob_raw = chip->ecc.write_oob;

	/*
	 * The number of bytes available for a client to place data into
	 * the out of band area.
	 */
	chip->ecc.layout->oobavail = 0;
	for (i = 0; chip->ecc.layout->oobfree[i].length
			&& i < ARRAY_SIZE(chip->ecc.layout->oobfree); i++)
		chip->ecc.layout->oobavail +=
			chip->ecc.layout->oobfree[i].length;
	mtd->oobavail = chip->ecc.layout->oobavail;

	/*
	 * Set the number of read / write steps for one page depending on ECC
	 * mode.
	 */
	chip->ecc.steps = mtd->writesize / chip->ecc.size;
	if (chip->ecc.steps * chip->ecc.size != mtd->writesize) {
		pr_warn("Invalid ECC parameters\n");
		BUG();
	}
	chip->ecc.total = chip->ecc.steps * chip->ecc.bytes;

	/* Allow subpage writes up to ecc.steps. Not possible for MLC flash */
	if (!(chip->options & NAND_NO_SUBPAGE_WRITE) &&
	    !(chip->cellinfo & NAND_CI_CELLTYPE_MSK)) {
		switch (chip->ecc.steps) {
		case 2:
			mtd->subpage_sft = 1;
			break;
		case 4:
		case 8:
		case 16:
			mtd->subpage_sft = 2;
			break;
		}
	}
	chip->subpagesize = mtd->writesize >> mtd->subpage_sft;

	/* Initialize state */
	chip->state = FL_READY;

	/* De-select the device */
	chip->select_chip(mtd, -1);

	/* Invalidate the pagebuffer reference */
	chip->pagebuf = -1;

	/* Fill in remaining MTD driver data */
	mtd->type = MTD_NANDFLASH;
	mtd->flags = (chip->options & NAND_ROM) ? MTD_CAP_ROM :
						MTD_CAP_NANDFLASH;
	mtd->erase = nand_erase;
	mtd->point = NULL;
	mtd->unpoint = NULL;
	mtd->read = nand_read;
	mtd->write = nand_write;
	mtd->panic_write = panic_nand_write;
	mtd->read_oob = nand_read_oob;
	mtd->write_oob = nand_write_oob;
	mtd->sync = nand_sync;
	mtd->lock = NULL;
	mtd->unlock = NULL;
	mtd->suspend = nand_suspend;
	mtd->resume = nand_resume;
	mtd->block_isbad = nand_block_isbad;
	mtd->block_markbad = nand_block_markbad;
	mtd->writebufsize = mtd->writesize;

	/* propagate ecc.layout to mtd_info */
	mtd->ecclayout = chip->ecc.layout;

	/* Check, if we should skip the bad block table scan */
	if (chip->options & NAND_SKIP_BBTSCAN)
		return 0;

	/* Build bad block table */
	return chip->scan_bbt(mtd);
}
EXPORT_SYMBOL(nand_scan_tail);

/*
 * is_module_text_address() isn't exported, and it's mostly a pointless
 * test if this is a module _anyway_ -- they'd have to try _really_ hard
 * to call us from in-kernel code if the core NAND support is modular.
 */
#ifdef MODULE
#define caller_is_module() (1)
#else
#define caller_is_module() \
	is_module_text_address((unsigned long)__builtin_return_address(0))
#endif

/**
 * nand_scan - [NAND Interface] Scan for the NAND device
 * @mtd: MTD device structure
 * @maxchips: number of chips to scan for
 *
 * This fills out all the uninitialized function pointers with the defaults.
 * The flash ID is read and the mtd/chip structures are filled with the
 * appropriate values. The mtd->owner field must be set to the module of the
 * caller.
 */
int nand_scan(struct mtd_info *mtd, int maxchips)
{
	int ret;

	/* Many callers got this wrong, so check for it for a while... */
	if (!mtd->owner && caller_is_module()) {
		pr_crit("%s called with NULL mtd->owner!\n", __func__);
		BUG();
	}

	ret = nand_scan_ident(mtd, maxchips, NULL);
	if (!ret)
		ret = nand_scan_tail(mtd);
	return ret;
}
EXPORT_SYMBOL(nand_scan);

/**
 * nand_release - [NAND Interface] Free resources held by the NAND device
 * @mtd: MTD device structure
 */
void nand_release(struct mtd_info *mtd)
{
	struct nand_chip *chip = mtd->priv;

	if (chip->ecc.mode == NAND_ECC_SOFT_BCH)
		nand_bch_free((struct nand_bch_control *)chip->ecc.priv);

	mtd_device_unregister(mtd);

	/* Free bad block table memory */
	kfree(chip->bbt);
	if (!(chip->options & NAND_OWN_BUFFERS))
		kfree(chip->buffers);

	/* Free bad block descriptor memory */
	if (chip->badblock_pattern && chip->badblock_pattern->options
			& NAND_BBT_DYNAMICSTRUCT)
		kfree(chip->badblock_pattern);
}
EXPORT_SYMBOL_GPL(nand_release);

static int __init nand_base_init(void)
{
	led_trigger_register_simple("nand-disk", &nand_led_trigger);
	return 0;
}

static void __exit nand_base_exit(void)
{
	led_trigger_unregister_simple(nand_led_trigger);
}

module_init(nand_base_init);
module_exit(nand_base_exit);

MODULE_LICENSE("GPL");
MODULE_AUTHOR("Steven J. Hill <sjhill@realitydiluted.com>");
MODULE_AUTHOR("Thomas Gleixner <tglx@linutronix.de>");
MODULE_DESCRIPTION("Generic NAND flash driver code");<|MERGE_RESOLUTION|>--- conflicted
+++ resolved
@@ -2855,16 +2855,11 @@
 	struct nand_onfi_params *p = &chip->onfi_params;
 	int i;
 	int val;
-<<<<<<< HEAD
 #ifdef CONFIG_MTD_NAND_XILINX_PSS
 	uint8_t *buf;
 	int j;
 #endif
-	/* try ONFI for unknow chip or LP */
-=======
-
 	/* Try ONFI for unknown chip or LP */
->>>>>>> 805a6af8
 	chip->cmdfunc(mtd, NAND_CMD_READID, 0x20, -1);
 	if (chip->read_byte(mtd) != 'O' || chip->read_byte(mtd) != 'N' ||
 		chip->read_byte(mtd) != 'F' || chip->read_byte(mtd) != 'I')
@@ -2926,7 +2921,7 @@
 	chip->options |= (NAND_NO_READRDY |
 			NAND_NO_AUTOINCR) & NAND_CHIPOPTIONS_MSK;
 #ifdef CONFIG_MTD_NAND_XILINX_PSS
-	if (busw & NAND_BUSWIDTH_16)
+	if (*busw & NAND_BUSWIDTH_16)
 		chip->options |= NAND_BUSWIDTH_16;
 #endif
 
