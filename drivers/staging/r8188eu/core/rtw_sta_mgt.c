--- conflicted
+++ resolved
@@ -310,11 +310,7 @@
 	}
 
 	if (!(psta->state & WIFI_AP_STATE))
-<<<<<<< HEAD
-		rtl8188e_SetHalODMVar(padapter, HAL_ODM_STA_INFO, psta, false);
-=======
 		rtl8188e_SetHalODMVar(padapter, psta, false);
->>>>>>> 754e0b0e
 
 	spin_lock_bh(&pstapriv->auth_list_lock);
 	if (!list_empty(&psta->auth_list)) {
