// SPDX-License-Identifier: GPL-2.0-only
/* CAN bus driver for Holt HI3110 CAN Controller with SPI Interface
 *
 * Copyright(C) Timesys Corporation 2016
 *
 * Based on Microchip 251x CAN Controller (mcp251x) Linux kernel driver
 * Copyright 2009 Christian Pellegrin EVOL S.r.l.
 * Copyright 2007 Raymarine UK, Ltd. All Rights Reserved.
 * Copyright 2006 Arcom Control Systems Ltd.
 *
 * Based on CAN bus driver for the CCAN controller written by
 * - Sascha Hauer, Marc Kleine-Budde, Pengutronix
 * - Simon Kallweit, intefo AG
 * Copyright 2007
 */

#include <linux/can/core.h>
#include <linux/can/dev.h>
#include <linux/can/led.h>
#include <linux/clk.h>
#include <linux/completion.h>
#include <linux/delay.h>
#include <linux/device.h>
#include <linux/freezer.h>
#include <linux/interrupt.h>
#include <linux/io.h>
#include <linux/kernel.h>
#include <linux/mod_devicetable.h>
#include <linux/module.h>
#include <linux/netdevice.h>
#include <linux/platform_device.h>
#include <linux/property.h>
#include <linux/regulator/consumer.h>
#include <linux/slab.h>
#include <linux/spi/spi.h>
#include <linux/uaccess.h>

#define HI3110_MASTER_RESET 0x56
#define HI3110_READ_CTRL0 0xD2
#define HI3110_READ_CTRL1 0xD4
#define HI3110_READ_STATF 0xE2
#define HI3110_WRITE_CTRL0 0x14
#define HI3110_WRITE_CTRL1 0x16
#define HI3110_WRITE_INTE 0x1C
#define HI3110_WRITE_BTR0 0x18
#define HI3110_WRITE_BTR1 0x1A
#define HI3110_READ_BTR0 0xD6
#define HI3110_READ_BTR1 0xD8
#define HI3110_READ_INTF 0xDE
#define HI3110_READ_ERR 0xDC
#define HI3110_READ_FIFO_WOTIME 0x48
#define HI3110_WRITE_FIFO 0x12
#define HI3110_READ_MESSTAT 0xDA
#define HI3110_READ_REC 0xEA
#define HI3110_READ_TEC 0xEC

#define HI3110_CTRL0_MODE_MASK (7 << 5)
#define HI3110_CTRL0_NORMAL_MODE (0 << 5)
#define HI3110_CTRL0_LOOPBACK_MODE (1 << 5)
#define HI3110_CTRL0_MONITOR_MODE (2 << 5)
#define HI3110_CTRL0_SLEEP_MODE (3 << 5)
#define HI3110_CTRL0_INIT_MODE (4 << 5)

#define HI3110_CTRL1_TXEN BIT(7)

#define HI3110_INT_RXTMP BIT(7)
#define HI3110_INT_RXFIFO BIT(6)
#define HI3110_INT_TXCPLT BIT(5)
#define HI3110_INT_BUSERR BIT(4)
#define HI3110_INT_MCHG BIT(3)
#define HI3110_INT_WAKEUP BIT(2)
#define HI3110_INT_F1MESS BIT(1)
#define HI3110_INT_F0MESS BIT(0)

#define HI3110_ERR_BUSOFF BIT(7)
#define HI3110_ERR_TXERRP BIT(6)
#define HI3110_ERR_RXERRP BIT(5)
#define HI3110_ERR_BITERR BIT(4)
#define HI3110_ERR_FRMERR BIT(3)
#define HI3110_ERR_CRCERR BIT(2)
#define HI3110_ERR_ACKERR BIT(1)
#define HI3110_ERR_STUFERR BIT(0)
#define HI3110_ERR_PROTOCOL_MASK (0x1F)
#define HI3110_ERR_PASSIVE_MASK (0x60)

#define HI3110_STAT_RXFMTY BIT(1)
#define HI3110_STAT_BUSOFF BIT(2)
#define HI3110_STAT_ERRP BIT(3)
#define HI3110_STAT_ERRW BIT(4)
#define HI3110_STAT_TXMTY BIT(7)

#define HI3110_BTR0_SJW_SHIFT 6
#define HI3110_BTR0_BRP_SHIFT 0

#define HI3110_BTR1_SAMP_3PERBIT (1 << 7)
#define HI3110_BTR1_SAMP_1PERBIT (0 << 7)
#define HI3110_BTR1_TSEG2_SHIFT 4
#define HI3110_BTR1_TSEG1_SHIFT 0

#define HI3110_FIFO_WOTIME_TAG_OFF 0
#define HI3110_FIFO_WOTIME_ID_OFF 1
#define HI3110_FIFO_WOTIME_DLC_OFF 5
#define HI3110_FIFO_WOTIME_DAT_OFF 6

#define HI3110_FIFO_WOTIME_TAG_IDE BIT(7)
#define HI3110_FIFO_WOTIME_ID_RTR BIT(0)

#define HI3110_FIFO_TAG_OFF 0
#define HI3110_FIFO_ID_OFF 1
#define HI3110_FIFO_STD_DLC_OFF 3
#define HI3110_FIFO_STD_DATA_OFF 4
#define HI3110_FIFO_EXT_DLC_OFF 5
#define HI3110_FIFO_EXT_DATA_OFF 6

#define HI3110_CAN_MAX_DATA_LEN 8
#define HI3110_RX_BUF_LEN 15
#define HI3110_TX_STD_BUF_LEN 12
#define HI3110_TX_EXT_BUF_LEN 14
#define HI3110_CAN_FRAME_MAX_BITS 128
#define HI3110_EFF_FLAGS 0x18 /* IDE + SRR */

#define HI3110_TX_ECHO_SKB_MAX 1

#define HI3110_OST_DELAY_MS (10)

#define DEVICE_NAME "hi3110"

static const struct can_bittiming_const hi3110_bittiming_const = {
	.name = DEVICE_NAME,
	.tseg1_min = 2,
	.tseg1_max = 16,
	.tseg2_min = 2,
	.tseg2_max = 8,
	.sjw_max = 4,
	.brp_min = 1,
	.brp_max = 64,
	.brp_inc = 1,
};

enum hi3110_model {
	CAN_HI3110_HI3110 = 0x3110,
};

struct hi3110_priv {
	struct can_priv can;
	struct net_device *net;
	struct spi_device *spi;
	enum hi3110_model model;

	struct mutex hi3110_lock; /* SPI device lock */

	u8 *spi_tx_buf;
	u8 *spi_rx_buf;

	struct sk_buff *tx_skb;

	struct workqueue_struct *wq;
	struct work_struct tx_work;
	struct work_struct restart_work;

	int force_quit;
	int after_suspend;
#define HI3110_AFTER_SUSPEND_UP 1
#define HI3110_AFTER_SUSPEND_DOWN 2
#define HI3110_AFTER_SUSPEND_POWER 4
#define HI3110_AFTER_SUSPEND_RESTART 8
	int restart_tx;
	bool tx_busy;

	struct regulator *power;
	struct regulator *transceiver;
	struct clk *clk;
};

static void hi3110_clean(struct net_device *net)
{
	struct hi3110_priv *priv = netdev_priv(net);

	if (priv->tx_skb || priv->tx_busy)
		net->stats.tx_errors++;
	dev_kfree_skb(priv->tx_skb);
	if (priv->tx_busy)
		can_free_echo_skb(priv->net, 0, NULL);
	priv->tx_skb = NULL;
	priv->tx_busy = false;
}

/* Note about handling of error return of hi3110_spi_trans: accessing
 * registers via SPI is not really different conceptually than using
 * normal I/O assembler instructions, although it's much more
 * complicated from a practical POV. So it's not advisable to always
 * check the return value of this function. Imagine that every
 * read{b,l}, write{b,l} and friends would be bracketed in "if ( < 0)
 * error();", it would be a great mess (well there are some situation
 * when exception handling C++ like could be useful after all). So we
 * just check that transfers are OK at the beginning of our
 * conversation with the chip and to avoid doing really nasty things
 * (like injecting bogus packets in the network stack).
 */
static int hi3110_spi_trans(struct spi_device *spi, int len)
{
	struct hi3110_priv *priv = spi_get_drvdata(spi);
	struct spi_transfer t = {
		.tx_buf = priv->spi_tx_buf,
		.rx_buf = priv->spi_rx_buf,
		.len = len,
		.cs_change = 0,
	};
	struct spi_message m;
	int ret;

	spi_message_init(&m);
	spi_message_add_tail(&t, &m);

	ret = spi_sync(spi, &m);

	if (ret)
		dev_err(&spi->dev, "spi transfer failed: ret = %d\n", ret);
	return ret;
}

static int hi3110_cmd(struct spi_device *spi, u8 command)
{
	struct hi3110_priv *priv = spi_get_drvdata(spi);

	priv->spi_tx_buf[0] = command;
	dev_dbg(&spi->dev, "hi3110_cmd: %02X\n", command);

	return hi3110_spi_trans(spi, 1);
}

static u8 hi3110_read(struct spi_device *spi, u8 command)
{
	struct hi3110_priv *priv = spi_get_drvdata(spi);
	u8 val = 0;

	priv->spi_tx_buf[0] = command;
	hi3110_spi_trans(spi, 2);
	val = priv->spi_rx_buf[1];

	return val;
}

static void hi3110_write(struct spi_device *spi, u8 reg, u8 val)
{
	struct hi3110_priv *priv = spi_get_drvdata(spi);

	priv->spi_tx_buf[0] = reg;
	priv->spi_tx_buf[1] = val;
	hi3110_spi_trans(spi, 2);
}

static void hi3110_hw_tx_frame(struct spi_device *spi, u8 *buf, int len)
{
	struct hi3110_priv *priv = spi_get_drvdata(spi);

	priv->spi_tx_buf[0] = HI3110_WRITE_FIFO;
	memcpy(priv->spi_tx_buf + 1, buf, len);
	hi3110_spi_trans(spi, len + 1);
}

static void hi3110_hw_tx(struct spi_device *spi, struct can_frame *frame)
{
	u8 buf[HI3110_TX_EXT_BUF_LEN];

	buf[HI3110_FIFO_TAG_OFF] = 0;

	if (frame->can_id & CAN_EFF_FLAG) {
		/* Extended frame */
		buf[HI3110_FIFO_ID_OFF] = (frame->can_id & CAN_EFF_MASK) >> 21;
		buf[HI3110_FIFO_ID_OFF + 1] =
			(((frame->can_id & CAN_EFF_MASK) >> 13) & 0xe0) |
			HI3110_EFF_FLAGS |
			(((frame->can_id & CAN_EFF_MASK) >> 15) & 0x07);
		buf[HI3110_FIFO_ID_OFF + 2] =
			(frame->can_id & CAN_EFF_MASK) >> 7;
		buf[HI3110_FIFO_ID_OFF + 3] =
			((frame->can_id & CAN_EFF_MASK) << 1) |
			((frame->can_id & CAN_RTR_FLAG) ? 1 : 0);

		buf[HI3110_FIFO_EXT_DLC_OFF] = frame->len;

		memcpy(buf + HI3110_FIFO_EXT_DATA_OFF,
		       frame->data, frame->len);

		hi3110_hw_tx_frame(spi, buf, HI3110_TX_EXT_BUF_LEN -
				   (HI3110_CAN_MAX_DATA_LEN - frame->len));
	} else {
		/* Standard frame */
		buf[HI3110_FIFO_ID_OFF] =   (frame->can_id & CAN_SFF_MASK) >> 3;
		buf[HI3110_FIFO_ID_OFF + 1] =
			((frame->can_id & CAN_SFF_MASK) << 5) |
			((frame->can_id & CAN_RTR_FLAG) ? (1 << 4) : 0);

		buf[HI3110_FIFO_STD_DLC_OFF] = frame->len;

		memcpy(buf + HI3110_FIFO_STD_DATA_OFF,
		       frame->data, frame->len);

		hi3110_hw_tx_frame(spi, buf, HI3110_TX_STD_BUF_LEN -
				   (HI3110_CAN_MAX_DATA_LEN - frame->len));
	}
}

static void hi3110_hw_rx_frame(struct spi_device *spi, u8 *buf)
{
	struct hi3110_priv *priv = spi_get_drvdata(spi);

	priv->spi_tx_buf[0] = HI3110_READ_FIFO_WOTIME;
	hi3110_spi_trans(spi, HI3110_RX_BUF_LEN);
	memcpy(buf, priv->spi_rx_buf + 1, HI3110_RX_BUF_LEN - 1);
}

static void hi3110_hw_rx(struct spi_device *spi)
{
	struct hi3110_priv *priv = spi_get_drvdata(spi);
	struct sk_buff *skb;
	struct can_frame *frame;
	u8 buf[HI3110_RX_BUF_LEN - 1];

	skb = alloc_can_skb(priv->net, &frame);
	if (!skb) {
		priv->net->stats.rx_dropped++;
		return;
	}

	hi3110_hw_rx_frame(spi, buf);
	if (buf[HI3110_FIFO_WOTIME_TAG_OFF] & HI3110_FIFO_WOTIME_TAG_IDE) {
		/* IDE is recessive (1), indicating extended 29-bit frame */
		frame->can_id = CAN_EFF_FLAG;
		frame->can_id |=
			(buf[HI3110_FIFO_WOTIME_ID_OFF] << 21) |
			(((buf[HI3110_FIFO_WOTIME_ID_OFF + 1] & 0xE0) >> 5) << 18) |
			((buf[HI3110_FIFO_WOTIME_ID_OFF + 1] & 0x07) << 15) |
			(buf[HI3110_FIFO_WOTIME_ID_OFF + 2] << 7) |
			(buf[HI3110_FIFO_WOTIME_ID_OFF + 3] >> 1);
	} else {
		/* IDE is dominant (0), frame indicating standard 11-bit */
		frame->can_id =
			(buf[HI3110_FIFO_WOTIME_ID_OFF] << 3) |
			((buf[HI3110_FIFO_WOTIME_ID_OFF + 1] & 0xE0) >> 5);
	}

	/* Data length */
	frame->len = can_cc_dlc2len(buf[HI3110_FIFO_WOTIME_DLC_OFF] & 0x0F);

	if (buf[HI3110_FIFO_WOTIME_ID_OFF + 3] & HI3110_FIFO_WOTIME_ID_RTR) {
		frame->can_id |= CAN_RTR_FLAG;
	} else {
		memcpy(frame->data, buf + HI3110_FIFO_WOTIME_DAT_OFF,
		       frame->len);

		priv->net->stats.rx_bytes += frame->len;
	}
	priv->net->stats.rx_packets++;

	can_led_event(priv->net, CAN_LED_EVENT_RX);

	netif_rx_ni(skb);
}

static void hi3110_hw_sleep(struct spi_device *spi)
{
	hi3110_write(spi, HI3110_WRITE_CTRL0, HI3110_CTRL0_SLEEP_MODE);
}

static netdev_tx_t hi3110_hard_start_xmit(struct sk_buff *skb,
					  struct net_device *net)
{
	struct hi3110_priv *priv = netdev_priv(net);
	struct spi_device *spi = priv->spi;

	if (priv->tx_skb || priv->tx_busy) {
		dev_err(&spi->dev, "hard_xmit called while tx busy\n");
		return NETDEV_TX_BUSY;
	}

	if (can_dropped_invalid_skb(net, skb))
		return NETDEV_TX_OK;

	netif_stop_queue(net);
	priv->tx_skb = skb;
	queue_work(priv->wq, &priv->tx_work);

	return NETDEV_TX_OK;
}

static int hi3110_do_set_mode(struct net_device *net, enum can_mode mode)
{
	struct hi3110_priv *priv = netdev_priv(net);

	switch (mode) {
	case CAN_MODE_START:
		hi3110_clean(net);
		/* We have to delay work since SPI I/O may sleep */
		priv->can.state = CAN_STATE_ERROR_ACTIVE;
		priv->restart_tx = 1;
		if (priv->can.restart_ms == 0)
			priv->after_suspend = HI3110_AFTER_SUSPEND_RESTART;
		queue_work(priv->wq, &priv->restart_work);
		break;
	default:
		return -EOPNOTSUPP;
	}

	return 0;
}

static int hi3110_get_berr_counter(const struct net_device *net,
				   struct can_berr_counter *bec)
{
	struct hi3110_priv *priv = netdev_priv(net);
	struct spi_device *spi = priv->spi;

	mutex_lock(&priv->hi3110_lock);
	bec->txerr = hi3110_read(spi, HI3110_READ_TEC);
	bec->rxerr = hi3110_read(spi, HI3110_READ_REC);
	mutex_unlock(&priv->hi3110_lock);

	return 0;
}

static int hi3110_set_normal_mode(struct spi_device *spi)
{
	struct hi3110_priv *priv = spi_get_drvdata(spi);
	u8 reg = 0;

	hi3110_write(spi, HI3110_WRITE_INTE, HI3110_INT_BUSERR |
		     HI3110_INT_RXFIFO | HI3110_INT_TXCPLT);

	/* Enable TX */
	hi3110_write(spi, HI3110_WRITE_CTRL1, HI3110_CTRL1_TXEN);

	if (priv->can.ctrlmode & CAN_CTRLMODE_LOOPBACK)
		reg = HI3110_CTRL0_LOOPBACK_MODE;
	else if (priv->can.ctrlmode & CAN_CTRLMODE_LISTENONLY)
		reg = HI3110_CTRL0_MONITOR_MODE;
	else
		reg = HI3110_CTRL0_NORMAL_MODE;

	hi3110_write(spi, HI3110_WRITE_CTRL0, reg);

	/* Wait for the device to enter the mode */
	mdelay(HI3110_OST_DELAY_MS);
	reg = hi3110_read(spi, HI3110_READ_CTRL0);
	if ((reg & HI3110_CTRL0_MODE_MASK) != reg)
		return -EBUSY;

	priv->can.state = CAN_STATE_ERROR_ACTIVE;
	return 0;
}

static int hi3110_do_set_bittiming(struct net_device *net)
{
	struct hi3110_priv *priv = netdev_priv(net);
	struct can_bittiming *bt = &priv->can.bittiming;
	struct spi_device *spi = priv->spi;

	hi3110_write(spi, HI3110_WRITE_BTR0,
		     ((bt->sjw - 1) << HI3110_BTR0_SJW_SHIFT) |
		     ((bt->brp - 1) << HI3110_BTR0_BRP_SHIFT));

	hi3110_write(spi, HI3110_WRITE_BTR1,
		     (priv->can.ctrlmode &
		      CAN_CTRLMODE_3_SAMPLES ?
		      HI3110_BTR1_SAMP_3PERBIT : HI3110_BTR1_SAMP_1PERBIT) |
		     ((bt->phase_seg1 + bt->prop_seg - 1)
		      << HI3110_BTR1_TSEG1_SHIFT) |
		     ((bt->phase_seg2 - 1) << HI3110_BTR1_TSEG2_SHIFT));

	dev_dbg(&spi->dev, "BT: 0x%02x 0x%02x\n",
		hi3110_read(spi, HI3110_READ_BTR0),
		hi3110_read(spi, HI3110_READ_BTR1));

	return 0;
}

static int hi3110_setup(struct net_device *net)
{
	hi3110_do_set_bittiming(net);
	return 0;
}

static int hi3110_hw_reset(struct spi_device *spi)
{
	u8 reg;
	int ret;

	/* Wait for oscillator startup timer after power up */
	mdelay(HI3110_OST_DELAY_MS);

	ret = hi3110_cmd(spi, HI3110_MASTER_RESET);
	if (ret)
		return ret;

	/* Wait for oscillator startup timer after reset */
	mdelay(HI3110_OST_DELAY_MS);

	reg = hi3110_read(spi, HI3110_READ_CTRL0);
	if ((reg & HI3110_CTRL0_MODE_MASK) != HI3110_CTRL0_INIT_MODE)
		return -ENODEV;

	/* As per the datasheet it appears the error flags are
	 * not cleared on reset. Explicitly clear them by performing a read
	 */
	hi3110_read(spi, HI3110_READ_ERR);

	return 0;
}

static int hi3110_hw_probe(struct spi_device *spi)
{
	u8 statf;

	hi3110_hw_reset(spi);

	/* Confirm correct operation by checking against reset values
	 * in datasheet
	 */
	statf = hi3110_read(spi, HI3110_READ_STATF);

	dev_dbg(&spi->dev, "statf: %02X\n", statf);

	if (statf != 0x82)
		return -ENODEV;

	return 0;
}

static int hi3110_power_enable(struct regulator *reg, int enable)
{
	if (IS_ERR_OR_NULL(reg))
		return 0;

	if (enable)
		return regulator_enable(reg);
	else
		return regulator_disable(reg);
}

static int hi3110_stop(struct net_device *net)
{
	struct hi3110_priv *priv = netdev_priv(net);
	struct spi_device *spi = priv->spi;

	close_candev(net);

	priv->force_quit = 1;
	free_irq(spi->irq, priv);
	destroy_workqueue(priv->wq);
	priv->wq = NULL;

	mutex_lock(&priv->hi3110_lock);

	/* Disable transmit, interrupts and clear flags */
	hi3110_write(spi, HI3110_WRITE_CTRL1, 0x0);
	hi3110_write(spi, HI3110_WRITE_INTE, 0x0);
	hi3110_read(spi, HI3110_READ_INTF);

	hi3110_clean(net);

	hi3110_hw_sleep(spi);

	hi3110_power_enable(priv->transceiver, 0);

	priv->can.state = CAN_STATE_STOPPED;

	mutex_unlock(&priv->hi3110_lock);

	can_led_event(net, CAN_LED_EVENT_STOP);

	return 0;
}

static void hi3110_tx_work_handler(struct work_struct *ws)
{
	struct hi3110_priv *priv = container_of(ws, struct hi3110_priv,
						tx_work);
	struct spi_device *spi = priv->spi;
	struct net_device *net = priv->net;
	struct can_frame *frame;

	mutex_lock(&priv->hi3110_lock);
	if (priv->tx_skb) {
		if (priv->can.state == CAN_STATE_BUS_OFF) {
			hi3110_clean(net);
		} else {
			frame = (struct can_frame *)priv->tx_skb->data;
			hi3110_hw_tx(spi, frame);
			priv->tx_busy = true;
			can_put_echo_skb(priv->tx_skb, net, 0, 0);
			priv->tx_skb = NULL;
		}
	}
	mutex_unlock(&priv->hi3110_lock);
}

static void hi3110_restart_work_handler(struct work_struct *ws)
{
	struct hi3110_priv *priv = container_of(ws, struct hi3110_priv,
						restart_work);
	struct spi_device *spi = priv->spi;
	struct net_device *net = priv->net;

	mutex_lock(&priv->hi3110_lock);
	if (priv->after_suspend) {
		hi3110_hw_reset(spi);
		hi3110_setup(net);
		if (priv->after_suspend & HI3110_AFTER_SUSPEND_RESTART) {
			hi3110_set_normal_mode(spi);
		} else if (priv->after_suspend & HI3110_AFTER_SUSPEND_UP) {
			netif_device_attach(net);
			hi3110_clean(net);
			hi3110_set_normal_mode(spi);
			netif_wake_queue(net);
		} else {
			hi3110_hw_sleep(spi);
		}
		priv->after_suspend = 0;
		priv->force_quit = 0;
	}

	if (priv->restart_tx) {
		priv->restart_tx = 0;
		hi3110_hw_reset(spi);
		hi3110_setup(net);
		hi3110_clean(net);
		hi3110_set_normal_mode(spi);
		netif_wake_queue(net);
	}
	mutex_unlock(&priv->hi3110_lock);
}

static irqreturn_t hi3110_can_ist(int irq, void *dev_id)
{
	struct hi3110_priv *priv = dev_id;
	struct spi_device *spi = priv->spi;
	struct net_device *net = priv->net;

	mutex_lock(&priv->hi3110_lock);

	while (!priv->force_quit) {
		enum can_state new_state;
		u8 intf, eflag, statf;

		while (!(HI3110_STAT_RXFMTY &
			 (statf = hi3110_read(spi, HI3110_READ_STATF)))) {
			hi3110_hw_rx(spi);
		}

		intf = hi3110_read(spi, HI3110_READ_INTF);
		eflag = hi3110_read(spi, HI3110_READ_ERR);
		/* Update can state */
		if (eflag & HI3110_ERR_BUSOFF)
			new_state = CAN_STATE_BUS_OFF;
		else if (eflag & HI3110_ERR_PASSIVE_MASK)
			new_state = CAN_STATE_ERROR_PASSIVE;
		else if (statf & HI3110_STAT_ERRW)
			new_state = CAN_STATE_ERROR_WARNING;
		else
			new_state = CAN_STATE_ERROR_ACTIVE;

		if (new_state != priv->can.state) {
			struct can_frame *cf;
			struct sk_buff *skb;
			enum can_state rx_state, tx_state;
			u8 rxerr, txerr;

			skb = alloc_can_err_skb(net, &cf);
			if (!skb)
				break;

			txerr = hi3110_read(spi, HI3110_READ_TEC);
			rxerr = hi3110_read(spi, HI3110_READ_REC);
			cf->data[6] = txerr;
			cf->data[7] = rxerr;
			tx_state = txerr >= rxerr ? new_state : 0;
			rx_state = txerr <= rxerr ? new_state : 0;
			can_change_state(net, cf, tx_state, rx_state);
			netif_rx_ni(skb);

			if (new_state == CAN_STATE_BUS_OFF) {
				can_bus_off(net);
				if (priv->can.restart_ms == 0) {
					priv->force_quit = 1;
					hi3110_hw_sleep(spi);
					break;
				}
			}
		}

		/* Update bus errors */
		if ((intf & HI3110_INT_BUSERR) &&
		    (priv->can.ctrlmode & CAN_CTRLMODE_BERR_REPORTING)) {
			struct can_frame *cf;
			struct sk_buff *skb;

			/* Check for protocol errors */
			if (eflag & HI3110_ERR_PROTOCOL_MASK) {
				skb = alloc_can_err_skb(net, &cf);
				if (!skb)
					break;

				cf->can_id |= CAN_ERR_PROT | CAN_ERR_BUSERROR;
				priv->can.can_stats.bus_error++;
				priv->net->stats.rx_errors++;
				if (eflag & HI3110_ERR_BITERR)
					cf->data[2] |= CAN_ERR_PROT_BIT;
				else if (eflag & HI3110_ERR_FRMERR)
					cf->data[2] |= CAN_ERR_PROT_FORM;
				else if (eflag & HI3110_ERR_STUFERR)
					cf->data[2] |= CAN_ERR_PROT_STUFF;
				else if (eflag & HI3110_ERR_CRCERR)
					cf->data[3] |= CAN_ERR_PROT_LOC_CRC_SEQ;
				else if (eflag & HI3110_ERR_ACKERR)
					cf->data[3] |= CAN_ERR_PROT_LOC_ACK;

				cf->data[6] = hi3110_read(spi, HI3110_READ_TEC);
				cf->data[7] = hi3110_read(spi, HI3110_READ_REC);
				netdev_dbg(priv->net, "Bus Error\n");
				netif_rx_ni(skb);
			}
		}

		if (priv->tx_busy && statf & HI3110_STAT_TXMTY) {
			net->stats.tx_packets++;
			net->stats.tx_bytes += can_get_echo_skb(net, 0, NULL);
			can_led_event(net, CAN_LED_EVENT_TX);
			priv->tx_busy = false;
			netif_wake_queue(net);
		}

		if (intf == 0)
			break;
	}
	mutex_unlock(&priv->hi3110_lock);
	return IRQ_HANDLED;
}

static int hi3110_open(struct net_device *net)
{
	struct hi3110_priv *priv = netdev_priv(net);
	struct spi_device *spi = priv->spi;
	unsigned long flags = IRQF_ONESHOT | IRQF_TRIGGER_HIGH;
	int ret;

	ret = open_candev(net);
	if (ret)
		return ret;

	mutex_lock(&priv->hi3110_lock);
	hi3110_power_enable(priv->transceiver, 1);

	priv->force_quit = 0;
	priv->tx_skb = NULL;
	priv->tx_busy = false;

	ret = request_threaded_irq(spi->irq, NULL, hi3110_can_ist,
				   flags, DEVICE_NAME, priv);
	if (ret) {
		dev_err(&spi->dev, "failed to acquire irq %d\n", spi->irq);
		goto out_close;
	}

	priv->wq = alloc_workqueue("hi3110_wq", WQ_FREEZABLE | WQ_MEM_RECLAIM,
				   0);
	if (!priv->wq) {
		ret = -ENOMEM;
		goto out_free_irq;
	}
	INIT_WORK(&priv->tx_work, hi3110_tx_work_handler);
	INIT_WORK(&priv->restart_work, hi3110_restart_work_handler);

	ret = hi3110_hw_reset(spi);
	if (ret)
		goto out_free_wq;

	ret = hi3110_setup(net);
	if (ret)
		goto out_free_wq;

	ret = hi3110_set_normal_mode(spi);
	if (ret)
		goto out_free_wq;

	can_led_event(net, CAN_LED_EVENT_OPEN);
	netif_wake_queue(net);
	mutex_unlock(&priv->hi3110_lock);

	return 0;

 out_free_wq:
	destroy_workqueue(priv->wq);
 out_free_irq:
	free_irq(spi->irq, priv);
	hi3110_hw_sleep(spi);
 out_close:
	hi3110_power_enable(priv->transceiver, 0);
	close_candev(net);
	mutex_unlock(&priv->hi3110_lock);
	return ret;
}

static const struct net_device_ops hi3110_netdev_ops = {
	.ndo_open = hi3110_open,
	.ndo_stop = hi3110_stop,
	.ndo_start_xmit = hi3110_hard_start_xmit,
};

static const struct of_device_id hi3110_of_match[] = {
	{
		.compatible	= "holt,hi3110",
		.data		= (void *)CAN_HI3110_HI3110,
	},
	{ }
};
MODULE_DEVICE_TABLE(of, hi3110_of_match);

static const struct spi_device_id hi3110_id_table[] = {
	{
		.name		= "hi3110",
		.driver_data	= (kernel_ulong_t)CAN_HI3110_HI3110,
	},
	{ }
};
MODULE_DEVICE_TABLE(spi, hi3110_id_table);

static int hi3110_can_probe(struct spi_device *spi)
{
	struct device *dev = &spi->dev;
	struct net_device *net;
	struct hi3110_priv *priv;
	const void *match;
	struct clk *clk;
	u32 freq;
	int ret;
<<<<<<< HEAD

	clk = devm_clk_get_optional(&spi->dev, NULL);
	if (IS_ERR(clk))
		return dev_err_probe(dev, PTR_ERR(clk), "no CAN clock source defined\n");

=======

	clk = devm_clk_get_optional(&spi->dev, NULL);
	if (IS_ERR(clk))
		return dev_err_probe(dev, PTR_ERR(clk), "no CAN clock source defined\n");

>>>>>>> 89b35e3f
	if (clk) {
		freq = clk_get_rate(clk);
	} else {
		ret = device_property_read_u32(dev, "clock-frequency", &freq);
		if (ret)
			return dev_err_probe(dev, ret, "Failed to get clock-frequency!\n");
	}

	/* Sanity check */
	if (freq > 40000000)
		return -ERANGE;

	/* Allocate can/net device */
	net = alloc_candev(sizeof(struct hi3110_priv), HI3110_TX_ECHO_SKB_MAX);
	if (!net)
		return -ENOMEM;

	ret = clk_prepare_enable(clk);
	if (ret)
		goto out_free;

	net->netdev_ops = &hi3110_netdev_ops;
	net->flags |= IFF_ECHO;

	priv = netdev_priv(net);
	priv->can.bittiming_const = &hi3110_bittiming_const;
	priv->can.do_set_mode = hi3110_do_set_mode;
	priv->can.do_get_berr_counter = hi3110_get_berr_counter;
	priv->can.clock.freq = freq / 2;
	priv->can.ctrlmode_supported = CAN_CTRLMODE_3_SAMPLES |
		CAN_CTRLMODE_LOOPBACK |
		CAN_CTRLMODE_LISTENONLY |
		CAN_CTRLMODE_BERR_REPORTING;

	match = device_get_match_data(dev);
	if (match)
		priv->model = (enum hi3110_model)(uintptr_t)match;
	else
		priv->model = spi_get_device_id(spi)->driver_data;
	priv->net = net;
	priv->clk = clk;

	spi_set_drvdata(spi, priv);

	/* Configure the SPI bus */
	spi->bits_per_word = 8;
	ret = spi_setup(spi);
	if (ret)
		goto out_clk;

	priv->power = devm_regulator_get_optional(&spi->dev, "vdd");
	priv->transceiver = devm_regulator_get_optional(&spi->dev, "xceiver");
	if ((PTR_ERR(priv->power) == -EPROBE_DEFER) ||
	    (PTR_ERR(priv->transceiver) == -EPROBE_DEFER)) {
		ret = -EPROBE_DEFER;
		goto out_clk;
	}

	ret = hi3110_power_enable(priv->power, 1);
	if (ret)
		goto out_clk;

	priv->spi = spi;
	mutex_init(&priv->hi3110_lock);

	priv->spi_tx_buf = devm_kzalloc(&spi->dev, HI3110_RX_BUF_LEN,
					GFP_KERNEL);
	if (!priv->spi_tx_buf) {
		ret = -ENOMEM;
		goto error_probe;
	}
	priv->spi_rx_buf = devm_kzalloc(&spi->dev, HI3110_RX_BUF_LEN,
					GFP_KERNEL);

	if (!priv->spi_rx_buf) {
		ret = -ENOMEM;
		goto error_probe;
	}

	SET_NETDEV_DEV(net, &spi->dev);

	ret = hi3110_hw_probe(spi);
	if (ret) {
		dev_err_probe(dev, ret, "Cannot initialize %x. Wrong wiring?\n", priv->model);
		goto error_probe;
	}
	hi3110_hw_sleep(spi);

	ret = register_candev(net);
	if (ret)
		goto error_probe;

	devm_can_led_init(net);
	netdev_info(net, "%x successfully initialized.\n", priv->model);

	return 0;

 error_probe:
	hi3110_power_enable(priv->power, 0);

 out_clk:
	clk_disable_unprepare(clk);

 out_free:
	free_candev(net);

	return dev_err_probe(dev, ret, "Probe failed\n");
}

static void hi3110_can_remove(struct spi_device *spi)
{
	struct hi3110_priv *priv = spi_get_drvdata(spi);
	struct net_device *net = priv->net;

	unregister_candev(net);

	hi3110_power_enable(priv->power, 0);

	clk_disable_unprepare(priv->clk);

	free_candev(net);
}

static int __maybe_unused hi3110_can_suspend(struct device *dev)
{
	struct spi_device *spi = to_spi_device(dev);
	struct hi3110_priv *priv = spi_get_drvdata(spi);
	struct net_device *net = priv->net;

	priv->force_quit = 1;
	disable_irq(spi->irq);

	/* Note: at this point neither IST nor workqueues are running.
	 * open/stop cannot be called anyway so locking is not needed
	 */
	if (netif_running(net)) {
		netif_device_detach(net);

		hi3110_hw_sleep(spi);
		hi3110_power_enable(priv->transceiver, 0);
		priv->after_suspend = HI3110_AFTER_SUSPEND_UP;
	} else {
		priv->after_suspend = HI3110_AFTER_SUSPEND_DOWN;
	}

	if (!IS_ERR_OR_NULL(priv->power)) {
		regulator_disable(priv->power);
		priv->after_suspend |= HI3110_AFTER_SUSPEND_POWER;
	}

	return 0;
}

static int __maybe_unused hi3110_can_resume(struct device *dev)
{
	struct spi_device *spi = to_spi_device(dev);
	struct hi3110_priv *priv = spi_get_drvdata(spi);

	if (priv->after_suspend & HI3110_AFTER_SUSPEND_POWER)
		hi3110_power_enable(priv->power, 1);

	if (priv->after_suspend & HI3110_AFTER_SUSPEND_UP) {
		hi3110_power_enable(priv->transceiver, 1);
		queue_work(priv->wq, &priv->restart_work);
	} else {
		priv->after_suspend = 0;
	}

	priv->force_quit = 0;
	enable_irq(spi->irq);
	return 0;
}

static SIMPLE_DEV_PM_OPS(hi3110_can_pm_ops, hi3110_can_suspend, hi3110_can_resume);

static struct spi_driver hi3110_can_driver = {
	.driver = {
		.name = DEVICE_NAME,
		.of_match_table = hi3110_of_match,
		.pm = &hi3110_can_pm_ops,
	},
	.id_table = hi3110_id_table,
	.probe = hi3110_can_probe,
	.remove = hi3110_can_remove,
};

module_spi_driver(hi3110_can_driver);

MODULE_AUTHOR("Akshay Bhat <akshay.bhat@timesys.com>");
MODULE_AUTHOR("Casey Fitzpatrick <casey.fitzpatrick@timesys.com>");
MODULE_DESCRIPTION("Holt HI-3110 CAN driver");
MODULE_LICENSE("GPL v2");<|MERGE_RESOLUTION|>--- conflicted
+++ resolved
@@ -834,19 +834,11 @@
 	struct clk *clk;
 	u32 freq;
 	int ret;
-<<<<<<< HEAD
 
 	clk = devm_clk_get_optional(&spi->dev, NULL);
 	if (IS_ERR(clk))
 		return dev_err_probe(dev, PTR_ERR(clk), "no CAN clock source defined\n");
 
-=======
-
-	clk = devm_clk_get_optional(&spi->dev, NULL);
-	if (IS_ERR(clk))
-		return dev_err_probe(dev, PTR_ERR(clk), "no CAN clock source defined\n");
-
->>>>>>> 89b35e3f
 	if (clk) {
 		freq = clk_get_rate(clk);
 	} else {
