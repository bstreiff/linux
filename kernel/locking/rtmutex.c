/*
 * RT-Mutexes: simple blocking mutual exclusion locks with PI support
 *
 * started by Ingo Molnar and Thomas Gleixner.
 *
 *  Copyright (C) 2004-2006 Red Hat, Inc., Ingo Molnar <mingo@redhat.com>
 *  Copyright (C) 2005-2006 Timesys Corp., Thomas Gleixner <tglx@timesys.com>
 *  Copyright (C) 2005 Kihon Technologies Inc., Steven Rostedt
 *  Copyright (C) 2006 Esben Nielsen
 *  Adaptive Spinlocks:
 *  Copyright (C) 2008 Novell, Inc., Gregory Haskins, Sven Dietrich,
 *				     and Peter Morreale,
 * Adaptive Spinlocks simplification:
 *  Copyright (C) 2008 Red Hat, Inc., Steven Rostedt <srostedt@redhat.com>
 *
 *  See Documentation/locking/rt-mutex-design.txt for details.
 */
#include <linux/spinlock.h>
#include <linux/export.h>
#include <linux/sched.h>
#include <linux/sched/rt.h>
#include <linux/sched/deadline.h>
#include <linux/timer.h>
#include <linux/ww_mutex.h>
#include <linux/blkdev.h>

#include "rtmutex_common.h"

/*
 * lock->owner state tracking:
 *
 * lock->owner holds the task_struct pointer of the owner. Bit 0
 * is used to keep track of the "lock has waiters" state.
 *
 * owner	bit0
 * NULL		0	lock is free (fast acquire possible)
 * NULL		1	lock is free and has waiters and the top waiter
 *				is going to take the lock*
 * taskpointer	0	lock is held (fast release possible)
 * taskpointer	1	lock is held and has waiters**
 *
 * The fast atomic compare exchange based acquire and release is only
 * possible when bit 0 of lock->owner is 0.
 *
 * (*) It also can be a transitional state when grabbing the lock
 * with ->wait_lock is held. To prevent any fast path cmpxchg to the lock,
 * we need to set the bit0 before looking at the lock, and the owner may be
 * NULL in this small time, hence this can be a transitional state.
 *
 * (**) There is a small time when bit 0 is set but there are no
 * waiters. This can happen when grabbing the lock in the slow path.
 * To prevent a cmpxchg of the owner releasing the lock, we need to
 * set this bit before looking at the lock.
 */

static void
rt_mutex_set_owner(struct rt_mutex *lock, struct task_struct *owner)
{
	unsigned long val = (unsigned long)owner;

	if (rt_mutex_has_waiters(lock))
		val |= RT_MUTEX_HAS_WAITERS;

	lock->owner = (struct task_struct *)val;
}

static inline void clear_rt_mutex_waiters(struct rt_mutex *lock)
{
	lock->owner = (struct task_struct *)
			((unsigned long)lock->owner & ~RT_MUTEX_HAS_WAITERS);
}

static void fixup_rt_mutex_waiters(struct rt_mutex *lock)
{
	unsigned long owner, *p = (unsigned long *) &lock->owner;

	if (rt_mutex_has_waiters(lock))
		return;

	/*
	 * The rbtree has no waiters enqueued, now make sure that the
	 * lock->owner still has the waiters bit set, otherwise the
	 * following can happen:
	 *
	 * CPU 0	CPU 1		CPU2
	 * l->owner=T1
	 *		rt_mutex_lock(l)
	 *		lock(l->lock)
	 *		l->owner = T1 | HAS_WAITERS;
	 *		enqueue(T2)
	 *		boost()
	 *		  unlock(l->lock)
	 *		block()
	 *
	 *				rt_mutex_lock(l)
	 *				lock(l->lock)
	 *				l->owner = T1 | HAS_WAITERS;
	 *				enqueue(T3)
	 *				boost()
	 *				  unlock(l->lock)
	 *				block()
	 *		signal(->T2)	signal(->T3)
	 *		lock(l->lock)
	 *		dequeue(T2)
	 *		deboost()
	 *		  unlock(l->lock)
	 *				lock(l->lock)
	 *				dequeue(T3)
	 *				 ==> wait list is empty
	 *				deboost()
	 *				 unlock(l->lock)
	 *		lock(l->lock)
	 *		fixup_rt_mutex_waiters()
	 *		  if (wait_list_empty(l) {
	 *		    l->owner = owner
	 *		    owner = l->owner & ~HAS_WAITERS;
	 *		      ==> l->owner = T1
	 *		  }
	 *				lock(l->lock)
	 * rt_mutex_unlock(l)		fixup_rt_mutex_waiters()
	 *				  if (wait_list_empty(l) {
	 *				    owner = l->owner & ~HAS_WAITERS;
	 * cmpxchg(l->owner, T1, NULL)
	 *  ===> Success (l->owner = NULL)
	 *
	 *				    l->owner = owner
	 *				      ==> l->owner = T1
	 *				  }
	 *
	 * With the check for the waiter bit in place T3 on CPU2 will not
	 * overwrite. All tasks fiddling with the waiters bit are
	 * serialized by l->lock, so nothing else can modify the waiters
	 * bit. If the bit is set then nothing can change l->owner either
	 * so the simple RMW is safe. The cmpxchg() will simply fail if it
	 * happens in the middle of the RMW because the waiters bit is
	 * still set.
	 */
	owner = READ_ONCE(*p);
	if (owner & RT_MUTEX_HAS_WAITERS)
		WRITE_ONCE(*p, owner & ~RT_MUTEX_HAS_WAITERS);
}

static int rt_mutex_real_waiter(struct rt_mutex_waiter *waiter)
{
	return waiter && waiter != PI_WAKEUP_INPROGRESS &&
		waiter != PI_REQUEUE_INPROGRESS;
}

/*
 * We can speed up the acquire/release, if there's no debugging state to be
 * set up.
 */
#ifndef CONFIG_DEBUG_RT_MUTEXES
# define rt_mutex_cmpxchg_relaxed(l,c,n) (cmpxchg_relaxed(&l->owner, c, n) == c)
# define rt_mutex_cmpxchg_acquire(l,c,n) (cmpxchg_acquire(&l->owner, c, n) == c)
# define rt_mutex_cmpxchg_release(l,c,n) (cmpxchg_release(&l->owner, c, n) == c)

/*
 * Callers must hold the ->wait_lock -- which is the whole purpose as we force
 * all future threads that attempt to [Rmw] the lock to the slowpath. As such
 * relaxed semantics suffice.
 */
static inline void mark_rt_mutex_waiters(struct rt_mutex *lock)
{
	unsigned long owner, *p = (unsigned long *) &lock->owner;

	do {
		owner = *p;
	} while (cmpxchg_relaxed(p, owner,
				 owner | RT_MUTEX_HAS_WAITERS) != owner);
}

/*
 * Safe fastpath aware unlock:
 * 1) Clear the waiters bit
 * 2) Drop lock->wait_lock
 * 3) Try to unlock the lock with cmpxchg
 */
static inline bool unlock_rt_mutex_safe(struct rt_mutex *lock,
					unsigned long flags)
	__releases(lock->wait_lock)
{
	struct task_struct *owner = rt_mutex_owner(lock);

	clear_rt_mutex_waiters(lock);
	raw_spin_unlock_irqrestore(&lock->wait_lock, flags);
	/*
	 * If a new waiter comes in between the unlock and the cmpxchg
	 * we have two situations:
	 *
	 * unlock(wait_lock);
	 *					lock(wait_lock);
	 * cmpxchg(p, owner, 0) == owner
	 *					mark_rt_mutex_waiters(lock);
	 *					acquire(lock);
	 * or:
	 *
	 * unlock(wait_lock);
	 *					lock(wait_lock);
	 *					mark_rt_mutex_waiters(lock);
	 *
	 * cmpxchg(p, owner, 0) != owner
	 *					enqueue_waiter();
	 *					unlock(wait_lock);
	 * lock(wait_lock);
	 * wake waiter();
	 * unlock(wait_lock);
	 *					lock(wait_lock);
	 *					acquire(lock);
	 */
	return rt_mutex_cmpxchg_release(lock, owner, NULL);
}

#else
# define rt_mutex_cmpxchg_relaxed(l,c,n)	(0)
# define rt_mutex_cmpxchg_acquire(l,c,n)	(0)
# define rt_mutex_cmpxchg_release(l,c,n)	(0)

static inline void mark_rt_mutex_waiters(struct rt_mutex *lock)
{
	lock->owner = (struct task_struct *)
			((unsigned long)lock->owner | RT_MUTEX_HAS_WAITERS);
}

/*
 * Simple slow path only version: lock->owner is protected by lock->wait_lock.
 */
static inline bool unlock_rt_mutex_safe(struct rt_mutex *lock,
					unsigned long flags)
	__releases(lock->wait_lock)
{
	lock->owner = NULL;
	raw_spin_unlock_irqrestore(&lock->wait_lock, flags);
	return true;
}
#endif

/*
 * Only use with rt_mutex_waiter_{less,equal}()
 */
#define task_to_waiter(p) &(struct rt_mutex_waiter) \
	{ .prio = (p)->prio, .deadline = (p)->dl.deadline, .task = (p) }

static inline int
rt_mutex_waiter_less(struct rt_mutex_waiter *left,
		     struct rt_mutex_waiter *right)
{
	if (left->prio < right->prio)
		return 1;

	/*
	 * If both waiters have dl_prio(), we check the deadlines of the
	 * associated tasks.
	 * If left waiter has a dl_prio(), and we didn't return 1 above,
	 * then right waiter has a dl_prio() too.
	 */
	if (dl_prio(left->prio))
		return dl_time_before(left->deadline, right->deadline);

	return 0;
}

static inline int
rt_mutex_waiter_equal(struct rt_mutex_waiter *left,
		      struct rt_mutex_waiter *right)
{
	if (left->prio != right->prio)
		return 0;

	/*
	 * If both waiters have dl_prio(), we check the deadlines of the
	 * associated tasks.
	 * If left waiter has a dl_prio(), and we didn't return 0 above,
	 * then right waiter has a dl_prio() too.
	 */
	if (dl_prio(left->prio))
		return left->deadline == right->deadline;

	return 1;
}

#define STEAL_NORMAL  0
#define STEAL_LATERAL 1

static inline int
rt_mutex_steal(struct rt_mutex *lock, struct rt_mutex_waiter *waiter, int mode)
{
	struct rt_mutex_waiter *top_waiter = rt_mutex_top_waiter(lock);

	if (waiter == top_waiter || rt_mutex_waiter_less(waiter, top_waiter))
		return 1;

	/*
	 * Note that RT tasks are excluded from lateral-steals
	 * to prevent the introduction of an unbounded latency.
	 */
	if (mode == STEAL_NORMAL || rt_task(waiter->task))
		return 0;

	return rt_mutex_waiter_equal(waiter, top_waiter);
}

static void
rt_mutex_enqueue(struct rt_mutex *lock, struct rt_mutex_waiter *waiter)
{
	struct rb_node **link = &lock->waiters.rb_node;
	struct rb_node *parent = NULL;
	struct rt_mutex_waiter *entry;
	int leftmost = 1;

	while (*link) {
		parent = *link;
		entry = rb_entry(parent, struct rt_mutex_waiter, tree_entry);
		if (rt_mutex_waiter_less(waiter, entry)) {
			link = &parent->rb_left;
		} else {
			link = &parent->rb_right;
			leftmost = 0;
		}
	}

	if (leftmost)
		lock->waiters_leftmost = &waiter->tree_entry;

	rb_link_node(&waiter->tree_entry, parent, link);
	rb_insert_color(&waiter->tree_entry, &lock->waiters);
}

static void
rt_mutex_dequeue(struct rt_mutex *lock, struct rt_mutex_waiter *waiter)
{
	if (RB_EMPTY_NODE(&waiter->tree_entry))
		return;

	if (lock->waiters_leftmost == &waiter->tree_entry)
		lock->waiters_leftmost = rb_next(&waiter->tree_entry);

	rb_erase(&waiter->tree_entry, &lock->waiters);
	RB_CLEAR_NODE(&waiter->tree_entry);
}

static void
rt_mutex_enqueue_pi(struct task_struct *task, struct rt_mutex_waiter *waiter)
{
	struct rb_node **link = &task->pi_waiters.rb_node;
	struct rb_node *parent = NULL;
	struct rt_mutex_waiter *entry;
	int leftmost = 1;

	while (*link) {
		parent = *link;
		entry = rb_entry(parent, struct rt_mutex_waiter, pi_tree_entry);
		if (rt_mutex_waiter_less(waiter, entry)) {
			link = &parent->rb_left;
		} else {
			link = &parent->rb_right;
			leftmost = 0;
		}
	}

	if (leftmost)
		task->pi_waiters_leftmost = &waiter->pi_tree_entry;

	rb_link_node(&waiter->pi_tree_entry, parent, link);
	rb_insert_color(&waiter->pi_tree_entry, &task->pi_waiters);
}

static void
rt_mutex_dequeue_pi(struct task_struct *task, struct rt_mutex_waiter *waiter)
{
	if (RB_EMPTY_NODE(&waiter->pi_tree_entry))
		return;

	if (task->pi_waiters_leftmost == &waiter->pi_tree_entry)
		task->pi_waiters_leftmost = rb_next(&waiter->pi_tree_entry);

	rb_erase(&waiter->pi_tree_entry, &task->pi_waiters);
	RB_CLEAR_NODE(&waiter->pi_tree_entry);
}

static void rt_mutex_adjust_prio(struct task_struct *p)
{
	struct task_struct *pi_task = NULL;

	lockdep_assert_held(&p->pi_lock);

	if (task_has_pi_waiters(p))
		pi_task = task_top_pi_waiter(p)->task;

	rt_mutex_setprio(p, pi_task);
}

/*
 * Deadlock detection is conditional:
 *
 * If CONFIG_DEBUG_RT_MUTEXES=n, deadlock detection is only conducted
 * if the detect argument is == RT_MUTEX_FULL_CHAINWALK.
 *
 * If CONFIG_DEBUG_RT_MUTEXES=y, deadlock detection is always
 * conducted independent of the detect argument.
 *
 * If the waiter argument is NULL this indicates the deboost path and
 * deadlock detection is disabled independent of the detect argument
 * and the config settings.
 */
static bool rt_mutex_cond_detect_deadlock(struct rt_mutex_waiter *waiter,
					  enum rtmutex_chainwalk chwalk)
{
	/*
	 * This is just a wrapper function for the following call,
	 * because debug_rt_mutex_detect_deadlock() smells like a magic
	 * debug feature and I wanted to keep the cond function in the
	 * main source file along with the comments instead of having
	 * two of the same in the headers.
	 */
	return debug_rt_mutex_detect_deadlock(waiter, chwalk);
}

static void rt_mutex_wake_waiter(struct rt_mutex_waiter *waiter)
{
	if (waiter->savestate)
		wake_up_lock_sleeper(waiter->task);
	else
		wake_up_process(waiter->task);
}

/*
 * Max number of times we'll walk the boosting chain:
 */
int max_lock_depth = 1024;

static inline struct rt_mutex *task_blocked_on_lock(struct task_struct *p)
{
	return rt_mutex_real_waiter(p->pi_blocked_on) ?
		p->pi_blocked_on->lock : NULL;
}

/*
 * Adjust the priority chain. Also used for deadlock detection.
 * Decreases task's usage by one - may thus free the task.
 *
 * @task:	the task owning the mutex (owner) for which a chain walk is
 *		probably needed
 * @chwalk:	do we have to carry out deadlock detection?
 * @orig_lock:	the mutex (can be NULL if we are walking the chain to recheck
 *		things for a task that has just got its priority adjusted, and
 *		is waiting on a mutex)
 * @next_lock:	the mutex on which the owner of @orig_lock was blocked before
 *		we dropped its pi_lock. Is never dereferenced, only used for
 *		comparison to detect lock chain changes.
 * @orig_waiter: rt_mutex_waiter struct for the task that has just donated
 *		its priority to the mutex owner (can be NULL in the case
 *		depicted above or if the top waiter is gone away and we are
 *		actually deboosting the owner)
 * @top_task:	the current top waiter
 *
 * Returns 0 or -EDEADLK.
 *
 * Chain walk basics and protection scope
 *
 * [R] refcount on task
 * [P] task->pi_lock held
 * [L] rtmutex->wait_lock held
 *
 * Step	Description				Protected by
 *	function arguments:
 *	@task					[R]
 *	@orig_lock if != NULL			@top_task is blocked on it
 *	@next_lock				Unprotected. Cannot be
 *						dereferenced. Only used for
 *						comparison.
 *	@orig_waiter if != NULL			@top_task is blocked on it
 *	@top_task				current, or in case of proxy
 *						locking protected by calling
 *						code
 *	again:
 *	  loop_sanity_check();
 *	retry:
 * [1]	  lock(task->pi_lock);			[R] acquire [P]
 * [2]	  waiter = task->pi_blocked_on;		[P]
 * [3]	  check_exit_conditions_1();		[P]
 * [4]	  lock = waiter->lock;			[P]
 * [5]	  if (!try_lock(lock->wait_lock)) {	[P] try to acquire [L]
 *	    unlock(task->pi_lock);		release [P]
 *	    goto retry;
 *	  }
 * [6]	  check_exit_conditions_2();		[P] + [L]
 * [7]	  requeue_lock_waiter(lock, waiter);	[P] + [L]
 * [8]	  unlock(task->pi_lock);		release [P]
 *	  put_task_struct(task);		release [R]
 * [9]	  check_exit_conditions_3();		[L]
 * [10]	  task = owner(lock);			[L]
 *	  get_task_struct(task);		[L] acquire [R]
 *	  lock(task->pi_lock);			[L] acquire [P]
 * [11]	  requeue_pi_waiter(tsk, waiters(lock));[P] + [L]
 * [12]	  check_exit_conditions_4();		[P] + [L]
 * [13]	  unlock(task->pi_lock);		release [P]
 *	  unlock(lock->wait_lock);		release [L]
 *	  goto again;
 */
static int rt_mutex_adjust_prio_chain(struct task_struct *task,
				      enum rtmutex_chainwalk chwalk,
				      struct rt_mutex *orig_lock,
				      struct rt_mutex *next_lock,
				      struct rt_mutex_waiter *orig_waiter,
				      struct task_struct *top_task)
{
	struct rt_mutex_waiter *waiter, *top_waiter = orig_waiter;
	struct rt_mutex_waiter *prerequeue_top_waiter;
	int ret = 0, depth = 0;
	struct rt_mutex *lock;
	bool detect_deadlock;
	bool requeue = true;

	detect_deadlock = rt_mutex_cond_detect_deadlock(orig_waiter, chwalk);

	/*
	 * The (de)boosting is a step by step approach with a lot of
	 * pitfalls. We want this to be preemptible and we want hold a
	 * maximum of two locks per step. So we have to check
	 * carefully whether things change under us.
	 */
 again:
	/*
	 * We limit the lock chain length for each invocation.
	 */
	if (++depth > max_lock_depth) {
		static int prev_max;

		/*
		 * Print this only once. If the admin changes the limit,
		 * print a new message when reaching the limit again.
		 */
		if (prev_max != max_lock_depth) {
			prev_max = max_lock_depth;
			printk(KERN_WARNING "Maximum lock depth %d reached "
			       "task: %s (%d)\n", max_lock_depth,
			       top_task->comm, task_pid_nr(top_task));
		}
		put_task_struct(task);

		return -EDEADLK;
	}

	/*
	 * We are fully preemptible here and only hold the refcount on
	 * @task. So everything can have changed under us since the
	 * caller or our own code below (goto retry/again) dropped all
	 * locks.
	 */
 retry:
	/*
	 * [1] Task cannot go away as we did a get_task() before !
	 */
	raw_spin_lock_irq(&task->pi_lock);

	/*
	 * [2] Get the waiter on which @task is blocked on.
	 */
	waiter = task->pi_blocked_on;

	/*
	 * [3] check_exit_conditions_1() protected by task->pi_lock.
	 */

	/*
	 * Check whether the end of the boosting chain has been
	 * reached or the state of the chain has changed while we
	 * dropped the locks.
	 */
	if (!rt_mutex_real_waiter(waiter))
		goto out_unlock_pi;

	/*
	 * Check the orig_waiter state. After we dropped the locks,
	 * the previous owner of the lock might have released the lock.
	 */
	if (orig_waiter && !rt_mutex_owner(orig_lock))
		goto out_unlock_pi;

	/*
	 * We dropped all locks after taking a refcount on @task, so
	 * the task might have moved on in the lock chain or even left
	 * the chain completely and blocks now on an unrelated lock or
	 * on @orig_lock.
	 *
	 * We stored the lock on which @task was blocked in @next_lock,
	 * so we can detect the chain change.
	 */
	if (next_lock != waiter->lock)
		goto out_unlock_pi;

	/*
	 * Drop out, when the task has no waiters. Note,
	 * top_waiter can be NULL, when we are in the deboosting
	 * mode!
	 */
	if (top_waiter) {
		if (!task_has_pi_waiters(task))
			goto out_unlock_pi;
		/*
		 * If deadlock detection is off, we stop here if we
		 * are not the top pi waiter of the task. If deadlock
		 * detection is enabled we continue, but stop the
		 * requeueing in the chain walk.
		 */
		if (top_waiter != task_top_pi_waiter(task)) {
			if (!detect_deadlock)
				goto out_unlock_pi;
			else
				requeue = false;
		}
	}

	/*
	 * If the waiter priority is the same as the task priority
	 * then there is no further priority adjustment necessary.  If
	 * deadlock detection is off, we stop the chain walk. If its
	 * enabled we continue, but stop the requeueing in the chain
	 * walk.
	 */
	if (rt_mutex_waiter_equal(waiter, task_to_waiter(task))) {
		if (!detect_deadlock)
			goto out_unlock_pi;
		else
			requeue = false;
	}

	/*
	 * [4] Get the next lock
	 */
	lock = waiter->lock;
	/*
	 * [5] We need to trylock here as we are holding task->pi_lock,
	 * which is the reverse lock order versus the other rtmutex
	 * operations.
	 */
	if (!raw_spin_trylock(&lock->wait_lock)) {
		raw_spin_unlock_irq(&task->pi_lock);
		cpu_relax();
		goto retry;
	}

	/*
	 * [6] check_exit_conditions_2() protected by task->pi_lock and
	 * lock->wait_lock.
	 *
	 * Deadlock detection. If the lock is the same as the original
	 * lock which caused us to walk the lock chain or if the
	 * current lock is owned by the task which initiated the chain
	 * walk, we detected a deadlock.
	 */
	if (lock == orig_lock || rt_mutex_owner(lock) == top_task) {
		debug_rt_mutex_deadlock(chwalk, orig_waiter, lock);
		raw_spin_unlock(&lock->wait_lock);
		ret = -EDEADLK;
		goto out_unlock_pi;
	}

	/*
	 * If we just follow the lock chain for deadlock detection, no
	 * need to do all the requeue operations. To avoid a truckload
	 * of conditionals around the various places below, just do the
	 * minimum chain walk checks.
	 */
	if (!requeue) {
		/*
		 * No requeue[7] here. Just release @task [8]
		 */
		raw_spin_unlock(&task->pi_lock);
		put_task_struct(task);

		/*
		 * [9] check_exit_conditions_3 protected by lock->wait_lock.
		 * If there is no owner of the lock, end of chain.
		 */
		if (!rt_mutex_owner(lock)) {
			raw_spin_unlock_irq(&lock->wait_lock);
			return 0;
		}

		/* [10] Grab the next task, i.e. owner of @lock */
		task = rt_mutex_owner(lock);
		get_task_struct(task);
		raw_spin_lock(&task->pi_lock);

		/*
		 * No requeue [11] here. We just do deadlock detection.
		 *
		 * [12] Store whether owner is blocked
		 * itself. Decision is made after dropping the locks
		 */
		next_lock = task_blocked_on_lock(task);
		/*
		 * Get the top waiter for the next iteration
		 */
		top_waiter = rt_mutex_top_waiter(lock);

		/* [13] Drop locks */
		raw_spin_unlock(&task->pi_lock);
		raw_spin_unlock_irq(&lock->wait_lock);

		/* If owner is not blocked, end of chain. */
		if (!next_lock)
			goto out_put_task;
		goto again;
	}

	/*
	 * Store the current top waiter before doing the requeue
	 * operation on @lock. We need it for the boost/deboost
	 * decision below.
	 */
	prerequeue_top_waiter = rt_mutex_top_waiter(lock);

	/* [7] Requeue the waiter in the lock waiter tree. */
	rt_mutex_dequeue(lock, waiter);

	/*
	 * Update the waiter prio fields now that we're dequeued.
	 *
	 * These values can have changed through either:
	 *
	 *   sys_sched_set_scheduler() / sys_sched_setattr()
	 *
	 * or
	 *
	 *   DL CBS enforcement advancing the effective deadline.
	 *
	 * Even though pi_waiters also uses these fields, and that tree is only
	 * updated in [11], we can do this here, since we hold [L], which
	 * serializes all pi_waiters access and rb_erase() does not care about
	 * the values of the node being removed.
	 */
	waiter->prio = task->prio;
	waiter->deadline = task->dl.deadline;

	rt_mutex_enqueue(lock, waiter);

	/* [8] Release the task */
	raw_spin_unlock(&task->pi_lock);
	put_task_struct(task);

	/*
	 * [9] check_exit_conditions_3 protected by lock->wait_lock.
	 *
	 * We must abort the chain walk if there is no lock owner even
	 * in the dead lock detection case, as we have nothing to
	 * follow here. This is the end of the chain we are walking.
	 */
	if (!rt_mutex_owner(lock)) {
		struct rt_mutex_waiter *lock_top_waiter;

		/*
		 * If the requeue [7] above changed the top waiter,
		 * then we need to wake the new top waiter up to try
		 * to get the lock.
		 */
		lock_top_waiter = rt_mutex_top_waiter(lock);
		if (prerequeue_top_waiter != lock_top_waiter)
			rt_mutex_wake_waiter(lock_top_waiter);
		raw_spin_unlock_irq(&lock->wait_lock);
		return 0;
	}

	/* [10] Grab the next task, i.e. the owner of @lock */
	task = rt_mutex_owner(lock);
	get_task_struct(task);
	raw_spin_lock(&task->pi_lock);

	/* [11] requeue the pi waiters if necessary */
	if (waiter == rt_mutex_top_waiter(lock)) {
		/*
		 * The waiter became the new top (highest priority)
		 * waiter on the lock. Replace the previous top waiter
		 * in the owner tasks pi waiters tree with this waiter
		 * and adjust the priority of the owner.
		 */
		rt_mutex_dequeue_pi(task, prerequeue_top_waiter);
		rt_mutex_enqueue_pi(task, waiter);
		rt_mutex_adjust_prio(task);

	} else if (prerequeue_top_waiter == waiter) {
		/*
		 * The waiter was the top waiter on the lock, but is
		 * no longer the top prority waiter. Replace waiter in
		 * the owner tasks pi waiters tree with the new top
		 * (highest priority) waiter and adjust the priority
		 * of the owner.
		 * The new top waiter is stored in @waiter so that
		 * @waiter == @top_waiter evaluates to true below and
		 * we continue to deboost the rest of the chain.
		 */
		rt_mutex_dequeue_pi(task, waiter);
		waiter = rt_mutex_top_waiter(lock);
		rt_mutex_enqueue_pi(task, waiter);
		rt_mutex_adjust_prio(task);
	} else {
		/*
		 * Nothing changed. No need to do any priority
		 * adjustment.
		 */
	}

	/*
	 * [12] check_exit_conditions_4() protected by task->pi_lock
	 * and lock->wait_lock. The actual decisions are made after we
	 * dropped the locks.
	 *
	 * Check whether the task which owns the current lock is pi
	 * blocked itself. If yes we store a pointer to the lock for
	 * the lock chain change detection above. After we dropped
	 * task->pi_lock next_lock cannot be dereferenced anymore.
	 */
	next_lock = task_blocked_on_lock(task);
	/*
	 * Store the top waiter of @lock for the end of chain walk
	 * decision below.
	 */
	top_waiter = rt_mutex_top_waiter(lock);

	/* [13] Drop the locks */
	raw_spin_unlock(&task->pi_lock);
	raw_spin_unlock_irq(&lock->wait_lock);

	/*
	 * Make the actual exit decisions [12], based on the stored
	 * values.
	 *
	 * We reached the end of the lock chain. Stop right here. No
	 * point to go back just to figure that out.
	 */
	if (!next_lock)
		goto out_put_task;

	/*
	 * If the current waiter is not the top waiter on the lock,
	 * then we can stop the chain walk here if we are not in full
	 * deadlock detection mode.
	 */
	if (!detect_deadlock && waiter != top_waiter)
		goto out_put_task;

	goto again;

 out_unlock_pi:
	raw_spin_unlock_irq(&task->pi_lock);
 out_put_task:
	put_task_struct(task);

	return ret;
}


/*
 * Try to take an rt-mutex
 *
 * Must be called with lock->wait_lock held and interrupts disabled
 *
 * @lock:   The lock to be acquired.
 * @task:   The task which wants to acquire the lock
 * @waiter: The waiter that is queued to the lock's wait tree if the
 *	    callsite called task_blocked_on_lock(), otherwise NULL
 * @mode:   Lock steal mode (STEAL_NORMAL, STEAL_LATERAL)
 */
static int __try_to_take_rt_mutex(struct rt_mutex *lock,
				  struct task_struct *task,
				  struct rt_mutex_waiter *waiter, int mode)
{
	lockdep_assert_held(&lock->wait_lock);

	/*
	 * Before testing whether we can acquire @lock, we set the
	 * RT_MUTEX_HAS_WAITERS bit in @lock->owner. This forces all
	 * other tasks which try to modify @lock into the slow path
	 * and they serialize on @lock->wait_lock.
	 *
	 * The RT_MUTEX_HAS_WAITERS bit can have a transitional state
	 * as explained at the top of this file if and only if:
	 *
	 * - There is a lock owner. The caller must fixup the
	 *   transient state if it does a trylock or leaves the lock
	 *   function due to a signal or timeout.
	 *
	 * - @task acquires the lock and there are no other
	 *   waiters. This is undone in rt_mutex_set_owner(@task) at
	 *   the end of this function.
	 */
	mark_rt_mutex_waiters(lock);

	/*
	 * If @lock has an owner, give up.
	 */
	if (rt_mutex_owner(lock))
		return 0;

	/*
	 * If @waiter != NULL, @task has already enqueued the waiter
	 * into @lock waiter tree. If @waiter == NULL then this is a
	 * trylock attempt.
	 */
	if (waiter) {
		/*
		 * If waiter is not the highest priority waiter of @lock,
		 * or its peer when lateral steal is allowed, give up.
		 */
		if (!rt_mutex_steal(lock, waiter, mode))
			return 0;
		/*
		 * We can acquire the lock. Remove the waiter from the
		 * lock waiters tree.
		 */
		rt_mutex_dequeue(lock, waiter);

	} else {
		/*
		 * If the lock has waiters already we check whether @task is
		 * eligible to take over the lock.
		 *
		 * If there are no other waiters, @task can acquire
		 * the lock.  @task->pi_blocked_on is NULL, so it does
		 * not need to be dequeued.
		 */
		if (rt_mutex_has_waiters(lock)) {
			/*
			 * If @task->prio is greater than the top waiter
			 * priority (kernel view), or equal to it when a
			 * lateral steal is forbidden, @task lost.
			 */
			if (!rt_mutex_steal(lock, task_to_waiter(task), mode))
				return 0;
			/*
			 * The current top waiter stays enqueued. We
			 * don't have to change anything in the lock
			 * waiters order.
			 */
		} else {
			/*
			 * No waiters. Take the lock without the
			 * pi_lock dance.@task->pi_blocked_on is NULL
			 * and we have no waiters to enqueue in @task
			 * pi waiters tree.
			 */
			goto takeit;
		}
	}

	/*
	 * Clear @task->pi_blocked_on. Requires protection by
	 * @task->pi_lock. Redundant operation for the @waiter == NULL
	 * case, but conditionals are more expensive than a redundant
	 * store.
	 */
	raw_spin_lock(&task->pi_lock);
	task->pi_blocked_on = NULL;
	/*
	 * Finish the lock acquisition. @task is the new owner. If
	 * other waiters exist we have to insert the highest priority
	 * waiter into @task->pi_waiters tree.
	 */
	if (rt_mutex_has_waiters(lock))
		rt_mutex_enqueue_pi(task, rt_mutex_top_waiter(lock));
	raw_spin_unlock(&task->pi_lock);

takeit:
	/* We got the lock. */
	debug_rt_mutex_lock(lock);

	/*
	 * This either preserves the RT_MUTEX_HAS_WAITERS bit if there
	 * are still waiters or clears it.
	 */
	rt_mutex_set_owner(lock, task);

	return 1;
}

#ifdef CONFIG_PREEMPT_RT_FULL
/*
 * preemptible spin_lock functions:
 */
static inline void rt_spin_lock_fastlock(struct rt_mutex *lock,
					 void  (*slowfn)(struct rt_mutex *lock,
							 bool mg_off),
					 bool do_mig_dis)
{
	might_sleep_no_state_check();

	if (do_mig_dis)
		migrate_disable();

	if (likely(rt_mutex_cmpxchg_acquire(lock, NULL, current)))
		return;
	else
		slowfn(lock, do_mig_dis);
}

static inline void rt_spin_lock_fastunlock(struct rt_mutex *lock,
					   void  (*slowfn)(struct rt_mutex *lock))
{
	if (likely(rt_mutex_cmpxchg_release(lock, current, NULL)))
		return;
	else
		slowfn(lock);
}
#ifdef CONFIG_SMP
/*
 * Note that owner is a speculative pointer and dereferencing relies
 * on rcu_read_lock() and the check against the lock owner.
 */
static int adaptive_wait(struct rt_mutex *lock,
			 struct task_struct *owner)
{
	int res = 0;

	rcu_read_lock();
	for (;;) {
		if (owner != rt_mutex_owner(lock))
			break;
		/*
		 * Ensure that owner->on_cpu is dereferenced _after_
		 * checking the above to be valid.
		 */
		barrier();
		if (!owner->on_cpu) {
			res = 1;
			break;
		}
		cpu_relax();
	}
	rcu_read_unlock();
	return res;
}
#else
static int adaptive_wait(struct rt_mutex *lock,
			 struct task_struct *orig_owner)
{
	return 1;
}
#endif

static int task_blocks_on_rt_mutex(struct rt_mutex *lock,
				   struct rt_mutex_waiter *waiter,
				   struct task_struct *task,
				   enum rtmutex_chainwalk chwalk);
/*
 * Slow path lock function spin_lock style: this variant is very
 * careful not to miss any non-lock wakeups.
 *
 * We store the current state under p->pi_lock in p->saved_state and
 * the try_to_wake_up() code handles this accordingly.
 */
static void  noinline __sched rt_spin_lock_slowlock(struct rt_mutex *lock,
						    bool mg_off)
{
	struct task_struct *lock_owner, *self = current;
	struct rt_mutex_waiter waiter, *top_waiter;
	unsigned long flags;
	int ret;

	rt_mutex_init_waiter(&waiter, true);

	raw_spin_lock_irqsave(&lock->wait_lock, flags);

	if (__try_to_take_rt_mutex(lock, self, NULL, STEAL_LATERAL)) {
		raw_spin_unlock_irqrestore(&lock->wait_lock, flags);
		return;
	}

	BUG_ON(rt_mutex_owner(lock) == self);

	/*
	 * We save whatever state the task is in and we'll restore it
	 * after acquiring the lock taking real wakeups into account
	 * as well. We are serialized via pi_lock against wakeups. See
	 * try_to_wake_up().
	 */
	raw_spin_lock(&self->pi_lock);
	self->saved_state = self->state;
	__set_current_state_no_track(TASK_UNINTERRUPTIBLE);
	raw_spin_unlock(&self->pi_lock);

	ret = task_blocks_on_rt_mutex(lock, &waiter, self, RT_MUTEX_MIN_CHAINWALK);
	BUG_ON(ret);

	for (;;) {
		/* Try to acquire the lock again. */
		if (__try_to_take_rt_mutex(lock, self, &waiter, STEAL_LATERAL))
			break;

		top_waiter = rt_mutex_top_waiter(lock);
		lock_owner = rt_mutex_owner(lock);

		raw_spin_unlock_irqrestore(&lock->wait_lock, flags);

		debug_rt_mutex_print_deadlock(&waiter);

		if (top_waiter != &waiter || adaptive_wait(lock, lock_owner)) {
			if (mg_off)
				migrate_enable();
			schedule();
			if (mg_off)
				migrate_disable();
		}

		raw_spin_lock_irqsave(&lock->wait_lock, flags);

		raw_spin_lock(&self->pi_lock);
		__set_current_state_no_track(TASK_UNINTERRUPTIBLE);
		raw_spin_unlock(&self->pi_lock);
	}

	/*
	 * Restore the task state to current->saved_state. We set it
	 * to the original state above and the try_to_wake_up() code
	 * has possibly updated it when a real (non-rtmutex) wakeup
	 * happened while we were blocked. Clear saved_state so
	 * try_to_wakeup() does not get confused.
	 */
	raw_spin_lock(&self->pi_lock);
	__set_current_state_no_track(self->saved_state);
	self->saved_state = TASK_RUNNING;
	raw_spin_unlock(&self->pi_lock);

	/*
	 * try_to_take_rt_mutex() sets the waiter bit
	 * unconditionally. We might have to fix that up:
	 */
	fixup_rt_mutex_waiters(lock);

	BUG_ON(rt_mutex_has_waiters(lock) && &waiter == rt_mutex_top_waiter(lock));
	BUG_ON(!RB_EMPTY_NODE(&waiter.tree_entry));

	raw_spin_unlock_irqrestore(&lock->wait_lock, flags);

	debug_rt_mutex_free_waiter(&waiter);
}

static bool __sched __rt_mutex_unlock_common(struct rt_mutex *lock,
					     struct wake_q_head *wake_q,
					     struct wake_q_head *wq_sleeper);
/*
 * Slow path to release a rt_mutex spin_lock style
 */
static void  noinline __sched rt_spin_lock_slowunlock(struct rt_mutex *lock)
{
	unsigned long flags;
	WAKE_Q(wake_q);
	WAKE_Q(wake_sleeper_q);
	bool postunlock;

	raw_spin_lock_irqsave(&lock->wait_lock, flags);
	postunlock = __rt_mutex_unlock_common(lock, &wake_q, &wake_sleeper_q);
	raw_spin_unlock_irqrestore(&lock->wait_lock, flags);

	if (postunlock)
		rt_mutex_postunlock(&wake_q, &wake_sleeper_q);
}

void __lockfunc rt_spin_lock__no_mg(spinlock_t *lock)
{
	rt_spin_lock_fastlock(&lock->lock, rt_spin_lock_slowlock, false);
	spin_acquire(&lock->dep_map, 0, 0, _RET_IP_);
}
EXPORT_SYMBOL(rt_spin_lock__no_mg);

void __lockfunc rt_spin_lock(spinlock_t *lock)
{
	rt_spin_lock_fastlock(&lock->lock, rt_spin_lock_slowlock, true);
	spin_acquire(&lock->dep_map, 0, 0, _RET_IP_);
}
EXPORT_SYMBOL(rt_spin_lock);

void __lockfunc __rt_spin_lock(struct rt_mutex *lock)
{
	rt_spin_lock_fastlock(lock, rt_spin_lock_slowlock, true);
}
EXPORT_SYMBOL(__rt_spin_lock);

void __lockfunc __rt_spin_lock__no_mg(struct rt_mutex *lock)
{
	rt_spin_lock_fastlock(lock, rt_spin_lock_slowlock, false);
}
EXPORT_SYMBOL(__rt_spin_lock__no_mg);

#ifdef CONFIG_DEBUG_LOCK_ALLOC
void __lockfunc rt_spin_lock_nested(spinlock_t *lock, int subclass)
{
	spin_acquire(&lock->dep_map, subclass, 0, _RET_IP_);
	rt_spin_lock_fastlock(&lock->lock, rt_spin_lock_slowlock, true);
}
EXPORT_SYMBOL(rt_spin_lock_nested);
#endif

void __lockfunc rt_spin_unlock__no_mg(spinlock_t *lock)
{
	/* NOTE: we always pass in '1' for nested, for simplicity */
	spin_release(&lock->dep_map, 1, _RET_IP_);
	rt_spin_lock_fastunlock(&lock->lock, rt_spin_lock_slowunlock);
}
EXPORT_SYMBOL(rt_spin_unlock__no_mg);

void __lockfunc rt_spin_unlock(spinlock_t *lock)
{
	/* NOTE: we always pass in '1' for nested, for simplicity */
	spin_release(&lock->dep_map, 1, _RET_IP_);
	rt_spin_lock_fastunlock(&lock->lock, rt_spin_lock_slowunlock);
	migrate_enable();
}
EXPORT_SYMBOL(rt_spin_unlock);

void __lockfunc __rt_spin_unlock(struct rt_mutex *lock)
{
	rt_spin_lock_fastunlock(lock, rt_spin_lock_slowunlock);
}
EXPORT_SYMBOL(__rt_spin_unlock);

/*
 * Wait for the lock to get unlocked: instead of polling for an unlock
 * (like raw spinlocks do), we lock and unlock, to force the kernel to
 * schedule if there's contention:
 */
void __lockfunc rt_spin_unlock_wait(spinlock_t *lock)
{
	spin_lock(lock);
	spin_unlock(lock);
}
EXPORT_SYMBOL(rt_spin_unlock_wait);

int __lockfunc rt_spin_trylock__no_mg(spinlock_t *lock)
{
	int ret;

	ret = rt_mutex_trylock(&lock->lock);
	if (ret)
		spin_acquire(&lock->dep_map, 0, 1, _RET_IP_);
	return ret;
}
EXPORT_SYMBOL(rt_spin_trylock__no_mg);

int __lockfunc rt_spin_trylock(spinlock_t *lock)
{
	int ret;

	migrate_disable();
	ret = rt_mutex_trylock(&lock->lock);
	if (ret)
		spin_acquire(&lock->dep_map, 0, 1, _RET_IP_);
	else
		migrate_enable();
	return ret;
}
EXPORT_SYMBOL(rt_spin_trylock);

int __lockfunc rt_spin_trylock_bh(spinlock_t *lock)
{
	int ret;

	local_bh_disable();
	ret = rt_mutex_trylock(&lock->lock);
	if (ret) {
		migrate_disable();
		spin_acquire(&lock->dep_map, 0, 1, _RET_IP_);
	} else
		local_bh_enable();
	return ret;
}
EXPORT_SYMBOL(rt_spin_trylock_bh);

int __lockfunc rt_spin_trylock_irqsave(spinlock_t *lock, unsigned long *flags)
{
	int ret;

	*flags = 0;
	ret = rt_mutex_trylock(&lock->lock);
	if (ret) {
		migrate_disable();
		spin_acquire(&lock->dep_map, 0, 1, _RET_IP_);
	}
	return ret;
}
EXPORT_SYMBOL(rt_spin_trylock_irqsave);

int atomic_dec_and_spin_lock(atomic_t *atomic, spinlock_t *lock)
{
	/* Subtract 1 from counter unless that drops it to 0 (ie. it was 1) */
	if (atomic_add_unless(atomic, -1, 1))
		return 0;
	rt_spin_lock(lock);
	if (atomic_dec_and_test(atomic))
		return 1;
	rt_spin_unlock(lock);
	return 0;
}
EXPORT_SYMBOL(atomic_dec_and_spin_lock);

	void
__rt_spin_lock_init(spinlock_t *lock, char *name, struct lock_class_key *key)
{
#ifdef CONFIG_DEBUG_LOCK_ALLOC
	/*
	 * Make sure we are not reinitializing a held lock:
	 */
	debug_check_no_locks_freed((void *)lock, sizeof(*lock));
	lockdep_init_map(&lock->dep_map, name, key, 0);
#endif
}
EXPORT_SYMBOL(__rt_spin_lock_init);

#endif /* PREEMPT_RT_FULL */

#ifdef CONFIG_PREEMPT_RT_FULL
	static inline int __sched
__mutex_lock_check_stamp(struct rt_mutex *lock, struct ww_acquire_ctx *ctx)
{
	struct ww_mutex *ww = container_of(lock, struct ww_mutex, base.lock);
	struct ww_acquire_ctx *hold_ctx = ACCESS_ONCE(ww->ctx);

	if (!hold_ctx)
		return 0;

	if (unlikely(ctx == hold_ctx))
		return -EALREADY;

	if (ctx->stamp - hold_ctx->stamp <= LONG_MAX &&
	    (ctx->stamp != hold_ctx->stamp || ctx > hold_ctx)) {
#ifdef CONFIG_DEBUG_MUTEXES
		DEBUG_LOCKS_WARN_ON(ctx->contending_lock);
		ctx->contending_lock = ww;
#endif
		return -EDEADLK;
	}

	return 0;
}
#else
	static inline int __sched
__mutex_lock_check_stamp(struct rt_mutex *lock, struct ww_acquire_ctx *ctx)
{
	BUG();
	return 0;
}

#endif

static inline int
try_to_take_rt_mutex(struct rt_mutex *lock, struct task_struct *task,
		     struct rt_mutex_waiter *waiter)
{
	return __try_to_take_rt_mutex(lock, task, waiter, STEAL_NORMAL);
}

/*
 * Task blocks on lock.
 *
 * Prepare waiter and propagate pi chain
 *
 * This must be called with lock->wait_lock held and interrupts disabled
 */
static int task_blocks_on_rt_mutex(struct rt_mutex *lock,
				   struct rt_mutex_waiter *waiter,
				   struct task_struct *task,
				   enum rtmutex_chainwalk chwalk)
{
	struct task_struct *owner = rt_mutex_owner(lock);
	struct rt_mutex_waiter *top_waiter = waiter;
	struct rt_mutex *next_lock;
	int chain_walk = 0, res;

	lockdep_assert_held(&lock->wait_lock);

	/*
	 * Early deadlock detection. We really don't want the task to
	 * enqueue on itself just to untangle the mess later. It's not
	 * only an optimization. We drop the locks, so another waiter
	 * can come in before the chain walk detects the deadlock. So
	 * the other will detect the deadlock and return -EDEADLOCK,
	 * which is wrong, as the other waiter is not in a deadlock
	 * situation.
	 */
	if (owner == task)
		return -EDEADLK;

	raw_spin_lock(&task->pi_lock);

	/*
	 * In the case of futex requeue PI, this will be a proxy
	 * lock. The task will wake unaware that it is enqueueed on
	 * this lock. Avoid blocking on two locks and corrupting
	 * pi_blocked_on via the PI_WAKEUP_INPROGRESS
	 * flag. futex_wait_requeue_pi() sets this when it wakes up
	 * before requeue (due to a signal or timeout). Do not enqueue
	 * the task if PI_WAKEUP_INPROGRESS is set.
	 */
	if (task != current && task->pi_blocked_on == PI_WAKEUP_INPROGRESS) {
		raw_spin_unlock(&task->pi_lock);
		return -EAGAIN;
	}

	BUG_ON(rt_mutex_real_waiter(task->pi_blocked_on));

	rt_mutex_adjust_prio(task);
	waiter->task = task;
	waiter->lock = lock;
	waiter->prio = task->prio;
	waiter->deadline = task->dl.deadline;

	/* Get the top priority waiter on the lock */
	if (rt_mutex_has_waiters(lock))
		top_waiter = rt_mutex_top_waiter(lock);
	rt_mutex_enqueue(lock, waiter);

	task->pi_blocked_on = waiter;

	raw_spin_unlock(&task->pi_lock);

	if (!owner)
		return 0;

	raw_spin_lock(&owner->pi_lock);
	if (waiter == rt_mutex_top_waiter(lock)) {
		rt_mutex_dequeue_pi(owner, top_waiter);
		rt_mutex_enqueue_pi(owner, waiter);

		rt_mutex_adjust_prio(owner);
		if (rt_mutex_real_waiter(owner->pi_blocked_on))
			chain_walk = 1;
	} else if (rt_mutex_cond_detect_deadlock(waiter, chwalk)) {
		chain_walk = 1;
	}

	/* Store the lock on which owner is blocked or NULL */
	next_lock = task_blocked_on_lock(owner);

	raw_spin_unlock(&owner->pi_lock);
	/*
	 * Even if full deadlock detection is on, if the owner is not
	 * blocked itself, we can avoid finding this out in the chain
	 * walk.
	 */
	if (!chain_walk || !next_lock)
		return 0;

	/*
	 * The owner can't disappear while holding a lock,
	 * so the owner struct is protected by wait_lock.
	 * Gets dropped in rt_mutex_adjust_prio_chain()!
	 */
	get_task_struct(owner);

	raw_spin_unlock_irq(&lock->wait_lock);

	res = rt_mutex_adjust_prio_chain(owner, chwalk, lock,
					 next_lock, waiter, task);

	raw_spin_lock_irq(&lock->wait_lock);

	return res;
}

/*
 * Remove the top waiter from the current tasks pi waiter tree and
 * queue it up.
 *
 * Called with lock->wait_lock held and interrupts disabled.
 */
static void mark_wakeup_next_waiter(struct wake_q_head *wake_q,
				    struct wake_q_head *wake_sleeper_q,
				    struct rt_mutex *lock)
{
	struct rt_mutex_waiter *waiter;

	raw_spin_lock(&current->pi_lock);

	waiter = rt_mutex_top_waiter(lock);

	/*
	 * Remove it from current->pi_waiters and deboost.
	 *
	 * We must in fact deboost here in order to ensure we call
	 * rt_mutex_setprio() to update p->pi_top_task before the
	 * task unblocks.
	 */
	rt_mutex_dequeue_pi(current, waiter);
	rt_mutex_adjust_prio(current);

	/*
	 * As we are waking up the top waiter, and the waiter stays
	 * queued on the lock until it gets the lock, this lock
	 * obviously has waiters. Just set the bit here and this has
	 * the added benefit of forcing all new tasks into the
	 * slow path making sure no task of lower priority than
	 * the top waiter can steal this lock.
	 */
	lock->owner = (void *) RT_MUTEX_HAS_WAITERS;

	/*
	 * We deboosted before waking the top waiter task such that we don't
	 * run two tasks with the 'same' priority (and ensure the
	 * p->pi_top_task pointer points to a blocked task). This however can
	 * lead to priority inversion if we would get preempted after the
	 * deboost but before waking our donor task, hence the preempt_disable()
	 * before unlock.
	 *
	 * Pairs with preempt_enable() in rt_mutex_postunlock();
	 */
	preempt_disable();
	if (waiter->savestate)
		wake_q_add_sleeper(wake_sleeper_q, waiter->task);
	else
		wake_q_add(wake_q, waiter->task);
	raw_spin_unlock(&current->pi_lock);
}

/*
 * Remove a waiter from a lock and give up
 *
 * Must be called with lock->wait_lock held and interrupts disabled. I must
 * have just failed to try_to_take_rt_mutex().
 */
static void remove_waiter(struct rt_mutex *lock,
			  struct rt_mutex_waiter *waiter)
{
	bool is_top_waiter = (waiter == rt_mutex_top_waiter(lock));
	struct task_struct *owner = rt_mutex_owner(lock);
	struct rt_mutex *next_lock = NULL;

	lockdep_assert_held(&lock->wait_lock);

	raw_spin_lock(&current->pi_lock);
	rt_mutex_dequeue(lock, waiter);
	current->pi_blocked_on = NULL;
	raw_spin_unlock(&current->pi_lock);

	/*
	 * Only update priority if the waiter was the highest priority
	 * waiter of the lock and there is an owner to update.
	 */
	if (!owner || !is_top_waiter)
		return;

	raw_spin_lock(&owner->pi_lock);

	rt_mutex_dequeue_pi(owner, waiter);

	if (rt_mutex_has_waiters(lock))
		rt_mutex_enqueue_pi(owner, rt_mutex_top_waiter(lock));

	rt_mutex_adjust_prio(owner);

	/* Store the lock on which owner is blocked or NULL */
	if (rt_mutex_real_waiter(owner->pi_blocked_on))
		next_lock = task_blocked_on_lock(owner);

	raw_spin_unlock(&owner->pi_lock);

	/*
	 * Don't walk the chain, if the owner task is not blocked
	 * itself.
	 */
	if (!next_lock)
		return;

	/* gets dropped in rt_mutex_adjust_prio_chain()! */
	get_task_struct(owner);

	raw_spin_unlock_irq(&lock->wait_lock);

	rt_mutex_adjust_prio_chain(owner, RT_MUTEX_MIN_CHAINWALK, lock,
				   next_lock, NULL, current);

	raw_spin_lock_irq(&lock->wait_lock);
}

/*
 * Recheck the pi chain, in case we got a priority setting
 *
 * Called from sched_setscheduler
 */
void rt_mutex_adjust_pi(struct task_struct *task)
{
	struct rt_mutex_waiter *waiter;
	struct rt_mutex *next_lock;
	unsigned long flags;

	raw_spin_lock_irqsave(&task->pi_lock, flags);

	waiter = task->pi_blocked_on;
	if (!rt_mutex_real_waiter(waiter) ||
	    rt_mutex_waiter_equal(waiter, task_to_waiter(task))) {
		raw_spin_unlock_irqrestore(&task->pi_lock, flags);
		return;
	}
	next_lock = waiter->lock;

	/* gets dropped in rt_mutex_adjust_prio_chain()! */
	get_task_struct(task);

	raw_spin_unlock_irqrestore(&task->pi_lock, flags);
	rt_mutex_adjust_prio_chain(task, RT_MUTEX_MIN_CHAINWALK, NULL,
				   next_lock, NULL, task);
}

void rt_mutex_init_waiter(struct rt_mutex_waiter *waiter, bool savestate)
{
	debug_rt_mutex_init_waiter(waiter);
	RB_CLEAR_NODE(&waiter->pi_tree_entry);
	RB_CLEAR_NODE(&waiter->tree_entry);
	waiter->task = NULL;
	waiter->savestate = savestate;
}

/**
 * __rt_mutex_slowlock() - Perform the wait-wake-try-to-take loop
 * @lock:		 the rt_mutex to take
 * @state:		 the state the task should block in (TASK_INTERRUPTIBLE
 *			 or TASK_UNINTERRUPTIBLE)
 * @timeout:		 the pre-initialized and started timer, or NULL for none
 * @waiter:		 the pre-initialized rt_mutex_waiter
 *
 * Must be called with lock->wait_lock held and interrupts disabled
 */
static int __sched
__rt_mutex_slowlock(struct rt_mutex *lock, int state,
		    struct hrtimer_sleeper *timeout,
		    struct rt_mutex_waiter *waiter,
		    struct ww_acquire_ctx *ww_ctx)
{
	int ret = 0;

	for (;;) {
		/* Try to acquire the lock: */
		if (try_to_take_rt_mutex(lock, current, waiter))
			break;

		if (timeout && !timeout->task) {
			ret = -ETIMEDOUT;
			break;
		}
		if (signal_pending_state(state, current)) {
			ret = -EINTR;
			break;
		}

		if (ww_ctx && ww_ctx->acquired > 0) {
			ret = __mutex_lock_check_stamp(lock, ww_ctx);
			if (ret)
				break;
		}

		raw_spin_unlock_irq(&lock->wait_lock);

		debug_rt_mutex_print_deadlock(waiter);

		schedule();

		raw_spin_lock_irq(&lock->wait_lock);
		set_current_state(state);
	}

	__set_current_state(TASK_RUNNING);
	return ret;
}

static void rt_mutex_handle_deadlock(int res, int detect_deadlock,
				     struct rt_mutex_waiter *w)
{
	/*
	 * If the result is not -EDEADLOCK or the caller requested
	 * deadlock detection, nothing to do here.
	 */
	if (res != -EDEADLOCK || detect_deadlock)
		return;

	/*
	 * Yell lowdly and stop the task right here.
	 */
	rt_mutex_print_deadlock(w);
	while (1) {
		set_current_state(TASK_INTERRUPTIBLE);
		schedule();
	}
}

static __always_inline void ww_mutex_lock_acquired(struct ww_mutex *ww,
						   struct ww_acquire_ctx *ww_ctx)
{
#ifdef CONFIG_DEBUG_MUTEXES
	/*
	 * If this WARN_ON triggers, you used ww_mutex_lock to acquire,
	 * but released with a normal mutex_unlock in this call.
	 *
	 * This should never happen, always use ww_mutex_unlock.
	 */
	DEBUG_LOCKS_WARN_ON(ww->ctx);

	/*
	 * Not quite done after calling ww_acquire_done() ?
	 */
	DEBUG_LOCKS_WARN_ON(ww_ctx->done_acquire);

	if (ww_ctx->contending_lock) {
		/*
		 * After -EDEADLK you tried to
		 * acquire a different ww_mutex? Bad!
		 */
		DEBUG_LOCKS_WARN_ON(ww_ctx->contending_lock != ww);

		/*
		 * You called ww_mutex_lock after receiving -EDEADLK,
		 * but 'forgot' to unlock everything else first?
		 */
		DEBUG_LOCKS_WARN_ON(ww_ctx->acquired > 0);
		ww_ctx->contending_lock = NULL;
	}

	/*
	 * Naughty, using a different class will lead to undefined behavior!
	 */
	DEBUG_LOCKS_WARN_ON(ww_ctx->ww_class != ww->ww_class);
#endif
	ww_ctx->acquired++;
}

#ifdef CONFIG_PREEMPT_RT_FULL
static void ww_mutex_account_lock(struct rt_mutex *lock,
				  struct ww_acquire_ctx *ww_ctx)
{
	struct ww_mutex *ww = container_of(lock, struct ww_mutex, base.lock);
	struct rt_mutex_waiter *waiter, *n;

	/*
	 * This branch gets optimized out for the common case,
	 * and is only important for ww_mutex_lock.
	 */
	ww_mutex_lock_acquired(ww, ww_ctx);
	ww->ctx = ww_ctx;

	/*
	 * Give any possible sleeping processes the chance to wake up,
	 * so they can recheck if they have to back off.
	 */
	rbtree_postorder_for_each_entry_safe(waiter, n, &lock->waiters,
					     tree_entry) {
		/* XXX debug rt mutex waiter wakeup */

		BUG_ON(waiter->lock != lock);
		rt_mutex_wake_waiter(waiter);
	}
}

#else

static void ww_mutex_account_lock(struct rt_mutex *lock,
				  struct ww_acquire_ctx *ww_ctx)
{
	BUG();
}
#endif

int __sched rt_mutex_slowlock_locked(struct rt_mutex *lock, int state,
				     struct hrtimer_sleeper *timeout,
				     enum rtmutex_chainwalk chwalk,
				     struct ww_acquire_ctx *ww_ctx,
				     struct rt_mutex_waiter *waiter)
{
	int ret;

	/* Try to acquire the lock again: */
	if (try_to_take_rt_mutex(lock, current, NULL)) {
		if (ww_ctx)
			ww_mutex_account_lock(lock, ww_ctx);
		return 0;
	}

	set_current_state(state);

	/* Setup the timer, when timeout != NULL */
	if (unlikely(timeout))
		hrtimer_start_expires(&timeout->timer, HRTIMER_MODE_ABS);

	ret = task_blocks_on_rt_mutex(lock, waiter, current, chwalk);

	if (likely(!ret)) {
		/* sleep on the mutex */
		ret = __rt_mutex_slowlock(lock, state, timeout, waiter,
					  ww_ctx);
	} else if (ww_ctx) {
		/* ww_mutex received EDEADLK, let it become EALREADY */
		ret = __mutex_lock_check_stamp(lock, ww_ctx);
		BUG_ON(!ret);
	}

	if (unlikely(ret)) {
		__set_current_state(TASK_RUNNING);
		if (rt_mutex_has_waiters(lock))
			remove_waiter(lock, waiter);
		/* ww_mutex want to report EDEADLK/EALREADY, let them */
		if (!ww_ctx)
			rt_mutex_handle_deadlock(ret, chwalk, waiter);
	} else if (ww_ctx) {
		ww_mutex_account_lock(lock, ww_ctx);
	}

	/*
	 * try_to_take_rt_mutex() sets the waiter bit
	 * unconditionally. We might have to fix that up.
	 */
	fixup_rt_mutex_waiters(lock);
	return ret;
}

/*
 * Slow path lock function:
 */
static int __sched
rt_mutex_slowlock(struct rt_mutex *lock, int state,
		  struct hrtimer_sleeper *timeout,
		  enum rtmutex_chainwalk chwalk,
		  struct ww_acquire_ctx *ww_ctx)
{
	struct rt_mutex_waiter waiter;
	unsigned long flags;
	int ret = 0;

	rt_mutex_init_waiter(&waiter, false);

	/*
	 * Technically we could use raw_spin_[un]lock_irq() here, but this can
	 * be called in early boot if the cmpxchg() fast path is disabled
	 * (debug, no architecture support). In this case we will acquire the
	 * rtmutex with lock->wait_lock held. But we cannot unconditionally
	 * enable interrupts in that early boot case. So we need to use the
	 * irqsave/restore variants.
	 */
	raw_spin_lock_irqsave(&lock->wait_lock, flags);

	ret = rt_mutex_slowlock_locked(lock, state, timeout, chwalk, ww_ctx,
				       &waiter);

	raw_spin_unlock_irqrestore(&lock->wait_lock, flags);

	/* Remove pending timer: */
	if (unlikely(timeout))
		hrtimer_cancel(&timeout->timer);

	debug_rt_mutex_free_waiter(&waiter);

	return ret;
}

static inline int __rt_mutex_slowtrylock(struct rt_mutex *lock)
{
	int ret = try_to_take_rt_mutex(lock, current, NULL);

	/*
	 * try_to_take_rt_mutex() sets the lock waiters bit
	 * unconditionally. Clean this up.
	 */
	fixup_rt_mutex_waiters(lock);

	return ret;
}

/*
 * Slow path try-lock function:
 */
static inline int rt_mutex_slowtrylock(struct rt_mutex *lock)
{
	unsigned long flags;
	int ret;

	/*
	 * If the lock already has an owner we fail to get the lock.
	 * This can be done without taking the @lock->wait_lock as
	 * it is only being read, and this is a trylock anyway.
	 */
	if (rt_mutex_owner(lock))
		return 0;

	/*
	 * The mutex has currently no owner. Lock the wait lock and try to
	 * acquire the lock. We use irqsave here to support early boot calls.
	 */
	raw_spin_lock_irqsave(&lock->wait_lock, flags);

	ret = __rt_mutex_slowtrylock(lock);

	raw_spin_unlock_irqrestore(&lock->wait_lock, flags);

	return ret;
}

/*
 * Slow path to release a rt-mutex.
 *
 * Return whether the current task needs to call rt_mutex_postunlock().
 */
static bool __sched rt_mutex_slowunlock(struct rt_mutex *lock,
					struct wake_q_head *wake_q,
					struct wake_q_head *wake_sleeper_q)
{
	unsigned long flags;

	/* irqsave required to support early boot calls */
	raw_spin_lock_irqsave(&lock->wait_lock, flags);

	debug_rt_mutex_unlock(lock);

	/*
	 * We must be careful here if the fast path is enabled. If we
	 * have no waiters queued we cannot set owner to NULL here
	 * because of:
	 *
	 * foo->lock->owner = NULL;
	 *			rtmutex_lock(foo->lock);   <- fast path
	 *			free = atomic_dec_and_test(foo->refcnt);
	 *			rtmutex_unlock(foo->lock); <- fast path
	 *			if (free)
	 *				kfree(foo);
	 * raw_spin_unlock(foo->lock->wait_lock);
	 *
	 * So for the fastpath enabled kernel:
	 *
	 * Nothing can set the waiters bit as long as we hold
	 * lock->wait_lock. So we do the following sequence:
	 *
	 *	owner = rt_mutex_owner(lock);
	 *	clear_rt_mutex_waiters(lock);
	 *	raw_spin_unlock(&lock->wait_lock);
	 *	if (cmpxchg(&lock->owner, owner, 0) == owner)
	 *		return;
	 *	goto retry;
	 *
	 * The fastpath disabled variant is simple as all access to
	 * lock->owner is serialized by lock->wait_lock:
	 *
	 *	lock->owner = NULL;
	 *	raw_spin_unlock(&lock->wait_lock);
	 */
	while (!rt_mutex_has_waiters(lock)) {
		/* Drops lock->wait_lock ! */
		if (unlock_rt_mutex_safe(lock, flags) == true)
			return false;
		/* Relock the rtmutex and try again */
		raw_spin_lock_irqsave(&lock->wait_lock, flags);
	}

	/*
	 * The wakeup next waiter path does not suffer from the above
	 * race. See the comments there.
	 *
	 * Queue the next waiter for wakeup once we release the wait_lock.
	 */
	mark_wakeup_next_waiter(wake_q, wake_sleeper_q, lock);
	raw_spin_unlock_irqrestore(&lock->wait_lock, flags);

	return true; /* call rt_mutex_postunlock() */
}

/*
 * debug aware fast / slowpath lock,trylock,unlock
 *
 * The atomic acquire/release ops are compiled away, when either the
 * architecture does not support cmpxchg or when debugging is enabled.
 */
static inline int
rt_mutex_fastlock(struct rt_mutex *lock, int state,
		  struct ww_acquire_ctx *ww_ctx,
		  int (*slowfn)(struct rt_mutex *lock, int state,
				struct hrtimer_sleeper *timeout,
				enum rtmutex_chainwalk chwalk,
				struct ww_acquire_ctx *ww_ctx))
{
	if (likely(rt_mutex_cmpxchg_acquire(lock, NULL, current)))
		return 0;

	/*
	 * If rt_mutex blocks, the function sched_submit_work will not call
	 * blk_schedule_flush_plug (because tsk_is_pi_blocked would be true).
	 * We must call blk_schedule_flush_plug here, if we don't call it,
	 * a deadlock in device mapper may happen.
	 */
	if (unlikely(blk_needs_flush_plug(current)))
		blk_schedule_flush_plug(current);

	return slowfn(lock, state, NULL, RT_MUTEX_MIN_CHAINWALK, ww_ctx);
}

static inline int
rt_mutex_timed_fastlock(struct rt_mutex *lock, int state,
			struct hrtimer_sleeper *timeout,
			enum rtmutex_chainwalk chwalk,
			struct ww_acquire_ctx *ww_ctx,
			int (*slowfn)(struct rt_mutex *lock, int state,
				      struct hrtimer_sleeper *timeout,
				      enum rtmutex_chainwalk chwalk,
				      struct ww_acquire_ctx *ww_ctx))
{
	if (chwalk == RT_MUTEX_MIN_CHAINWALK &&
	    likely(rt_mutex_cmpxchg_acquire(lock, NULL, current)))
		return 0;

	if (unlikely(blk_needs_flush_plug(current)))
		blk_schedule_flush_plug(current);

	return slowfn(lock, state, timeout, chwalk, ww_ctx);
}

static inline int
rt_mutex_fasttrylock(struct rt_mutex *lock,
		     int (*slowfn)(struct rt_mutex *lock))
{
	if (likely(rt_mutex_cmpxchg_acquire(lock, NULL, current)))
		return 1;

	return slowfn(lock);
}

/*
 * Performs the wakeup of the the top-waiter and re-enables preemption.
 */
void rt_mutex_postunlock(struct wake_q_head *wake_q,
			 struct wake_q_head *wq_sleeper)
{
	wake_up_q(wake_q);
	wake_up_q_sleeper(wq_sleeper);

	/* Pairs with preempt_disable() in rt_mutex_slowunlock() */
	preempt_enable();
}

static inline void
rt_mutex_fastunlock(struct rt_mutex *lock,
		    bool (*slowfn)(struct rt_mutex *lock,
				   struct wake_q_head *wqh,
				   struct wake_q_head *wq_sleeper))
{
	WAKE_Q(wake_q);
	WAKE_Q(wake_sleeper_q);

	if (likely(rt_mutex_cmpxchg_release(lock, current, NULL)))
		return;

	if (slowfn(lock, &wake_q,  &wake_sleeper_q))
		rt_mutex_postunlock(&wake_q, &wake_sleeper_q);
}

/**
 * rt_mutex_lock_state - lock a rt_mutex with a given state
 *
 * @lock:	The rt_mutex to be locked
 * @state:	The state to set when blocking on the rt_mutex
 */
int __sched rt_mutex_lock_state(struct rt_mutex *lock, int state)
{
	might_sleep();

	return rt_mutex_fastlock(lock, state, NULL, rt_mutex_slowlock);
}

/**
 * rt_mutex_lock - lock a rt_mutex
 *
 * @lock: the rt_mutex to be locked
 */
void __sched rt_mutex_lock(struct rt_mutex *lock)
{
	rt_mutex_lock_state(lock, TASK_UNINTERRUPTIBLE);
}
EXPORT_SYMBOL_GPL(rt_mutex_lock);

/**
 * rt_mutex_lock_interruptible - lock a rt_mutex interruptible
 **
 * @lock:		the rt_mutex to be locked
 *
 * Returns:
 *  0		on success
 * -EINTR	when interrupted by a signal
 */
int __sched rt_mutex_lock_interruptible(struct rt_mutex *lock)
{
	return rt_mutex_lock_state(lock, TASK_INTERRUPTIBLE);
}
EXPORT_SYMBOL_GPL(rt_mutex_lock_interruptible);

/**
 * rt_mutex_lock_killable - lock a rt_mutex killable
 *
 * @lock:              the rt_mutex to be locked
 * @detect_deadlock:   deadlock detection on/off
 *
 * Returns:
 *  0          on success
 * -EINTR      when interrupted by a signal
 */
int __sched rt_mutex_lock_killable(struct rt_mutex *lock)
{
	return rt_mutex_lock_state(lock, TASK_KILLABLE);
}
EXPORT_SYMBOL_GPL(rt_mutex_lock_killable);

/*
 * Futex variant, must not use fastpath.
 */
int __sched rt_mutex_futex_trylock(struct rt_mutex *lock)
{
	return rt_mutex_slowtrylock(lock);
}

int __sched __rt_mutex_futex_trylock(struct rt_mutex *lock)
{
	return __rt_mutex_slowtrylock(lock);
}

/**
 * rt_mutex_timed_lock - lock a rt_mutex interruptible
 *			the timeout structure is provided
 *			by the caller
 *
 * @lock:		the rt_mutex to be locked
 * @timeout:		timeout structure or NULL (no timeout)
 *
 * Returns:
 *  0		on success
 * -EINTR	when interrupted by a signal
 * -ETIMEDOUT	when the timeout expired
 */
int
rt_mutex_timed_lock(struct rt_mutex *lock, struct hrtimer_sleeper *timeout)
{
	might_sleep();

	return rt_mutex_timed_fastlock(lock, TASK_INTERRUPTIBLE, timeout,
				       RT_MUTEX_MIN_CHAINWALK,
				       NULL,
				       rt_mutex_slowlock);
}
EXPORT_SYMBOL_GPL(rt_mutex_timed_lock);

/**
 * rt_mutex_trylock - try to lock a rt_mutex
 *
 * @lock:	the rt_mutex to be locked
 *
 * This function can only be called in thread context. It's safe to
 * call it from atomic regions, but not from hard interrupt or soft
 * interrupt context.
 *
 * Returns 1 on success and 0 on contention
 */
int __sched rt_mutex_trylock(struct rt_mutex *lock)
{
#ifdef CONFIG_PREEMPT_RT_FULL
	if (WARN_ON_ONCE(in_irq() || in_nmi()))
#else
	if (WARN_ON_ONCE(in_irq() || in_nmi() || in_serving_softirq()))
#endif
		return 0;

	return rt_mutex_fasttrylock(lock, rt_mutex_slowtrylock);
}
EXPORT_SYMBOL_GPL(rt_mutex_trylock);

/**
 * rt_mutex_unlock - unlock a rt_mutex
 *
 * @lock: the rt_mutex to be unlocked
 */
void __sched rt_mutex_unlock(struct rt_mutex *lock)
{
	rt_mutex_fastunlock(lock, rt_mutex_slowunlock);
}
EXPORT_SYMBOL_GPL(rt_mutex_unlock);

static bool __sched __rt_mutex_unlock_common(struct rt_mutex *lock,
					     struct wake_q_head *wake_q,
					     struct wake_q_head *wq_sleeper)
{
	lockdep_assert_held(&lock->wait_lock);

	debug_rt_mutex_unlock(lock);

	if (!rt_mutex_has_waiters(lock)) {
		lock->owner = NULL;
		return false; /* done */
	}

	/*
	 * We've already deboosted, mark_wakeup_next_waiter() will
	 * retain preempt_disabled when we drop the wait_lock, to
	 * avoid inversion prior to the wakeup.  preempt_disable()
	 * therein pairs with rt_mutex_postunlock().
	 */
	mark_wakeup_next_waiter(wake_q, wq_sleeper, lock);

	return true; /* call postunlock() */
}

/**
 * Futex variant, that since futex variants do not use the fast-path, can be
 * simple and will not need to retry.
 */
bool __sched __rt_mutex_futex_unlock(struct rt_mutex *lock,
				    struct wake_q_head *wake_q,
				    struct wake_q_head *wq_sleeper)
{
	return __rt_mutex_unlock_common(lock, wake_q, wq_sleeper);
}

void __sched rt_mutex_futex_unlock(struct rt_mutex *lock)
{
	WAKE_Q(wake_q);
	WAKE_Q(wake_sleeper_q);
	unsigned long flags;
	bool postunlock;

	raw_spin_lock_irqsave(&lock->wait_lock, flags);
	postunlock = __rt_mutex_futex_unlock(lock, &wake_q, &wake_sleeper_q);
	raw_spin_unlock_irqrestore(&lock->wait_lock, flags);

	if (postunlock)
		rt_mutex_postunlock(&wake_q, &wake_sleeper_q);
}

/**
 * rt_mutex_destroy - mark a mutex unusable
 * @lock: the mutex to be destroyed
 *
 * This function marks the mutex uninitialized, and any subsequent
 * use of the mutex is forbidden. The mutex must not be locked when
 * this function is called.
 */
void rt_mutex_destroy(struct rt_mutex *lock)
{
	WARN_ON(rt_mutex_is_locked(lock));
#ifdef CONFIG_DEBUG_RT_MUTEXES
	lock->magic = NULL;
#endif
}

EXPORT_SYMBOL_GPL(rt_mutex_destroy);

/**
 * __rt_mutex_init - initialize the rt lock
 *
 * @lock: the rt lock to be initialized
 *
 * Initialize the rt lock to unlocked state.
 *
 * Initializing of a locked rt lock is not allowed
 */
void __rt_mutex_init(struct rt_mutex *lock, const char *name)
{
	lock->owner = NULL;
	lock->waiters = RB_ROOT;
	lock->waiters_leftmost = NULL;

	debug_rt_mutex_init(lock, name);
}
EXPORT_SYMBOL(__rt_mutex_init);

/**
 * rt_mutex_init_proxy_locked - initialize and lock a rt_mutex on behalf of a
 *				proxy owner
 *
 * @lock: 	the rt_mutex to be locked
 * @proxy_owner:the task to set as owner
 *
 * No locking. Caller has to do serializing itself
 * Special API call for PI-futex support
 */
void rt_mutex_init_proxy_locked(struct rt_mutex *lock,
				struct task_struct *proxy_owner)
{
	rt_mutex_init(lock);
	debug_rt_mutex_proxy_lock(lock, proxy_owner);
	rt_mutex_set_owner(lock, proxy_owner);
}

/**
 * rt_mutex_proxy_unlock - release a lock on behalf of owner
 *
 * @lock: 	the rt_mutex to be locked
 *
 * No locking. Caller has to do serializing itself
 * Special API call for PI-futex support
 */
void rt_mutex_proxy_unlock(struct rt_mutex *lock,
			   struct task_struct *proxy_owner)
{
	debug_rt_mutex_proxy_unlock(lock);
	rt_mutex_set_owner(lock, NULL);
}

int __rt_mutex_start_proxy_lock(struct rt_mutex *lock,
			      struct rt_mutex_waiter *waiter,
			      struct task_struct *task)
{
	int ret;

	if (try_to_take_rt_mutex(lock, task, NULL))
		return 1;

#ifdef CONFIG_PREEMPT_RT_FULL
	/*
	 * In PREEMPT_RT there's an added race.
	 * If the task, that we are about to requeue, times out,
	 * it can set the PI_WAKEUP_INPROGRESS. This tells the requeue
	 * to skip this task. But right after the task sets
	 * its pi_blocked_on to PI_WAKEUP_INPROGRESS it can then
	 * block on the spin_lock(&hb->lock), which in RT is an rtmutex.
	 * This will replace the PI_WAKEUP_INPROGRESS with the actual
	 * lock that it blocks on. We *must not* place this task
	 * on this proxy lock in that case.
	 *
	 * To prevent this race, we first take the task's pi_lock
	 * and check if it has updated its pi_blocked_on. If it has,
	 * we assume that it woke up and we return -EAGAIN.
	 * Otherwise, we set the task's pi_blocked_on to
	 * PI_REQUEUE_INPROGRESS, so that if the task is waking up
	 * it will know that we are in the process of requeuing it.
	 */
	raw_spin_lock(&task->pi_lock);
	if (task->pi_blocked_on) {
		raw_spin_unlock(&task->pi_lock);
		return -EAGAIN;
	}
	task->pi_blocked_on = PI_REQUEUE_INPROGRESS;
	raw_spin_unlock(&task->pi_lock);
#endif

	/* We enforce deadlock detection for futexes */
	ret = task_blocks_on_rt_mutex(lock, waiter, task,
				      RT_MUTEX_FULL_CHAINWALK);

	if (ret && !rt_mutex_owner(lock)) {
		/*
		 * Reset the return value. We might have
		 * returned with -EDEADLK and the owner
		 * released the lock while we were walking the
		 * pi chain.  Let the waiter sort it out.
		 */
		ret = 0;
	}

	if (ret && rt_mutex_has_waiters(lock))
		remove_waiter(lock, waiter);

	debug_rt_mutex_print_deadlock(waiter);

	return ret;
}

/**
 * rt_mutex_start_proxy_lock() - Start lock acquisition for another task
 * @lock:		the rt_mutex to take
 * @waiter:		the pre-initialized rt_mutex_waiter
 * @task:		the task to prepare
 *
 * Returns:
 *  0 - task blocked on lock
 *  1 - acquired the lock for task, caller should wake it up
 * <0 - error
 *
 * Special API call for FUTEX_REQUEUE_PI support.
 */
int rt_mutex_start_proxy_lock(struct rt_mutex *lock,
			      struct rt_mutex_waiter *waiter,
			      struct task_struct *task)
{
	int ret;

	raw_spin_lock_irq(&lock->wait_lock);
	ret = __rt_mutex_start_proxy_lock(lock, waiter, task);
	raw_spin_unlock_irq(&lock->wait_lock);

	return ret;
}

/**
 * rt_mutex_next_owner - return the next owner of the lock
 *
 * @lock: the rt lock query
 *
 * Returns the next owner of the lock or NULL
 *
 * Caller has to serialize against other accessors to the lock
 * itself.
 *
 * Special API call for PI-futex support
 */
struct task_struct *rt_mutex_next_owner(struct rt_mutex *lock)
{
	if (!rt_mutex_has_waiters(lock))
		return NULL;

	return rt_mutex_top_waiter(lock)->task;
}

/**
 * rt_mutex_wait_proxy_lock() - Wait for lock acquisition
 * @lock:		the rt_mutex we were woken on
 * @to:			the timeout, null if none. hrtimer should already have
 *			been started.
 * @waiter:		the pre-initialized rt_mutex_waiter
 *
 * Wait for the the lock acquisition started on our behalf by
 * rt_mutex_start_proxy_lock(). Upon failure, the caller must call
 * rt_mutex_cleanup_proxy_lock().
 *
 * Returns:
 *  0 - success
 * <0 - error, one of -EINTR, -ETIMEDOUT
 *
 * Special API call for PI-futex support
 */
int rt_mutex_wait_proxy_lock(struct rt_mutex *lock,
			       struct hrtimer_sleeper *to,
			       struct rt_mutex_waiter *waiter)
{
	struct task_struct *tsk = current;
	int ret;

	raw_spin_lock_irq(&lock->wait_lock);
	/* sleep on the mutex */
	set_current_state(TASK_INTERRUPTIBLE);
	ret = __rt_mutex_slowlock(lock, TASK_INTERRUPTIBLE, to, waiter, NULL);
	/*
	 * try_to_take_rt_mutex() sets the waiter bit unconditionally. We might
	 * have to fix that up.
	 */
	fixup_rt_mutex_waiters(lock);

	/*
	 * RT has a problem here when the wait got interrupted by a timeout
	 * or a signal. task->pi_blocked_on is still set. The task must
	 * acquire the hash bucket lock when returning from this function.
	 *
	 * If the hash bucket lock is contended then the
	 * BUG_ON(rt_mutex_real_waiter(task->pi_blocked_on)) in
	 * task_blocks_on_rt_mutex() will trigger. This can be avoided by
	 * clearing task->pi_blocked_on which removes the task from the
	 * boosting chain of the rtmutex. That's correct because the task
	 * is not longer blocked on it.
	 */
	if (ret) {
		raw_spin_lock(&tsk->pi_lock);
		tsk->pi_blocked_on = NULL;
		raw_spin_unlock(&tsk->pi_lock);
	}
	raw_spin_unlock_irq(&lock->wait_lock);

<<<<<<< HEAD
	return ret;
}

/**
 * rt_mutex_cleanup_proxy_lock() - Cleanup failed lock acquisition
 * @lock:		the rt_mutex we were woken on
 * @waiter:		the pre-initialized rt_mutex_waiter
 *
 * Attempt to clean up after a failed rt_mutex_wait_proxy_lock().
 *
 * Unless we acquired the lock; we're still enqueued on the wait-list and can
 * in fact still be granted ownership until we're removed. Therefore we can
 * find we are in fact the owner and must disregard the
 * rt_mutex_wait_proxy_lock() failure.
 *
 * Returns:
 *  true  - did the cleanup, we done.
 *  false - we acquired the lock after rt_mutex_wait_proxy_lock() returned,
 *          caller should disregards its return value.
 *
 * Special API call for PI-futex support
 */
bool rt_mutex_cleanup_proxy_lock(struct rt_mutex *lock,
				 struct rt_mutex_waiter *waiter)
{
	bool cleanup = false;

	raw_spin_lock_irq(&lock->wait_lock);
	/*
	 * Do an unconditional try-lock, this deals with the lock stealing
	 * state where __rt_mutex_futex_unlock() -> mark_wakeup_next_waiter()
	 * sets a NULL owner.
	 *
	 * We're not interested in the return value, because the subsequent
	 * test on rt_mutex_owner() will infer that. If the trylock succeeded,
	 * we will own the lock and it will have removed the waiter. If we
	 * failed the trylock, we're still not owner and we need to remove
	 * ourselves.
	 */
	try_to_take_rt_mutex(lock, current, waiter);
	/*
	 * Unless we're the owner; we're still enqueued on the wait_list.
	 * So check if we became owner, if not, take us off the wait_list.
	 */
	if (rt_mutex_owner(lock) != current) {
		remove_waiter(lock, waiter);
		cleanup = true;
	}
=======
>>>>>>> b8343316
	/*
	 * try_to_take_rt_mutex() sets the waiter bit unconditionally. We might
	 * have to fix that up.
	 */
	fixup_rt_mutex_waiters(lock);

	raw_spin_unlock_irq(&lock->wait_lock);

	return cleanup;
}

static inline int
ww_mutex_deadlock_injection(struct ww_mutex *lock, struct ww_acquire_ctx *ctx)
{
#ifdef CONFIG_DEBUG_WW_MUTEX_SLOWPATH
	unsigned tmp;

	if (ctx->deadlock_inject_countdown-- == 0) {
		tmp = ctx->deadlock_inject_interval;
		if (tmp > UINT_MAX/4)
			tmp = UINT_MAX;
		else
			tmp = tmp*2 + tmp + tmp/2;

		ctx->deadlock_inject_interval = tmp;
		ctx->deadlock_inject_countdown = tmp;
		ctx->contending_lock = lock;

		ww_mutex_unlock(lock);

		return -EDEADLK;
	}
#endif

	return 0;
}

#ifdef CONFIG_PREEMPT_RT_FULL
int __sched
__ww_mutex_lock_interruptible(struct ww_mutex *lock, struct ww_acquire_ctx *ww_ctx)
{
	int ret;

	might_sleep();

	mutex_acquire_nest(&lock->base.dep_map, 0, 0, &ww_ctx->dep_map, _RET_IP_);
	ret = rt_mutex_slowlock(&lock->base.lock, TASK_INTERRUPTIBLE, NULL, 0, ww_ctx);
	if (ret)
		mutex_release(&lock->base.dep_map, 1, _RET_IP_);
	else if (!ret && ww_ctx->acquired > 1)
		return ww_mutex_deadlock_injection(lock, ww_ctx);

	return ret;
}
EXPORT_SYMBOL_GPL(__ww_mutex_lock_interruptible);

int __sched
__ww_mutex_lock(struct ww_mutex *lock, struct ww_acquire_ctx *ww_ctx)
{
	int ret;

	might_sleep();

	mutex_acquire_nest(&lock->base.dep_map, 0, 0, &ww_ctx->dep_map, _RET_IP_);
	ret = rt_mutex_slowlock(&lock->base.lock, TASK_UNINTERRUPTIBLE, NULL, 0, ww_ctx);
	if (ret)
		mutex_release(&lock->base.dep_map, 1, _RET_IP_);
	else if (!ret && ww_ctx->acquired > 1)
		return ww_mutex_deadlock_injection(lock, ww_ctx);

	return ret;
}
<<<<<<< HEAD
EXPORT_SYMBOL_GPL(__ww_mutex_lock);

void __sched ww_mutex_unlock(struct ww_mutex *lock)
{
	int nest = !!lock->ctx;

	/*
	 * The unlocking fastpath is the 0->1 transition from 'locked'
	 * into 'unlocked' state:
	 */
	if (nest) {
#ifdef CONFIG_DEBUG_MUTEXES
		DEBUG_LOCKS_WARN_ON(!lock->ctx->acquired);
#endif
		if (lock->ctx->acquired > 0)
			lock->ctx->acquired--;
		lock->ctx = NULL;
	}

	mutex_release(&lock->base.dep_map, nest, _RET_IP_);
	rt_mutex_unlock(&lock->base.lock);
}
EXPORT_SYMBOL(ww_mutex_unlock);
#endif
=======

/**
 * rt_mutex_cleanup_proxy_lock() - Cleanup failed lock acquisition
 * @lock:		the rt_mutex we were woken on
 * @waiter:		the pre-initialized rt_mutex_waiter
 *
 * Attempt to clean up after a failed rt_mutex_wait_proxy_lock().
 *
 * Unless we acquired the lock; we're still enqueued on the wait-list and can
 * in fact still be granted ownership until we're removed. Therefore we can
 * find we are in fact the owner and must disregard the
 * rt_mutex_wait_proxy_lock() failure.
 *
 * Returns:
 *  true  - did the cleanup, we done.
 *  false - we acquired the lock after rt_mutex_wait_proxy_lock() returned,
 *          caller should disregards its return value.
 *
 * Special API call for PI-futex support
 */
bool rt_mutex_cleanup_proxy_lock(struct rt_mutex *lock,
				 struct rt_mutex_waiter *waiter)
{
	bool cleanup = false;

	raw_spin_lock_irq(&lock->wait_lock);
	/*
	 * Unless we're the owner; we're still enqueued on the wait_list.
	 * So check if we became owner, if not, take us off the wait_list.
	 */
	if (rt_mutex_owner(lock) != current) {
		remove_waiter(lock, waiter);
		fixup_rt_mutex_waiters(lock);
		cleanup = true;
	}
	raw_spin_unlock_irq(&lock->wait_lock);

	return cleanup;
}
>>>>>>> b8343316
<|MERGE_RESOLUTION|>--- conflicted
+++ resolved
@@ -2452,7 +2452,6 @@
 	}
 	raw_spin_unlock_irq(&lock->wait_lock);
 
-<<<<<<< HEAD
 	return ret;
 }
 
@@ -2501,8 +2500,7 @@
 		remove_waiter(lock, waiter);
 		cleanup = true;
 	}
-=======
->>>>>>> b8343316
+
 	/*
 	 * try_to_take_rt_mutex() sets the waiter bit unconditionally. We might
 	 * have to fix that up.
@@ -2575,7 +2573,6 @@
 
 	return ret;
 }
-<<<<<<< HEAD
 EXPORT_SYMBOL_GPL(__ww_mutex_lock);
 
 void __sched ww_mutex_unlock(struct ww_mutex *lock)
@@ -2599,45 +2596,4 @@
 	rt_mutex_unlock(&lock->base.lock);
 }
 EXPORT_SYMBOL(ww_mutex_unlock);
-#endif
-=======
-
-/**
- * rt_mutex_cleanup_proxy_lock() - Cleanup failed lock acquisition
- * @lock:		the rt_mutex we were woken on
- * @waiter:		the pre-initialized rt_mutex_waiter
- *
- * Attempt to clean up after a failed rt_mutex_wait_proxy_lock().
- *
- * Unless we acquired the lock; we're still enqueued on the wait-list and can
- * in fact still be granted ownership until we're removed. Therefore we can
- * find we are in fact the owner and must disregard the
- * rt_mutex_wait_proxy_lock() failure.
- *
- * Returns:
- *  true  - did the cleanup, we done.
- *  false - we acquired the lock after rt_mutex_wait_proxy_lock() returned,
- *          caller should disregards its return value.
- *
- * Special API call for PI-futex support
- */
-bool rt_mutex_cleanup_proxy_lock(struct rt_mutex *lock,
-				 struct rt_mutex_waiter *waiter)
-{
-	bool cleanup = false;
-
-	raw_spin_lock_irq(&lock->wait_lock);
-	/*
-	 * Unless we're the owner; we're still enqueued on the wait_list.
-	 * So check if we became owner, if not, take us off the wait_list.
-	 */
-	if (rt_mutex_owner(lock) != current) {
-		remove_waiter(lock, waiter);
-		fixup_rt_mutex_waiters(lock);
-		cleanup = true;
-	}
-	raw_spin_unlock_irq(&lock->wait_lock);
-
-	return cleanup;
-}
->>>>>>> b8343316
+#endif