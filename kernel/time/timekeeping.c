--- conflicted
+++ resolved
@@ -708,13 +708,9 @@
 	timekeeper.clock->cycle_last = timekeeper.clock->read(timekeeper.clock);
 	timekeeper.ntp_error = 0;
 	timekeeping_suspended = 0;
-<<<<<<< HEAD
+	timekeeping_update(false);
 	write_seqcount_end(&xtime_seq);
 	raw_spin_unlock_irqrestore(&xtime_lock, flags);
-=======
-	timekeeping_update(false);
-	write_sequnlock_irqrestore(&xtime_lock, flags);
->>>>>>> f1e79c6a
 
 	touch_softlockup_watchdog();
 
@@ -1273,7 +1269,7 @@
 	u64 secs, nsecs;
 
 	do {
-		seq = read_seqbegin(&xtime_lock);
+		seq = read_seqcount_begin(&xtime_seq);
 
 		secs = xtime.tv_sec;
 		nsecs = xtime.tv_nsec;
@@ -1283,7 +1279,7 @@
 
 		*real = offs_real;
 		*boot = offs_boot;
-	} while (read_seqretry(&xtime_lock, seq));
+	} while (read_seqcount_retry(&xtime_seq, seq));
 
 	now = ktime_add_ns(ktime_set(secs, 0), nsecs);
 	now = ktime_sub(now, *real);
