--- conflicted
+++ resolved
@@ -359,15 +359,8 @@
  */
 int second_overflow(unsigned long secs)
 {
-<<<<<<< HEAD
-	enum hrtimer_restart res = HRTIMER_NORESTART;
-
-	raw_spin_lock(&xtime_lock);
-	write_seqcount_begin(&xtime_seq);
-=======
 	int leap = 0;
 	s64 delta;
->>>>>>> f1e79c6a
 
 	/*
 	 * Leap second processing. If in leap-insert state at the end of the
@@ -409,27 +402,6 @@
 		break;
 	}
 
-<<<<<<< HEAD
-	write_seqcount_end(&xtime_seq);
-	raw_spin_unlock(&xtime_lock);
-
-	return res;
-}
-
-/*
- * this routine handles the overflow of the microsecond field
- *
- * The tricky bits of code to handle the accurate clock support
- * were provided by Dave Mills (Mills@UDEL.EDU) of NTP fame.
- * They were originally developed for SUN and DEC kernels.
- * All the kudos should go to Dave for this stuff.
- */
-void second_overflow(void)
-{
-	s64 delta;
-=======
->>>>>>> f1e79c6a
-
 	/* Bump the maxerror field */
 	time_maxerror += MAXFREQ / NSEC_PER_USEC;
 	if (time_maxerror > NTP_PHASE_LIMIT) {
