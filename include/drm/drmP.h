--- conflicted
+++ resolved
@@ -95,212 +95,11 @@
 struct pci_dev;
 struct pci_controller;
 
-<<<<<<< HEAD
-/*
- * The following categories are defined:
- *
- * CORE: Used in the generic drm code: drm_ioctl.c, drm_mm.c, drm_memory.c, ...
- *	 This is the category used by the DRM_DEBUG() macro.
- *
- * DRIVER: Used in the vendor specific part of the driver: i915, radeon, ...
- *	   This is the category used by the DRM_DEBUG_DRIVER() macro.
- *
- * KMS: used in the modesetting code.
- *	This is the category used by the DRM_DEBUG_KMS() macro.
- *
- * PRIME: used in the prime code.
- *	  This is the category used by the DRM_DEBUG_PRIME() macro.
- *
- * ATOMIC: used in the atomic code.
- *	  This is the category used by the DRM_DEBUG_ATOMIC() macro.
- *
- * VBL: used for verbose debug message in the vblank code
- *	  This is the category used by the DRM_DEBUG_VBL() macro.
- *
- * Enabling verbose debug messages is done through the drm.debug parameter,
- * each category being enabled by a bit.
- *
- * drm.debug=0x1 will enable CORE messages
- * drm.debug=0x2 will enable DRIVER messages
- * drm.debug=0x3 will enable CORE and DRIVER messages
- * ...
- * drm.debug=0x3f will enable all messages
- *
- * An interesting feature is that it's possible to enable verbose logging at
- * run-time by echoing the debug value in its sysfs node:
- *   # echo 0xf > /sys/module/drm/parameters/debug
- */
-#define DRM_UT_NONE		0x00
-#define DRM_UT_CORE 		0x01
-#define DRM_UT_DRIVER		0x02
-#define DRM_UT_KMS		0x04
-#define DRM_UT_PRIME		0x08
-#define DRM_UT_ATOMIC		0x10
-#define DRM_UT_VBL		0x20
-#define DRM_UT_STATE		0x40
-#define DRM_UT_LEASE		0x80
-
-=======
->>>>>>> 661e50bc
 /***********************************************************************/
 /** \name DRM template customization defaults */
 /*@{*/
 
 /***********************************************************************/
-<<<<<<< HEAD
-/** \name Macros to make printk easier */
-/*@{*/
-
-#define _DRM_PRINTK(once, level, fmt, ...)				\
-	do {								\
-		printk##once(KERN_##level "[" DRM_NAME "] " fmt,	\
-			     ##__VA_ARGS__);				\
-	} while (0)
-
-#define DRM_INFO(fmt, ...)						\
-	_DRM_PRINTK(, INFO, fmt, ##__VA_ARGS__)
-#define DRM_NOTE(fmt, ...)						\
-	_DRM_PRINTK(, NOTICE, fmt, ##__VA_ARGS__)
-#define DRM_WARN(fmt, ...)						\
-	_DRM_PRINTK(, WARNING, fmt, ##__VA_ARGS__)
-
-#define DRM_INFO_ONCE(fmt, ...)						\
-	_DRM_PRINTK(_once, INFO, fmt, ##__VA_ARGS__)
-#define DRM_NOTE_ONCE(fmt, ...)						\
-	_DRM_PRINTK(_once, NOTICE, fmt, ##__VA_ARGS__)
-#define DRM_WARN_ONCE(fmt, ...)						\
-	_DRM_PRINTK(_once, WARNING, fmt, ##__VA_ARGS__)
-
-/**
- * Error output.
- *
- * \param fmt printf() like format string.
- * \param arg arguments
- */
-#define DRM_DEV_ERROR(dev, fmt, ...)					\
-	drm_dev_printk(dev, KERN_ERR, DRM_UT_NONE, __func__, " *ERROR*",\
-		       fmt, ##__VA_ARGS__)
-#define DRM_ERROR(fmt, ...)						\
-	drm_printk(KERN_ERR, DRM_UT_NONE, fmt,	##__VA_ARGS__)
-
-/**
- * Rate limited error output.  Like DRM_ERROR() but won't flood the log.
- *
- * \param fmt printf() like format string.
- * \param arg arguments
- */
-#define DRM_DEV_ERROR_RATELIMITED(dev, fmt, ...)			\
-({									\
-	static DEFINE_RATELIMIT_STATE(_rs,				\
-				      DEFAULT_RATELIMIT_INTERVAL,	\
-				      DEFAULT_RATELIMIT_BURST);		\
-									\
-	if (__ratelimit(&_rs))						\
-		DRM_DEV_ERROR(dev, fmt, ##__VA_ARGS__);			\
-})
-#define DRM_ERROR_RATELIMITED(fmt, ...)					\
-	DRM_DEV_ERROR_RATELIMITED(NULL, fmt, ##__VA_ARGS__)
-
-#define DRM_DEV_INFO(dev, fmt, ...)					\
-	drm_dev_printk(dev, KERN_INFO, DRM_UT_NONE, __func__, "", fmt,	\
-		       ##__VA_ARGS__)
-
-#define DRM_DEV_INFO_ONCE(dev, fmt, ...)				\
-({									\
-	static bool __print_once __read_mostly;				\
-	if (!__print_once) {						\
-		__print_once = true;					\
-		DRM_DEV_INFO(dev, fmt, ##__VA_ARGS__);			\
-	}								\
-})
-
-/**
- * Debug output.
- *
- * \param fmt printf() like format string.
- * \param arg arguments
- */
-#define DRM_DEV_DEBUG(dev, fmt, args...)				\
-	drm_dev_printk(dev, KERN_DEBUG, DRM_UT_CORE, __func__, "", fmt,	\
-		       ##args)
-#define DRM_DEBUG(fmt, ...)						\
-	drm_printk(KERN_DEBUG, DRM_UT_CORE, fmt, ##__VA_ARGS__)
-
-#define DRM_DEV_DEBUG_DRIVER(dev, fmt, args...)				\
-	drm_dev_printk(dev, KERN_DEBUG, DRM_UT_DRIVER, __func__, "",	\
-		       fmt, ##args)
-#define DRM_DEBUG_DRIVER(fmt, ...)					\
-	drm_printk(KERN_DEBUG, DRM_UT_DRIVER, fmt, ##__VA_ARGS__)
-
-#define DRM_DEV_DEBUG_KMS(dev, fmt, args...)				\
-	drm_dev_printk(dev, KERN_DEBUG, DRM_UT_KMS, __func__, "", fmt,	\
-		       ##args)
-#define DRM_DEBUG_KMS(fmt, ...)					\
-	drm_printk(KERN_DEBUG, DRM_UT_KMS, fmt, ##__VA_ARGS__)
-
-#define DRM_DEV_DEBUG_PRIME(dev, fmt, args...)				\
-	drm_dev_printk(dev, KERN_DEBUG, DRM_UT_PRIME, __func__, "",	\
-		       fmt, ##args)
-#define DRM_DEBUG_PRIME(fmt, ...)					\
-	drm_printk(KERN_DEBUG, DRM_UT_PRIME, fmt, ##__VA_ARGS__)
-
-#define DRM_DEV_DEBUG_ATOMIC(dev, fmt, args...)				\
-	drm_dev_printk(dev, KERN_DEBUG, DRM_UT_ATOMIC, __func__, "",	\
-		       fmt, ##args)
-#define DRM_DEBUG_ATOMIC(fmt, ...)					\
-	drm_printk(KERN_DEBUG, DRM_UT_ATOMIC, fmt, ##__VA_ARGS__)
-
-#define DRM_DEV_DEBUG_VBL(dev, fmt, args...)				\
-	drm_dev_printk(dev, KERN_DEBUG, DRM_UT_VBL, __func__, "", fmt,	\
-		       ##args)
-#define DRM_DEBUG_VBL(fmt, ...)					\
-	drm_printk(KERN_DEBUG, DRM_UT_VBL, fmt, ##__VA_ARGS__)
-
-#define DRM_DEBUG_LEASE(fmt, ...)					\
-	drm_printk(KERN_DEBUG, DRM_UT_LEASE, fmt, ##__VA_ARGS__)
-
-#define _DRM_DEV_DEFINE_DEBUG_RATELIMITED(dev, level, fmt, args...)	\
-({									\
-	static DEFINE_RATELIMIT_STATE(_rs,				\
-				      DEFAULT_RATELIMIT_INTERVAL,	\
-				      DEFAULT_RATELIMIT_BURST);		\
-	if (__ratelimit(&_rs))						\
-		drm_dev_printk(dev, KERN_DEBUG, DRM_UT_ ## level,	\
-			       __func__, "", fmt, ##args);		\
-})
-
-/**
- * Rate limited debug output. Like DRM_DEBUG() but won't flood the log.
- *
- * \param fmt printf() like format string.
- * \param arg arguments
- */
-#define DRM_DEV_DEBUG_RATELIMITED(dev, fmt, args...)			\
-	DEV__DRM_DEFINE_DEBUG_RATELIMITED(dev, CORE, fmt, ##args)
-#define DRM_DEBUG_RATELIMITED(fmt, args...)				\
-	DRM_DEV_DEBUG_RATELIMITED(NULL, fmt, ##args)
-#define DRM_DEV_DEBUG_DRIVER_RATELIMITED(dev, fmt, args...)		\
-	_DRM_DEV_DEFINE_DEBUG_RATELIMITED(dev, DRIVER, fmt, ##args)
-#define DRM_DEBUG_DRIVER_RATELIMITED(fmt, args...)			\
-	DRM_DEV_DEBUG_DRIVER_RATELIMITED(NULL, fmt, ##args)
-#define DRM_DEV_DEBUG_KMS_RATELIMITED(dev, fmt, args...)		\
-	_DRM_DEV_DEFINE_DEBUG_RATELIMITED(dev, KMS, fmt, ##args)
-#define DRM_DEBUG_KMS_RATELIMITED(fmt, args...)				\
-	DRM_DEV_DEBUG_KMS_RATELIMITED(NULL, fmt, ##args)
-#define DRM_DEV_DEBUG_PRIME_RATELIMITED(dev, fmt, args...)		\
-	_DRM_DEV_DEFINE_DEBUG_RATELIMITED(dev, PRIME, fmt, ##args)
-#define DRM_DEBUG_PRIME_RATELIMITED(fmt, args...)			\
-	DRM_DEV_DEBUG_PRIME_RATELIMITED(NULL, fmt, ##args)
-
-/* Format strings and argument splitters to simplify printing
- * various "complex" objects
- */
-
-/*@}*/
-
-/***********************************************************************/
-=======
->>>>>>> 661e50bc
 /** \name Internal types and structures */
 /*@{*/
 
