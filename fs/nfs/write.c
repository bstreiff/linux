--- conflicted
+++ resolved
@@ -1862,12 +1862,7 @@
 
 		/* Okay, COMMIT succeeded, apparently. Check the verifier
 		 * returned by the server against all stored verfs. */
-<<<<<<< HEAD
-		if (verf->committed > NFS_UNSTABLE &&
-		    !nfs_write_verifier_cmp(&req->wb_verf, &verf->verifier)) {
-=======
 		if (nfs_write_match_verf(verf, req)) {
->>>>>>> 04d5ce62
 			/* We have a match */
 			if (req->wb_page)
 				nfs_inode_remove_request(req);
