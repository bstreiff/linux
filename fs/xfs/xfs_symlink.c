--- conflicted
+++ resolved
@@ -20,47 +20,28 @@
 #include "xfs_shared.h"
 #include "xfs_fs.h"
 #include "xfs_format.h"
-<<<<<<< HEAD
-=======
 #include "xfs_log_format.h"
 #include "xfs_trans_resv.h"
->>>>>>> d8ec26d7
 #include "xfs_bit.h"
 #include "xfs_sb.h"
 #include "xfs_ag.h"
 #include "xfs_mount.h"
-<<<<<<< HEAD
-#include "xfs_da_btree.h"
-#include "xfs_dir2_format.h"
-#include "xfs_dir2.h"
-#include "xfs_bmap_btree.h"
-#include "xfs_ialloc_btree.h"
-#include "xfs_dinode.h"
-=======
 #include "xfs_da_format.h"
 #include "xfs_dir2.h"
->>>>>>> d8ec26d7
 #include "xfs_inode.h"
 #include "xfs_ialloc.h"
 #include "xfs_alloc.h"
 #include "xfs_bmap.h"
-<<<<<<< HEAD
-=======
 #include "xfs_bmap_btree.h"
->>>>>>> d8ec26d7
 #include "xfs_bmap_util.h"
 #include "xfs_error.h"
 #include "xfs_quota.h"
 #include "xfs_trans_space.h"
 #include "xfs_trace.h"
 #include "xfs_symlink.h"
-<<<<<<< HEAD
-#include "xfs_buf_item.h"
-=======
 #include "xfs_trans.h"
 #include "xfs_log.h"
 #include "xfs_dinode.h"
->>>>>>> d8ec26d7
 
 /* ----- Kernel only functions below ----- */
 STATIC int
@@ -553,18 +534,6 @@
 	if (ip->i_df.if_bytes)
 		xfs_idata_realloc(ip, -ip->i_df.if_bytes, XFS_DATA_FORK);
 	ASSERT(ip->i_df.if_bytes == 0);
-<<<<<<< HEAD
-	/*
-	 * Put an itruncate log reservation in the new transaction
-	 * for our caller.
-	 */
-	error = xfs_trans_reserve(tp, &M_RES(mp)->tr_itruncate, 0, 0);
-	if (error) {
-		ASSERT(XFS_FORCED_SHUTDOWN(mp));
-		goto error0;
-	}
-=======
->>>>>>> d8ec26d7
 
 	xfs_iunlock(ip, XFS_ILOCK_EXCL);
 	return 0;
