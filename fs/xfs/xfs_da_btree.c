/*
 * Copyright (c) 2000-2005 Silicon Graphics, Inc.
 * Copyright (c) 2013 Red Hat, Inc.
 * All Rights Reserved.
 *
 * This program is free software; you can redistribute it and/or
 * modify it under the terms of the GNU General Public License as
 * published by the Free Software Foundation.
 *
 * This program is distributed in the hope that it would be useful,
 * but WITHOUT ANY WARRANTY; without even the implied warranty of
 * MERCHANTABILITY or FITNESS FOR A PARTICULAR PURPOSE.  See the
 * GNU General Public License for more details.
 *
 * You should have received a copy of the GNU General Public License
 * along with this program; if not, write the Free Software Foundation,
 * Inc.,  51 Franklin St, Fifth Floor, Boston, MA  02110-1301  USA
 */
#include "xfs.h"
#include "xfs_fs.h"
#include "xfs_shared.h"
#include "xfs_format.h"
#include "xfs_log_format.h"
#include "xfs_trans_resv.h"
#include "xfs_bit.h"
#include "xfs_sb.h"
#include "xfs_ag.h"
#include "xfs_mount.h"
#include "xfs_da_format.h"
#include "xfs_da_btree.h"
<<<<<<< HEAD
#include "xfs_bmap_btree.h"
#include "xfs_dir2_format.h"
=======
>>>>>>> d8ec26d7
#include "xfs_dir2.h"
#include "xfs_dir2_priv.h"
#include "xfs_inode.h"
#include "xfs_trans.h"
#include "xfs_inode_item.h"
#include "xfs_alloc.h"
#include "xfs_bmap.h"
#include "xfs_attr.h"
#include "xfs_attr_leaf.h"
#include "xfs_error.h"
#include "xfs_trace.h"
#include "xfs_cksum.h"
#include "xfs_buf_item.h"

/*
 * xfs_da_btree.c
 *
 * Routines to implement directories as Btrees of hashed names.
 */

/*========================================================================
 * Function prototypes for the kernel.
 *========================================================================*/

/*
 * Routines used for growing the Btree.
 */
STATIC int xfs_da3_root_split(xfs_da_state_t *state,
					    xfs_da_state_blk_t *existing_root,
					    xfs_da_state_blk_t *new_child);
STATIC int xfs_da3_node_split(xfs_da_state_t *state,
					    xfs_da_state_blk_t *existing_blk,
					    xfs_da_state_blk_t *split_blk,
					    xfs_da_state_blk_t *blk_to_add,
					    int treelevel,
					    int *result);
STATIC void xfs_da3_node_rebalance(xfs_da_state_t *state,
					 xfs_da_state_blk_t *node_blk_1,
					 xfs_da_state_blk_t *node_blk_2);
STATIC void xfs_da3_node_add(xfs_da_state_t *state,
				   xfs_da_state_blk_t *old_node_blk,
				   xfs_da_state_blk_t *new_node_blk);

/*
 * Routines used for shrinking the Btree.
 */
STATIC int xfs_da3_root_join(xfs_da_state_t *state,
					   xfs_da_state_blk_t *root_blk);
STATIC int xfs_da3_node_toosmall(xfs_da_state_t *state, int *retval);
STATIC void xfs_da3_node_remove(xfs_da_state_t *state,
					      xfs_da_state_blk_t *drop_blk);
STATIC void xfs_da3_node_unbalance(xfs_da_state_t *state,
					 xfs_da_state_blk_t *src_node_blk,
					 xfs_da_state_blk_t *dst_node_blk);

/*
 * Utility routines.
 */
STATIC int	xfs_da3_blk_unlink(xfs_da_state_t *state,
				  xfs_da_state_blk_t *drop_blk,
				  xfs_da_state_blk_t *save_blk);


kmem_zone_t *xfs_da_state_zone;	/* anchor for state struct zone */

/*
 * Allocate a dir-state structure.
 * We don't put them on the stack since they're large.
 */
xfs_da_state_t *
xfs_da_state_alloc(void)
{
	return kmem_zone_zalloc(xfs_da_state_zone, KM_NOFS);
}

/*
 * Kill the altpath contents of a da-state structure.
 */
STATIC void
xfs_da_state_kill_altpath(xfs_da_state_t *state)
{
	int	i;

	for (i = 0; i < state->altpath.active; i++)
		state->altpath.blk[i].bp = NULL;
	state->altpath.active = 0;
}

/*
 * Free a da-state structure.
 */
void
xfs_da_state_free(xfs_da_state_t *state)
{
	xfs_da_state_kill_altpath(state);
#ifdef DEBUG
	memset((char *)state, 0, sizeof(*state));
#endif /* DEBUG */
	kmem_zone_free(xfs_da_state_zone, state);
}

static bool
xfs_da3_node_verify(
	struct xfs_buf		*bp)
{
	struct xfs_mount	*mp = bp->b_target->bt_mount;
	struct xfs_da_intnode	*hdr = bp->b_addr;
	struct xfs_da3_icnode_hdr ichdr;
	const struct xfs_dir_ops *ops;

	ops = xfs_dir_get_ops(mp, NULL);

	ops->node_hdr_from_disk(&ichdr, hdr);

	if (xfs_sb_version_hascrc(&mp->m_sb)) {
		struct xfs_da3_node_hdr *hdr3 = bp->b_addr;

		if (ichdr.magic != XFS_DA3_NODE_MAGIC)
			return false;

		if (!uuid_equal(&hdr3->info.uuid, &mp->m_sb.sb_uuid))
			return false;
		if (be64_to_cpu(hdr3->info.blkno) != bp->b_bn)
			return false;
	} else {
		if (ichdr.magic != XFS_DA_NODE_MAGIC)
			return false;
	}
	if (ichdr.level == 0)
		return false;
	if (ichdr.level > XFS_DA_NODE_MAXDEPTH)
		return false;
	if (ichdr.count == 0)
		return false;

	/*
	 * we don't know if the node is for and attribute or directory tree,
	 * so only fail if the count is outside both bounds
	 */
	if (ichdr.count > mp->m_dir_node_ents &&
	    ichdr.count > mp->m_attr_node_ents)
		return false;

	/* XXX: hash order check? */

	return true;
}

static void
xfs_da3_node_write_verify(
	struct xfs_buf	*bp)
{
	struct xfs_mount	*mp = bp->b_target->bt_mount;
	struct xfs_buf_log_item	*bip = bp->b_fspriv;
	struct xfs_da3_node_hdr *hdr3 = bp->b_addr;

	if (!xfs_da3_node_verify(bp)) {
		XFS_CORRUPTION_ERROR(__func__, XFS_ERRLEVEL_LOW, mp, bp->b_addr);
		xfs_buf_ioerror(bp, EFSCORRUPTED);
		return;
	}

	if (!xfs_sb_version_hascrc(&mp->m_sb))
		return;

	if (bip)
		hdr3->info.lsn = cpu_to_be64(bip->bli_item.li_lsn);

	xfs_update_cksum(bp->b_addr, BBTOB(bp->b_length), XFS_DA3_NODE_CRC_OFF);
}

/*
 * leaf/node format detection on trees is sketchy, so a node read can be done on
 * leaf level blocks when detection identifies the tree as a node format tree
 * incorrectly. In this case, we need to swap the verifier to match the correct
 * format of the block being read.
 */
static void
xfs_da3_node_read_verify(
	struct xfs_buf		*bp)
{
	struct xfs_mount	*mp = bp->b_target->bt_mount;
	struct xfs_da_blkinfo	*info = bp->b_addr;

	switch (be16_to_cpu(info->magic)) {
		case XFS_DA3_NODE_MAGIC:
			if (!xfs_verify_cksum(bp->b_addr, BBTOB(bp->b_length),
					      XFS_DA3_NODE_CRC_OFF))
				break;
			/* fall through */
		case XFS_DA_NODE_MAGIC:
			if (!xfs_da3_node_verify(bp))
				break;
			return;
		case XFS_ATTR_LEAF_MAGIC:
		case XFS_ATTR3_LEAF_MAGIC:
			bp->b_ops = &xfs_attr3_leaf_buf_ops;
			bp->b_ops->verify_read(bp);
			return;
		case XFS_DIR2_LEAFN_MAGIC:
		case XFS_DIR3_LEAFN_MAGIC:
			bp->b_ops = &xfs_dir3_leafn_buf_ops;
			bp->b_ops->verify_read(bp);
			return;
		default:
			break;
	}

	/* corrupt block */
	XFS_CORRUPTION_ERROR(__func__, XFS_ERRLEVEL_LOW, mp, bp->b_addr);
	xfs_buf_ioerror(bp, EFSCORRUPTED);
}

const struct xfs_buf_ops xfs_da3_node_buf_ops = {
	.verify_read = xfs_da3_node_read_verify,
	.verify_write = xfs_da3_node_write_verify,
};

int
xfs_da3_node_read(
	struct xfs_trans	*tp,
	struct xfs_inode	*dp,
	xfs_dablk_t		bno,
	xfs_daddr_t		mappedbno,
	struct xfs_buf		**bpp,
	int			which_fork)
{
	int			err;

	err = xfs_da_read_buf(tp, dp, bno, mappedbno, bpp,
					which_fork, &xfs_da3_node_buf_ops);
	if (!err && tp) {
		struct xfs_da_blkinfo	*info = (*bpp)->b_addr;
		int			type;

		switch (be16_to_cpu(info->magic)) {
		case XFS_DA_NODE_MAGIC:
		case XFS_DA3_NODE_MAGIC:
			type = XFS_BLFT_DA_NODE_BUF;
			break;
		case XFS_ATTR_LEAF_MAGIC:
		case XFS_ATTR3_LEAF_MAGIC:
			type = XFS_BLFT_ATTR_LEAF_BUF;
			break;
		case XFS_DIR2_LEAFN_MAGIC:
		case XFS_DIR3_LEAFN_MAGIC:
			type = XFS_BLFT_DIR_LEAFN_BUF;
			break;
		default:
			type = 0;
			ASSERT(0);
			break;
		}
		xfs_trans_buf_set_type(tp, *bpp, type);
	}
	return err;
}

/*========================================================================
 * Routines used for growing the Btree.
 *========================================================================*/

/*
 * Create the initial contents of an intermediate node.
 */
int
xfs_da3_node_create(
	struct xfs_da_args	*args,
	xfs_dablk_t		blkno,
	int			level,
	struct xfs_buf		**bpp,
	int			whichfork)
{
	struct xfs_da_intnode	*node;
	struct xfs_trans	*tp = args->trans;
	struct xfs_mount	*mp = tp->t_mountp;
	struct xfs_da3_icnode_hdr ichdr = {0};
	struct xfs_buf		*bp;
	int			error;
	struct xfs_inode	*dp = args->dp;

	trace_xfs_da_node_create(args);
	ASSERT(level <= XFS_DA_NODE_MAXDEPTH);

	error = xfs_da_get_buf(tp, dp, blkno, -1, &bp, whichfork);
	if (error)
		return(error);
	bp->b_ops = &xfs_da3_node_buf_ops;
	xfs_trans_buf_set_type(tp, bp, XFS_BLFT_DA_NODE_BUF);
	node = bp->b_addr;

	if (xfs_sb_version_hascrc(&mp->m_sb)) {
		struct xfs_da3_node_hdr *hdr3 = bp->b_addr;

		ichdr.magic = XFS_DA3_NODE_MAGIC;
		hdr3->info.blkno = cpu_to_be64(bp->b_bn);
		hdr3->info.owner = cpu_to_be64(args->dp->i_ino);
		uuid_copy(&hdr3->info.uuid, &mp->m_sb.sb_uuid);
	} else {
		ichdr.magic = XFS_DA_NODE_MAGIC;
	}
	ichdr.level = level;

	dp->d_ops->node_hdr_to_disk(node, &ichdr);
	xfs_trans_log_buf(tp, bp,
		XFS_DA_LOGRANGE(node, &node->hdr, dp->d_ops->node_hdr_size));

	*bpp = bp;
	return(0);
}

/*
 * Split a leaf node, rebalance, then possibly split
 * intermediate nodes, rebalance, etc.
 */
int							/* error */
xfs_da3_split(
	struct xfs_da_state	*state)
{
	struct xfs_da_state_blk	*oldblk;
	struct xfs_da_state_blk	*newblk;
	struct xfs_da_state_blk	*addblk;
	struct xfs_da_intnode	*node;
	struct xfs_buf		*bp;
	int			max;
	int			action = 0;
	int			error;
	int			i;

	trace_xfs_da_split(state->args);

	/*
	 * Walk back up the tree splitting/inserting/adjusting as necessary.
	 * If we need to insert and there isn't room, split the node, then
	 * decide which fragment to insert the new block from below into.
	 * Note that we may split the root this way, but we need more fixup.
	 */
	max = state->path.active - 1;
	ASSERT((max >= 0) && (max < XFS_DA_NODE_MAXDEPTH));
	ASSERT(state->path.blk[max].magic == XFS_ATTR_LEAF_MAGIC ||
	       state->path.blk[max].magic == XFS_DIR2_LEAFN_MAGIC);

	addblk = &state->path.blk[max];		/* initial dummy value */
	for (i = max; (i >= 0) && addblk; state->path.active--, i--) {
		oldblk = &state->path.blk[i];
		newblk = &state->altpath.blk[i];

		/*
		 * If a leaf node then
		 *     Allocate a new leaf node, then rebalance across them.
		 * else if an intermediate node then
		 *     We split on the last layer, must we split the node?
		 */
		switch (oldblk->magic) {
		case XFS_ATTR_LEAF_MAGIC:
			error = xfs_attr3_leaf_split(state, oldblk, newblk);
			if ((error != 0) && (error != ENOSPC)) {
				return(error);	/* GROT: attr is inconsistent */
			}
			if (!error) {
				addblk = newblk;
				break;
			}
			/*
			 * Entry wouldn't fit, split the leaf again.
			 */
			state->extravalid = 1;
			if (state->inleaf) {
				state->extraafter = 0;	/* before newblk */
				trace_xfs_attr_leaf_split_before(state->args);
				error = xfs_attr3_leaf_split(state, oldblk,
							    &state->extrablk);
			} else {
				state->extraafter = 1;	/* after newblk */
				trace_xfs_attr_leaf_split_after(state->args);
				error = xfs_attr3_leaf_split(state, newblk,
							    &state->extrablk);
			}
			if (error)
				return(error);	/* GROT: attr inconsistent */
			addblk = newblk;
			break;
		case XFS_DIR2_LEAFN_MAGIC:
			error = xfs_dir2_leafn_split(state, oldblk, newblk);
			if (error)
				return error;
			addblk = newblk;
			break;
		case XFS_DA_NODE_MAGIC:
			error = xfs_da3_node_split(state, oldblk, newblk, addblk,
							 max - i, &action);
			addblk->bp = NULL;
			if (error)
				return(error);	/* GROT: dir is inconsistent */
			/*
			 * Record the newly split block for the next time thru?
			 */
			if (action)
				addblk = newblk;
			else
				addblk = NULL;
			break;
		}

		/*
		 * Update the btree to show the new hashval for this child.
		 */
		xfs_da3_fixhashpath(state, &state->path);
	}
	if (!addblk)
		return(0);

	/*
	 * Split the root node.
	 */
	ASSERT(state->path.active == 0);
	oldblk = &state->path.blk[0];
	error = xfs_da3_root_split(state, oldblk, addblk);
	if (error) {
		addblk->bp = NULL;
		return(error);	/* GROT: dir is inconsistent */
	}

	/*
	 * Update pointers to the node which used to be block 0 and
	 * just got bumped because of the addition of a new root node.
	 * There might be three blocks involved if a double split occurred,
	 * and the original block 0 could be at any position in the list.
	 *
	 * Note: the magic numbers and sibling pointers are in the same
	 * physical place for both v2 and v3 headers (by design). Hence it
	 * doesn't matter which version of the xfs_da_intnode structure we use
	 * here as the result will be the same using either structure.
	 */
	node = oldblk->bp->b_addr;
	if (node->hdr.info.forw) {
		if (be32_to_cpu(node->hdr.info.forw) == addblk->blkno) {
			bp = addblk->bp;
		} else {
			ASSERT(state->extravalid);
			bp = state->extrablk.bp;
		}
		node = bp->b_addr;
		node->hdr.info.back = cpu_to_be32(oldblk->blkno);
		xfs_trans_log_buf(state->args->trans, bp,
		    XFS_DA_LOGRANGE(node, &node->hdr.info,
		    sizeof(node->hdr.info)));
	}
	node = oldblk->bp->b_addr;
	if (node->hdr.info.back) {
		if (be32_to_cpu(node->hdr.info.back) == addblk->blkno) {
			bp = addblk->bp;
		} else {
			ASSERT(state->extravalid);
			bp = state->extrablk.bp;
		}
		node = bp->b_addr;
		node->hdr.info.forw = cpu_to_be32(oldblk->blkno);
		xfs_trans_log_buf(state->args->trans, bp,
		    XFS_DA_LOGRANGE(node, &node->hdr.info,
		    sizeof(node->hdr.info)));
	}
	addblk->bp = NULL;
	return(0);
}

/*
 * Split the root.  We have to create a new root and point to the two
 * parts (the split old root) that we just created.  Copy block zero to
 * the EOF, extending the inode in process.
 */
STATIC int						/* error */
xfs_da3_root_split(
	struct xfs_da_state	*state,
	struct xfs_da_state_blk	*blk1,
	struct xfs_da_state_blk	*blk2)
{
	struct xfs_da_intnode	*node;
	struct xfs_da_intnode	*oldroot;
	struct xfs_da_node_entry *btree;
	struct xfs_da3_icnode_hdr nodehdr;
	struct xfs_da_args	*args;
	struct xfs_buf		*bp;
	struct xfs_inode	*dp;
	struct xfs_trans	*tp;
	struct xfs_mount	*mp;
	struct xfs_dir2_leaf	*leaf;
	xfs_dablk_t		blkno;
	int			level;
	int			error;
	int			size;

	trace_xfs_da_root_split(state->args);

	/*
	 * Copy the existing (incorrect) block from the root node position
	 * to a free space somewhere.
	 */
	args = state->args;
	error = xfs_da_grow_inode(args, &blkno);
	if (error)
		return error;

	dp = args->dp;
	tp = args->trans;
	mp = state->mp;
	error = xfs_da_get_buf(tp, dp, blkno, -1, &bp, args->whichfork);
	if (error)
		return error;
	node = bp->b_addr;
	oldroot = blk1->bp->b_addr;
	if (oldroot->hdr.info.magic == cpu_to_be16(XFS_DA_NODE_MAGIC) ||
	    oldroot->hdr.info.magic == cpu_to_be16(XFS_DA3_NODE_MAGIC)) {
		struct xfs_da3_icnode_hdr nodehdr;

		dp->d_ops->node_hdr_from_disk(&nodehdr, oldroot);
		btree = dp->d_ops->node_tree_p(oldroot);
		size = (int)((char *)&btree[nodehdr.count] - (char *)oldroot);
		level = nodehdr.level;

		/*
		 * we are about to copy oldroot to bp, so set up the type
		 * of bp while we know exactly what it will be.
		 */
		xfs_trans_buf_set_type(tp, bp, XFS_BLFT_DA_NODE_BUF);
	} else {
		struct xfs_dir3_icleaf_hdr leafhdr;
		struct xfs_dir2_leaf_entry *ents;

		leaf = (xfs_dir2_leaf_t *)oldroot;
		dp->d_ops->leaf_hdr_from_disk(&leafhdr, leaf);
		ents = dp->d_ops->leaf_ents_p(leaf);

		ASSERT(leafhdr.magic == XFS_DIR2_LEAFN_MAGIC ||
		       leafhdr.magic == XFS_DIR3_LEAFN_MAGIC);
		size = (int)((char *)&ents[leafhdr.count] - (char *)leaf);
		level = 0;

		/*
		 * we are about to copy oldroot to bp, so set up the type
		 * of bp while we know exactly what it will be.
		 */
		xfs_trans_buf_set_type(tp, bp, XFS_BLFT_DIR_LEAFN_BUF);
	}

	/*
	 * we can copy most of the information in the node from one block to
	 * another, but for CRC enabled headers we have to make sure that the
	 * block specific identifiers are kept intact. We update the buffer
	 * directly for this.
	 */
	memcpy(node, oldroot, size);
	if (oldroot->hdr.info.magic == cpu_to_be16(XFS_DA3_NODE_MAGIC) ||
	    oldroot->hdr.info.magic == cpu_to_be16(XFS_DIR3_LEAFN_MAGIC)) {
		struct xfs_da3_intnode *node3 = (struct xfs_da3_intnode *)node;

		node3->hdr.info.blkno = cpu_to_be64(bp->b_bn);
	}
	xfs_trans_log_buf(tp, bp, 0, size - 1);

	bp->b_ops = blk1->bp->b_ops;
	xfs_trans_buf_copy_type(bp, blk1->bp);
	blk1->bp = bp;
	blk1->blkno = blkno;

	/*
	 * Set up the new root node.
	 */
	error = xfs_da3_node_create(args,
		(args->whichfork == XFS_DATA_FORK) ? mp->m_dirleafblk : 0,
		level + 1, &bp, args->whichfork);
	if (error)
		return error;

	node = bp->b_addr;
	dp->d_ops->node_hdr_from_disk(&nodehdr, node);
	btree = dp->d_ops->node_tree_p(node);
	btree[0].hashval = cpu_to_be32(blk1->hashval);
	btree[0].before = cpu_to_be32(blk1->blkno);
	btree[1].hashval = cpu_to_be32(blk2->hashval);
	btree[1].before = cpu_to_be32(blk2->blkno);
	nodehdr.count = 2;
	dp->d_ops->node_hdr_to_disk(node, &nodehdr);

#ifdef DEBUG
	if (oldroot->hdr.info.magic == cpu_to_be16(XFS_DIR2_LEAFN_MAGIC) ||
	    oldroot->hdr.info.magic == cpu_to_be16(XFS_DIR3_LEAFN_MAGIC)) {
		ASSERT(blk1->blkno >= mp->m_dirleafblk &&
		       blk1->blkno < mp->m_dirfreeblk);
		ASSERT(blk2->blkno >= mp->m_dirleafblk &&
		       blk2->blkno < mp->m_dirfreeblk);
	}
#endif

	/* Header is already logged by xfs_da_node_create */
	xfs_trans_log_buf(tp, bp,
		XFS_DA_LOGRANGE(node, btree, sizeof(xfs_da_node_entry_t) * 2));

	return 0;
}

/*
 * Split the node, rebalance, then add the new entry.
 */
STATIC int						/* error */
xfs_da3_node_split(
	struct xfs_da_state	*state,
	struct xfs_da_state_blk	*oldblk,
	struct xfs_da_state_blk	*newblk,
	struct xfs_da_state_blk	*addblk,
	int			treelevel,
	int			*result)
{
	struct xfs_da_intnode	*node;
	struct xfs_da3_icnode_hdr nodehdr;
	xfs_dablk_t		blkno;
	int			newcount;
	int			error;
	int			useextra;
	struct xfs_inode	*dp = state->args->dp;

	trace_xfs_da_node_split(state->args);

	node = oldblk->bp->b_addr;
	dp->d_ops->node_hdr_from_disk(&nodehdr, node);

	/*
	 * With V2 dirs the extra block is data or freespace.
	 */
	useextra = state->extravalid && state->args->whichfork == XFS_ATTR_FORK;
	newcount = 1 + useextra;
	/*
	 * Do we have to split the node?
	 */
	if (nodehdr.count + newcount > state->node_ents) {
		/*
		 * Allocate a new node, add to the doubly linked chain of
		 * nodes, then move some of our excess entries into it.
		 */
		error = xfs_da_grow_inode(state->args, &blkno);
		if (error)
			return(error);	/* GROT: dir is inconsistent */

		error = xfs_da3_node_create(state->args, blkno, treelevel,
					   &newblk->bp, state->args->whichfork);
		if (error)
			return(error);	/* GROT: dir is inconsistent */
		newblk->blkno = blkno;
		newblk->magic = XFS_DA_NODE_MAGIC;
		xfs_da3_node_rebalance(state, oldblk, newblk);
		error = xfs_da3_blk_link(state, oldblk, newblk);
		if (error)
			return(error);
		*result = 1;
	} else {
		*result = 0;
	}

	/*
	 * Insert the new entry(s) into the correct block
	 * (updating last hashval in the process).
	 *
	 * xfs_da3_node_add() inserts BEFORE the given index,
	 * and as a result of using node_lookup_int() we always
	 * point to a valid entry (not after one), but a split
	 * operation always results in a new block whose hashvals
	 * FOLLOW the current block.
	 *
	 * If we had double-split op below us, then add the extra block too.
	 */
	node = oldblk->bp->b_addr;
	dp->d_ops->node_hdr_from_disk(&nodehdr, node);
	if (oldblk->index <= nodehdr.count) {
		oldblk->index++;
		xfs_da3_node_add(state, oldblk, addblk);
		if (useextra) {
			if (state->extraafter)
				oldblk->index++;
			xfs_da3_node_add(state, oldblk, &state->extrablk);
			state->extravalid = 0;
		}
	} else {
		newblk->index++;
		xfs_da3_node_add(state, newblk, addblk);
		if (useextra) {
			if (state->extraafter)
				newblk->index++;
			xfs_da3_node_add(state, newblk, &state->extrablk);
			state->extravalid = 0;
		}
	}

	return(0);
}

/*
 * Balance the btree elements between two intermediate nodes,
 * usually one full and one empty.
 *
 * NOTE: if blk2 is empty, then it will get the upper half of blk1.
 */
STATIC void
xfs_da3_node_rebalance(
	struct xfs_da_state	*state,
	struct xfs_da_state_blk	*blk1,
	struct xfs_da_state_blk	*blk2)
{
	struct xfs_da_intnode	*node1;
	struct xfs_da_intnode	*node2;
	struct xfs_da_intnode	*tmpnode;
	struct xfs_da_node_entry *btree1;
	struct xfs_da_node_entry *btree2;
	struct xfs_da_node_entry *btree_s;
	struct xfs_da_node_entry *btree_d;
	struct xfs_da3_icnode_hdr nodehdr1;
	struct xfs_da3_icnode_hdr nodehdr2;
	struct xfs_trans	*tp;
	int			count;
	int			tmp;
	int			swap = 0;
	struct xfs_inode	*dp = state->args->dp;

	trace_xfs_da_node_rebalance(state->args);

	node1 = blk1->bp->b_addr;
	node2 = blk2->bp->b_addr;
	dp->d_ops->node_hdr_from_disk(&nodehdr1, node1);
	dp->d_ops->node_hdr_from_disk(&nodehdr2, node2);
	btree1 = dp->d_ops->node_tree_p(node1);
	btree2 = dp->d_ops->node_tree_p(node2);

	/*
	 * Figure out how many entries need to move, and in which direction.
	 * Swap the nodes around if that makes it simpler.
	 */
	if (nodehdr1.count > 0 && nodehdr2.count > 0 &&
	    ((be32_to_cpu(btree2[0].hashval) < be32_to_cpu(btree1[0].hashval)) ||
	     (be32_to_cpu(btree2[nodehdr2.count - 1].hashval) <
			be32_to_cpu(btree1[nodehdr1.count - 1].hashval)))) {
		tmpnode = node1;
		node1 = node2;
		node2 = tmpnode;
		dp->d_ops->node_hdr_from_disk(&nodehdr1, node1);
		dp->d_ops->node_hdr_from_disk(&nodehdr2, node2);
		btree1 = dp->d_ops->node_tree_p(node1);
		btree2 = dp->d_ops->node_tree_p(node2);
		swap = 1;
	}

	count = (nodehdr1.count - nodehdr2.count) / 2;
	if (count == 0)
		return;
	tp = state->args->trans;
	/*
	 * Two cases: high-to-low and low-to-high.
	 */
	if (count > 0) {
		/*
		 * Move elements in node2 up to make a hole.
		 */
		tmp = nodehdr2.count;
		if (tmp > 0) {
			tmp *= (uint)sizeof(xfs_da_node_entry_t);
			btree_s = &btree2[0];
			btree_d = &btree2[count];
			memmove(btree_d, btree_s, tmp);
		}

		/*
		 * Move the req'd B-tree elements from high in node1 to
		 * low in node2.
		 */
		nodehdr2.count += count;
		tmp = count * (uint)sizeof(xfs_da_node_entry_t);
		btree_s = &btree1[nodehdr1.count - count];
		btree_d = &btree2[0];
		memcpy(btree_d, btree_s, tmp);
		nodehdr1.count -= count;
	} else {
		/*
		 * Move the req'd B-tree elements from low in node2 to
		 * high in node1.
		 */
		count = -count;
		tmp = count * (uint)sizeof(xfs_da_node_entry_t);
		btree_s = &btree2[0];
		btree_d = &btree1[nodehdr1.count];
		memcpy(btree_d, btree_s, tmp);
		nodehdr1.count += count;

		xfs_trans_log_buf(tp, blk1->bp,
			XFS_DA_LOGRANGE(node1, btree_d, tmp));

		/*
		 * Move elements in node2 down to fill the hole.
		 */
		tmp  = nodehdr2.count - count;
		tmp *= (uint)sizeof(xfs_da_node_entry_t);
		btree_s = &btree2[count];
		btree_d = &btree2[0];
		memmove(btree_d, btree_s, tmp);
		nodehdr2.count -= count;
	}

	/*
	 * Log header of node 1 and all current bits of node 2.
	 */
	dp->d_ops->node_hdr_to_disk(node1, &nodehdr1);
	xfs_trans_log_buf(tp, blk1->bp,
		XFS_DA_LOGRANGE(node1, &node1->hdr, dp->d_ops->node_hdr_size));

	dp->d_ops->node_hdr_to_disk(node2, &nodehdr2);
	xfs_trans_log_buf(tp, blk2->bp,
		XFS_DA_LOGRANGE(node2, &node2->hdr,
				dp->d_ops->node_hdr_size +
				(sizeof(btree2[0]) * nodehdr2.count)));

	/*
	 * Record the last hashval from each block for upward propagation.
	 * (note: don't use the swapped node pointers)
	 */
	if (swap) {
		node1 = blk1->bp->b_addr;
		node2 = blk2->bp->b_addr;
		dp->d_ops->node_hdr_from_disk(&nodehdr1, node1);
		dp->d_ops->node_hdr_from_disk(&nodehdr2, node2);
		btree1 = dp->d_ops->node_tree_p(node1);
		btree2 = dp->d_ops->node_tree_p(node2);
	}
	blk1->hashval = be32_to_cpu(btree1[nodehdr1.count - 1].hashval);
	blk2->hashval = be32_to_cpu(btree2[nodehdr2.count - 1].hashval);

	/*
	 * Adjust the expected index for insertion.
	 */
	if (blk1->index >= nodehdr1.count) {
		blk2->index = blk1->index - nodehdr1.count;
		blk1->index = nodehdr1.count + 1;	/* make it invalid */
	}
}

/*
 * Add a new entry to an intermediate node.
 */
STATIC void
xfs_da3_node_add(
	struct xfs_da_state	*state,
	struct xfs_da_state_blk	*oldblk,
	struct xfs_da_state_blk	*newblk)
{
	struct xfs_da_intnode	*node;
	struct xfs_da3_icnode_hdr nodehdr;
	struct xfs_da_node_entry *btree;
	int			tmp;
	struct xfs_inode	*dp = state->args->dp;

	trace_xfs_da_node_add(state->args);

	node = oldblk->bp->b_addr;
	dp->d_ops->node_hdr_from_disk(&nodehdr, node);
	btree = dp->d_ops->node_tree_p(node);

	ASSERT(oldblk->index >= 0 && oldblk->index <= nodehdr.count);
	ASSERT(newblk->blkno != 0);
	if (state->args->whichfork == XFS_DATA_FORK)
		ASSERT(newblk->blkno >= state->mp->m_dirleafblk &&
		       newblk->blkno < state->mp->m_dirfreeblk);

	/*
	 * We may need to make some room before we insert the new node.
	 */
	tmp = 0;
	if (oldblk->index < nodehdr.count) {
		tmp = (nodehdr.count - oldblk->index) * (uint)sizeof(*btree);
		memmove(&btree[oldblk->index + 1], &btree[oldblk->index], tmp);
	}
	btree[oldblk->index].hashval = cpu_to_be32(newblk->hashval);
	btree[oldblk->index].before = cpu_to_be32(newblk->blkno);
	xfs_trans_log_buf(state->args->trans, oldblk->bp,
		XFS_DA_LOGRANGE(node, &btree[oldblk->index],
				tmp + sizeof(*btree)));

	nodehdr.count += 1;
	dp->d_ops->node_hdr_to_disk(node, &nodehdr);
	xfs_trans_log_buf(state->args->trans, oldblk->bp,
		XFS_DA_LOGRANGE(node, &node->hdr, dp->d_ops->node_hdr_size));

	/*
	 * Copy the last hash value from the oldblk to propagate upwards.
	 */
	oldblk->hashval = be32_to_cpu(btree[nodehdr.count - 1].hashval);
}

/*========================================================================
 * Routines used for shrinking the Btree.
 *========================================================================*/

/*
 * Deallocate an empty leaf node, remove it from its parent,
 * possibly deallocating that block, etc...
 */
int
xfs_da3_join(
	struct xfs_da_state	*state)
{
	struct xfs_da_state_blk	*drop_blk;
	struct xfs_da_state_blk	*save_blk;
	int			action = 0;
	int			error;

	trace_xfs_da_join(state->args);

	drop_blk = &state->path.blk[ state->path.active-1 ];
	save_blk = &state->altpath.blk[ state->path.active-1 ];
	ASSERT(state->path.blk[0].magic == XFS_DA_NODE_MAGIC);
	ASSERT(drop_blk->magic == XFS_ATTR_LEAF_MAGIC ||
	       drop_blk->magic == XFS_DIR2_LEAFN_MAGIC);

	/*
	 * Walk back up the tree joining/deallocating as necessary.
	 * When we stop dropping blocks, break out.
	 */
	for (  ; state->path.active >= 2; drop_blk--, save_blk--,
		 state->path.active--) {
		/*
		 * See if we can combine the block with a neighbor.
		 *   (action == 0) => no options, just leave
		 *   (action == 1) => coalesce, then unlink
		 *   (action == 2) => block empty, unlink it
		 */
		switch (drop_blk->magic) {
		case XFS_ATTR_LEAF_MAGIC:
			error = xfs_attr3_leaf_toosmall(state, &action);
			if (error)
				return(error);
			if (action == 0)
				return(0);
			xfs_attr3_leaf_unbalance(state, drop_blk, save_blk);
			break;
		case XFS_DIR2_LEAFN_MAGIC:
			error = xfs_dir2_leafn_toosmall(state, &action);
			if (error)
				return error;
			if (action == 0)
				return 0;
			xfs_dir2_leafn_unbalance(state, drop_blk, save_blk);
			break;
		case XFS_DA_NODE_MAGIC:
			/*
			 * Remove the offending node, fixup hashvals,
			 * check for a toosmall neighbor.
			 */
			xfs_da3_node_remove(state, drop_blk);
			xfs_da3_fixhashpath(state, &state->path);
			error = xfs_da3_node_toosmall(state, &action);
			if (error)
				return(error);
			if (action == 0)
				return 0;
			xfs_da3_node_unbalance(state, drop_blk, save_blk);
			break;
		}
		xfs_da3_fixhashpath(state, &state->altpath);
		error = xfs_da3_blk_unlink(state, drop_blk, save_blk);
		xfs_da_state_kill_altpath(state);
		if (error)
			return(error);
		error = xfs_da_shrink_inode(state->args, drop_blk->blkno,
							 drop_blk->bp);
		drop_blk->bp = NULL;
		if (error)
			return(error);
	}
	/*
	 * We joined all the way to the top.  If it turns out that
	 * we only have one entry in the root, make the child block
	 * the new root.
	 */
	xfs_da3_node_remove(state, drop_blk);
	xfs_da3_fixhashpath(state, &state->path);
	error = xfs_da3_root_join(state, &state->path.blk[0]);
	return(error);
}

#ifdef	DEBUG
static void
xfs_da_blkinfo_onlychild_validate(struct xfs_da_blkinfo *blkinfo, __u16 level)
{
	__be16	magic = blkinfo->magic;

	if (level == 1) {
		ASSERT(magic == cpu_to_be16(XFS_DIR2_LEAFN_MAGIC) ||
		       magic == cpu_to_be16(XFS_DIR3_LEAFN_MAGIC) ||
		       magic == cpu_to_be16(XFS_ATTR_LEAF_MAGIC) ||
		       magic == cpu_to_be16(XFS_ATTR3_LEAF_MAGIC));
	} else {
		ASSERT(magic == cpu_to_be16(XFS_DA_NODE_MAGIC) ||
		       magic == cpu_to_be16(XFS_DA3_NODE_MAGIC));
	}
	ASSERT(!blkinfo->forw);
	ASSERT(!blkinfo->back);
}
#else	/* !DEBUG */
#define	xfs_da_blkinfo_onlychild_validate(blkinfo, level)
#endif	/* !DEBUG */

/*
 * We have only one entry in the root.  Copy the only remaining child of
 * the old root to block 0 as the new root node.
 */
STATIC int
xfs_da3_root_join(
	struct xfs_da_state	*state,
	struct xfs_da_state_blk	*root_blk)
{
	struct xfs_da_intnode	*oldroot;
	struct xfs_da_args	*args;
	xfs_dablk_t		child;
	struct xfs_buf		*bp;
	struct xfs_da3_icnode_hdr oldroothdr;
	struct xfs_da_node_entry *btree;
	int			error;
	struct xfs_inode	*dp = state->args->dp;

	trace_xfs_da_root_join(state->args);

	ASSERT(root_blk->magic == XFS_DA_NODE_MAGIC);

	args = state->args;
	oldroot = root_blk->bp->b_addr;
	dp->d_ops->node_hdr_from_disk(&oldroothdr, oldroot);
	ASSERT(oldroothdr.forw == 0);
	ASSERT(oldroothdr.back == 0);

	/*
	 * If the root has more than one child, then don't do anything.
	 */
	if (oldroothdr.count > 1)
		return 0;

	/*
	 * Read in the (only) child block, then copy those bytes into
	 * the root block's buffer and free the original child block.
	 */
	btree = dp->d_ops->node_tree_p(oldroot);
	child = be32_to_cpu(btree[0].before);
	ASSERT(child != 0);
	error = xfs_da3_node_read(args->trans, dp, child, -1, &bp,
					     args->whichfork);
	if (error)
		return error;
	xfs_da_blkinfo_onlychild_validate(bp->b_addr, oldroothdr.level);

	/*
	 * This could be copying a leaf back into the root block in the case of
	 * there only being a single leaf block left in the tree. Hence we have
	 * to update the b_ops pointer as well to match the buffer type change
	 * that could occur. For dir3 blocks we also need to update the block
	 * number in the buffer header.
	 */
	memcpy(root_blk->bp->b_addr, bp->b_addr, state->blocksize);
	root_blk->bp->b_ops = bp->b_ops;
	xfs_trans_buf_copy_type(root_blk->bp, bp);
	if (oldroothdr.magic == XFS_DA3_NODE_MAGIC) {
		struct xfs_da3_blkinfo *da3 = root_blk->bp->b_addr;
		da3->blkno = cpu_to_be64(root_blk->bp->b_bn);
	}
	xfs_trans_log_buf(args->trans, root_blk->bp, 0, state->blocksize - 1);
	error = xfs_da_shrink_inode(args, child, bp);
	return(error);
}

/*
 * Check a node block and its neighbors to see if the block should be
 * collapsed into one or the other neighbor.  Always keep the block
 * with the smaller block number.
 * If the current block is over 50% full, don't try to join it, return 0.
 * If the block is empty, fill in the state structure and return 2.
 * If it can be collapsed, fill in the state structure and return 1.
 * If nothing can be done, return 0.
 */
STATIC int
xfs_da3_node_toosmall(
	struct xfs_da_state	*state,
	int			*action)
{
	struct xfs_da_intnode	*node;
	struct xfs_da_state_blk	*blk;
	struct xfs_da_blkinfo	*info;
	xfs_dablk_t		blkno;
	struct xfs_buf		*bp;
	struct xfs_da3_icnode_hdr nodehdr;
	int			count;
	int			forward;
	int			error;
	int			retval;
	int			i;
	struct xfs_inode	*dp = state->args->dp;

	trace_xfs_da_node_toosmall(state->args);

	/*
	 * Check for the degenerate case of the block being over 50% full.
	 * If so, it's not worth even looking to see if we might be able
	 * to coalesce with a sibling.
	 */
	blk = &state->path.blk[ state->path.active-1 ];
	info = blk->bp->b_addr;
	node = (xfs_da_intnode_t *)info;
	dp->d_ops->node_hdr_from_disk(&nodehdr, node);
	if (nodehdr.count > (state->node_ents >> 1)) {
		*action = 0;	/* blk over 50%, don't try to join */
		return(0);	/* blk over 50%, don't try to join */
	}

	/*
	 * Check for the degenerate case of the block being empty.
	 * If the block is empty, we'll simply delete it, no need to
	 * coalesce it with a sibling block.  We choose (arbitrarily)
	 * to merge with the forward block unless it is NULL.
	 */
	if (nodehdr.count == 0) {
		/*
		 * Make altpath point to the block we want to keep and
		 * path point to the block we want to drop (this one).
		 */
		forward = (info->forw != 0);
		memcpy(&state->altpath, &state->path, sizeof(state->path));
		error = xfs_da3_path_shift(state, &state->altpath, forward,
						 0, &retval);
		if (error)
			return(error);
		if (retval) {
			*action = 0;
		} else {
			*action = 2;
		}
		return(0);
	}

	/*
	 * Examine each sibling block to see if we can coalesce with
	 * at least 25% free space to spare.  We need to figure out
	 * whether to merge with the forward or the backward block.
	 * We prefer coalescing with the lower numbered sibling so as
	 * to shrink a directory over time.
	 */
	count  = state->node_ents;
	count -= state->node_ents >> 2;
	count -= nodehdr.count;

	/* start with smaller blk num */
	forward = nodehdr.forw < nodehdr.back;
	for (i = 0; i < 2; forward = !forward, i++) {
		struct xfs_da3_icnode_hdr thdr;
		if (forward)
			blkno = nodehdr.forw;
		else
			blkno = nodehdr.back;
		if (blkno == 0)
			continue;
		error = xfs_da3_node_read(state->args->trans, dp,
					blkno, -1, &bp, state->args->whichfork);
		if (error)
			return(error);

		node = bp->b_addr;
<<<<<<< HEAD
		xfs_da3_node_hdr_from_disk(&thdr, node);
=======
		dp->d_ops->node_hdr_from_disk(&thdr, node);
>>>>>>> d8ec26d7
		xfs_trans_brelse(state->args->trans, bp);

		if (count - thdr.count >= 0)
			break;	/* fits with at least 25% to spare */
	}
	if (i >= 2) {
		*action = 0;
		return 0;
	}

	/*
	 * Make altpath point to the block we want to keep (the lower
	 * numbered block) and path point to the block we want to drop.
	 */
	memcpy(&state->altpath, &state->path, sizeof(state->path));
	if (blkno < blk->blkno) {
		error = xfs_da3_path_shift(state, &state->altpath, forward,
						 0, &retval);
	} else {
		error = xfs_da3_path_shift(state, &state->path, forward,
						 0, &retval);
	}
	if (error)
		return error;
	if (retval) {
		*action = 0;
		return 0;
	}
	*action = 1;
	return 0;
}

/*
 * Pick up the last hashvalue from an intermediate node.
 */
STATIC uint
xfs_da3_node_lasthash(
	struct xfs_inode	*dp,
	struct xfs_buf		*bp,
	int			*count)
{
	struct xfs_da_intnode	 *node;
	struct xfs_da_node_entry *btree;
	struct xfs_da3_icnode_hdr nodehdr;

	node = bp->b_addr;
	dp->d_ops->node_hdr_from_disk(&nodehdr, node);
	if (count)
		*count = nodehdr.count;
	if (!nodehdr.count)
		return 0;
	btree = dp->d_ops->node_tree_p(node);
	return be32_to_cpu(btree[nodehdr.count - 1].hashval);
}

/*
 * Walk back up the tree adjusting hash values as necessary,
 * when we stop making changes, return.
 */
void
xfs_da3_fixhashpath(
	struct xfs_da_state	*state,
	struct xfs_da_state_path *path)
{
	struct xfs_da_state_blk	*blk;
	struct xfs_da_intnode	*node;
	struct xfs_da_node_entry *btree;
	xfs_dahash_t		lasthash=0;
	int			level;
	int			count;
	struct xfs_inode	*dp = state->args->dp;

	trace_xfs_da_fixhashpath(state->args);

	level = path->active-1;
	blk = &path->blk[ level ];
	switch (blk->magic) {
	case XFS_ATTR_LEAF_MAGIC:
		lasthash = xfs_attr_leaf_lasthash(blk->bp, &count);
		if (count == 0)
			return;
		break;
	case XFS_DIR2_LEAFN_MAGIC:
		lasthash = xfs_dir2_leafn_lasthash(dp, blk->bp, &count);
		if (count == 0)
			return;
		break;
	case XFS_DA_NODE_MAGIC:
		lasthash = xfs_da3_node_lasthash(dp, blk->bp, &count);
		if (count == 0)
			return;
		break;
	}
	for (blk--, level--; level >= 0; blk--, level--) {
		struct xfs_da3_icnode_hdr nodehdr;

		node = blk->bp->b_addr;
		dp->d_ops->node_hdr_from_disk(&nodehdr, node);
		btree = dp->d_ops->node_tree_p(node);
		if (be32_to_cpu(btree->hashval) == lasthash)
			break;
		blk->hashval = lasthash;
		btree[blk->index].hashval = cpu_to_be32(lasthash);
		xfs_trans_log_buf(state->args->trans, blk->bp,
				  XFS_DA_LOGRANGE(node, &btree[blk->index],
						  sizeof(*btree)));

		lasthash = be32_to_cpu(btree[nodehdr.count - 1].hashval);
	}
}

/*
 * Remove an entry from an intermediate node.
 */
STATIC void
xfs_da3_node_remove(
	struct xfs_da_state	*state,
	struct xfs_da_state_blk	*drop_blk)
{
	struct xfs_da_intnode	*node;
	struct xfs_da3_icnode_hdr nodehdr;
	struct xfs_da_node_entry *btree;
	int			index;
	int			tmp;
	struct xfs_inode	*dp = state->args->dp;

	trace_xfs_da_node_remove(state->args);

	node = drop_blk->bp->b_addr;
	dp->d_ops->node_hdr_from_disk(&nodehdr, node);
	ASSERT(drop_blk->index < nodehdr.count);
	ASSERT(drop_blk->index >= 0);

	/*
	 * Copy over the offending entry, or just zero it out.
	 */
	index = drop_blk->index;
	btree = dp->d_ops->node_tree_p(node);
	if (index < nodehdr.count - 1) {
		tmp  = nodehdr.count - index - 1;
		tmp *= (uint)sizeof(xfs_da_node_entry_t);
		memmove(&btree[index], &btree[index + 1], tmp);
		xfs_trans_log_buf(state->args->trans, drop_blk->bp,
		    XFS_DA_LOGRANGE(node, &btree[index], tmp));
		index = nodehdr.count - 1;
	}
	memset(&btree[index], 0, sizeof(xfs_da_node_entry_t));
	xfs_trans_log_buf(state->args->trans, drop_blk->bp,
	    XFS_DA_LOGRANGE(node, &btree[index], sizeof(btree[index])));
	nodehdr.count -= 1;
	dp->d_ops->node_hdr_to_disk(node, &nodehdr);
	xfs_trans_log_buf(state->args->trans, drop_blk->bp,
	    XFS_DA_LOGRANGE(node, &node->hdr, dp->d_ops->node_hdr_size));

	/*
	 * Copy the last hash value from the block to propagate upwards.
	 */
	drop_blk->hashval = be32_to_cpu(btree[index - 1].hashval);
}

/*
 * Unbalance the elements between two intermediate nodes,
 * move all Btree elements from one node into another.
 */
STATIC void
xfs_da3_node_unbalance(
	struct xfs_da_state	*state,
	struct xfs_da_state_blk	*drop_blk,
	struct xfs_da_state_blk	*save_blk)
{
	struct xfs_da_intnode	*drop_node;
	struct xfs_da_intnode	*save_node;
	struct xfs_da_node_entry *drop_btree;
	struct xfs_da_node_entry *save_btree;
	struct xfs_da3_icnode_hdr drop_hdr;
	struct xfs_da3_icnode_hdr save_hdr;
	struct xfs_trans	*tp;
	int			sindex;
	int			tmp;
	struct xfs_inode	*dp = state->args->dp;

	trace_xfs_da_node_unbalance(state->args);

	drop_node = drop_blk->bp->b_addr;
	save_node = save_blk->bp->b_addr;
	dp->d_ops->node_hdr_from_disk(&drop_hdr, drop_node);
	dp->d_ops->node_hdr_from_disk(&save_hdr, save_node);
	drop_btree = dp->d_ops->node_tree_p(drop_node);
	save_btree = dp->d_ops->node_tree_p(save_node);
	tp = state->args->trans;

	/*
	 * If the dying block has lower hashvals, then move all the
	 * elements in the remaining block up to make a hole.
	 */
	if ((be32_to_cpu(drop_btree[0].hashval) <
			be32_to_cpu(save_btree[0].hashval)) ||
	    (be32_to_cpu(drop_btree[drop_hdr.count - 1].hashval) <
			be32_to_cpu(save_btree[save_hdr.count - 1].hashval))) {
		/* XXX: check this - is memmove dst correct? */
		tmp = save_hdr.count * sizeof(xfs_da_node_entry_t);
		memmove(&save_btree[drop_hdr.count], &save_btree[0], tmp);

		sindex = 0;
		xfs_trans_log_buf(tp, save_blk->bp,
			XFS_DA_LOGRANGE(save_node, &save_btree[0],
				(save_hdr.count + drop_hdr.count) *
						sizeof(xfs_da_node_entry_t)));
	} else {
		sindex = save_hdr.count;
		xfs_trans_log_buf(tp, save_blk->bp,
			XFS_DA_LOGRANGE(save_node, &save_btree[sindex],
				drop_hdr.count * sizeof(xfs_da_node_entry_t)));
	}

	/*
	 * Move all the B-tree elements from drop_blk to save_blk.
	 */
	tmp = drop_hdr.count * (uint)sizeof(xfs_da_node_entry_t);
	memcpy(&save_btree[sindex], &drop_btree[0], tmp);
	save_hdr.count += drop_hdr.count;

	dp->d_ops->node_hdr_to_disk(save_node, &save_hdr);
	xfs_trans_log_buf(tp, save_blk->bp,
		XFS_DA_LOGRANGE(save_node, &save_node->hdr,
				dp->d_ops->node_hdr_size));

	/*
	 * Save the last hashval in the remaining block for upward propagation.
	 */
	save_blk->hashval = be32_to_cpu(save_btree[save_hdr.count - 1].hashval);
}

/*========================================================================
 * Routines used for finding things in the Btree.
 *========================================================================*/

/*
 * Walk down the Btree looking for a particular filename, filling
 * in the state structure as we go.
 *
 * We will set the state structure to point to each of the elements
 * in each of the nodes where either the hashval is or should be.
 *
 * We support duplicate hashval's so for each entry in the current
 * node that could contain the desired hashval, descend.  This is a
 * pruned depth-first tree search.
 */
int							/* error */
xfs_da3_node_lookup_int(
	struct xfs_da_state	*state,
	int			*result)
{
	struct xfs_da_state_blk	*blk;
	struct xfs_da_blkinfo	*curr;
	struct xfs_da_intnode	*node;
	struct xfs_da_node_entry *btree;
	struct xfs_da3_icnode_hdr nodehdr;
	struct xfs_da_args	*args;
	xfs_dablk_t		blkno;
	xfs_dahash_t		hashval;
	xfs_dahash_t		btreehashval;
	int			probe;
	int			span;
	int			max;
	int			error;
	int			retval;
	struct xfs_inode	*dp = state->args->dp;

	args = state->args;

	/*
	 * Descend thru the B-tree searching each level for the right
	 * node to use, until the right hashval is found.
	 */
	blkno = (args->whichfork == XFS_DATA_FORK)? state->mp->m_dirleafblk : 0;
	for (blk = &state->path.blk[0], state->path.active = 1;
			 state->path.active <= XFS_DA_NODE_MAXDEPTH;
			 blk++, state->path.active++) {
		/*
		 * Read the next node down in the tree.
		 */
		blk->blkno = blkno;
		error = xfs_da3_node_read(args->trans, args->dp, blkno,
					-1, &blk->bp, args->whichfork);
		if (error) {
			blk->blkno = 0;
			state->path.active--;
			return(error);
		}
		curr = blk->bp->b_addr;
		blk->magic = be16_to_cpu(curr->magic);

		if (blk->magic == XFS_ATTR_LEAF_MAGIC ||
		    blk->magic == XFS_ATTR3_LEAF_MAGIC) {
			blk->magic = XFS_ATTR_LEAF_MAGIC;
			blk->hashval = xfs_attr_leaf_lasthash(blk->bp, NULL);
			break;
		}

		if (blk->magic == XFS_DIR2_LEAFN_MAGIC ||
		    blk->magic == XFS_DIR3_LEAFN_MAGIC) {
			blk->magic = XFS_DIR2_LEAFN_MAGIC;
			blk->hashval = xfs_dir2_leafn_lasthash(args->dp,
							       blk->bp, NULL);
			break;
		}

		blk->magic = XFS_DA_NODE_MAGIC;


		/*
		 * Search an intermediate node for a match.
		 */
		node = blk->bp->b_addr;
		dp->d_ops->node_hdr_from_disk(&nodehdr, node);
		btree = dp->d_ops->node_tree_p(node);

		max = nodehdr.count;
		blk->hashval = be32_to_cpu(btree[max - 1].hashval);

		/*
		 * Binary search.  (note: small blocks will skip loop)
		 */
		probe = span = max / 2;
		hashval = args->hashval;
		while (span > 4) {
			span /= 2;
			btreehashval = be32_to_cpu(btree[probe].hashval);
			if (btreehashval < hashval)
				probe += span;
			else if (btreehashval > hashval)
				probe -= span;
			else
				break;
		}
		ASSERT((probe >= 0) && (probe < max));
		ASSERT((span <= 4) ||
			(be32_to_cpu(btree[probe].hashval) == hashval));

		/*
		 * Since we may have duplicate hashval's, find the first
		 * matching hashval in the node.
		 */
		while (probe > 0 &&
		       be32_to_cpu(btree[probe].hashval) >= hashval) {
			probe--;
		}
		while (probe < max &&
		       be32_to_cpu(btree[probe].hashval) < hashval) {
			probe++;
		}

		/*
		 * Pick the right block to descend on.
		 */
		if (probe == max) {
			blk->index = max - 1;
			blkno = be32_to_cpu(btree[max - 1].before);
		} else {
			blk->index = probe;
			blkno = be32_to_cpu(btree[probe].before);
		}
	}

	/*
	 * A leaf block that ends in the hashval that we are interested in
	 * (final hashval == search hashval) means that the next block may
	 * contain more entries with the same hashval, shift upward to the
	 * next leaf and keep searching.
	 */
	for (;;) {
		if (blk->magic == XFS_DIR2_LEAFN_MAGIC) {
			retval = xfs_dir2_leafn_lookup_int(blk->bp, args,
							&blk->index, state);
		} else if (blk->magic == XFS_ATTR_LEAF_MAGIC) {
			retval = xfs_attr3_leaf_lookup_int(blk->bp, args);
			blk->index = args->index;
			args->blkno = blk->blkno;
		} else {
			ASSERT(0);
			return XFS_ERROR(EFSCORRUPTED);
		}
		if (((retval == ENOENT) || (retval == ENOATTR)) &&
		    (blk->hashval == args->hashval)) {
			error = xfs_da3_path_shift(state, &state->path, 1, 1,
							 &retval);
			if (error)
				return(error);
			if (retval == 0) {
				continue;
			} else if (blk->magic == XFS_ATTR_LEAF_MAGIC) {
				/* path_shift() gives ENOENT */
				retval = XFS_ERROR(ENOATTR);
			}
		}
		break;
	}
	*result = retval;
	return(0);
}

/*========================================================================
 * Utility routines.
 *========================================================================*/

/*
 * Compare two intermediate nodes for "order".
 */
STATIC int
xfs_da3_node_order(
	struct xfs_inode *dp,
	struct xfs_buf	*node1_bp,
	struct xfs_buf	*node2_bp)
{
	struct xfs_da_intnode	*node1;
	struct xfs_da_intnode	*node2;
	struct xfs_da_node_entry *btree1;
	struct xfs_da_node_entry *btree2;
	struct xfs_da3_icnode_hdr node1hdr;
	struct xfs_da3_icnode_hdr node2hdr;

	node1 = node1_bp->b_addr;
	node2 = node2_bp->b_addr;
	dp->d_ops->node_hdr_from_disk(&node1hdr, node1);
	dp->d_ops->node_hdr_from_disk(&node2hdr, node2);
	btree1 = dp->d_ops->node_tree_p(node1);
	btree2 = dp->d_ops->node_tree_p(node2);

	if (node1hdr.count > 0 && node2hdr.count > 0 &&
	    ((be32_to_cpu(btree2[0].hashval) < be32_to_cpu(btree1[0].hashval)) ||
	     (be32_to_cpu(btree2[node2hdr.count - 1].hashval) <
	      be32_to_cpu(btree1[node1hdr.count - 1].hashval)))) {
		return 1;
	}
	return 0;
}

/*
 * Link a new block into a doubly linked list of blocks (of whatever type).
 */
int							/* error */
xfs_da3_blk_link(
	struct xfs_da_state	*state,
	struct xfs_da_state_blk	*old_blk,
	struct xfs_da_state_blk	*new_blk)
{
	struct xfs_da_blkinfo	*old_info;
	struct xfs_da_blkinfo	*new_info;
	struct xfs_da_blkinfo	*tmp_info;
	struct xfs_da_args	*args;
	struct xfs_buf		*bp;
	int			before = 0;
	int			error;
	struct xfs_inode	*dp = state->args->dp;

	/*
	 * Set up environment.
	 */
	args = state->args;
	ASSERT(args != NULL);
	old_info = old_blk->bp->b_addr;
	new_info = new_blk->bp->b_addr;
	ASSERT(old_blk->magic == XFS_DA_NODE_MAGIC ||
	       old_blk->magic == XFS_DIR2_LEAFN_MAGIC ||
	       old_blk->magic == XFS_ATTR_LEAF_MAGIC);

	switch (old_blk->magic) {
	case XFS_ATTR_LEAF_MAGIC:
		before = xfs_attr_leaf_order(old_blk->bp, new_blk->bp);
		break;
	case XFS_DIR2_LEAFN_MAGIC:
		before = xfs_dir2_leafn_order(dp, old_blk->bp, new_blk->bp);
		break;
	case XFS_DA_NODE_MAGIC:
		before = xfs_da3_node_order(dp, old_blk->bp, new_blk->bp);
		break;
	}

	/*
	 * Link blocks in appropriate order.
	 */
	if (before) {
		/*
		 * Link new block in before existing block.
		 */
		trace_xfs_da_link_before(args);
		new_info->forw = cpu_to_be32(old_blk->blkno);
		new_info->back = old_info->back;
		if (old_info->back) {
			error = xfs_da3_node_read(args->trans, dp,
						be32_to_cpu(old_info->back),
						-1, &bp, args->whichfork);
			if (error)
				return(error);
			ASSERT(bp != NULL);
			tmp_info = bp->b_addr;
			ASSERT(tmp_info->magic == old_info->magic);
			ASSERT(be32_to_cpu(tmp_info->forw) == old_blk->blkno);
			tmp_info->forw = cpu_to_be32(new_blk->blkno);
			xfs_trans_log_buf(args->trans, bp, 0, sizeof(*tmp_info)-1);
		}
		old_info->back = cpu_to_be32(new_blk->blkno);
	} else {
		/*
		 * Link new block in after existing block.
		 */
		trace_xfs_da_link_after(args);
		new_info->forw = old_info->forw;
		new_info->back = cpu_to_be32(old_blk->blkno);
		if (old_info->forw) {
			error = xfs_da3_node_read(args->trans, dp,
						be32_to_cpu(old_info->forw),
						-1, &bp, args->whichfork);
			if (error)
				return(error);
			ASSERT(bp != NULL);
			tmp_info = bp->b_addr;
			ASSERT(tmp_info->magic == old_info->magic);
			ASSERT(be32_to_cpu(tmp_info->back) == old_blk->blkno);
			tmp_info->back = cpu_to_be32(new_blk->blkno);
			xfs_trans_log_buf(args->trans, bp, 0, sizeof(*tmp_info)-1);
		}
		old_info->forw = cpu_to_be32(new_blk->blkno);
	}

	xfs_trans_log_buf(args->trans, old_blk->bp, 0, sizeof(*tmp_info) - 1);
	xfs_trans_log_buf(args->trans, new_blk->bp, 0, sizeof(*tmp_info) - 1);
	return(0);
}

/*
 * Unlink a block from a doubly linked list of blocks.
 */
STATIC int						/* error */
xfs_da3_blk_unlink(
	struct xfs_da_state	*state,
	struct xfs_da_state_blk	*drop_blk,
	struct xfs_da_state_blk	*save_blk)
{
	struct xfs_da_blkinfo	*drop_info;
	struct xfs_da_blkinfo	*save_info;
	struct xfs_da_blkinfo	*tmp_info;
	struct xfs_da_args	*args;
	struct xfs_buf		*bp;
	int			error;

	/*
	 * Set up environment.
	 */
	args = state->args;
	ASSERT(args != NULL);
	save_info = save_blk->bp->b_addr;
	drop_info = drop_blk->bp->b_addr;
	ASSERT(save_blk->magic == XFS_DA_NODE_MAGIC ||
	       save_blk->magic == XFS_DIR2_LEAFN_MAGIC ||
	       save_blk->magic == XFS_ATTR_LEAF_MAGIC);
	ASSERT(save_blk->magic == drop_blk->magic);
	ASSERT((be32_to_cpu(save_info->forw) == drop_blk->blkno) ||
	       (be32_to_cpu(save_info->back) == drop_blk->blkno));
	ASSERT((be32_to_cpu(drop_info->forw) == save_blk->blkno) ||
	       (be32_to_cpu(drop_info->back) == save_blk->blkno));

	/*
	 * Unlink the leaf block from the doubly linked chain of leaves.
	 */
	if (be32_to_cpu(save_info->back) == drop_blk->blkno) {
		trace_xfs_da_unlink_back(args);
		save_info->back = drop_info->back;
		if (drop_info->back) {
			error = xfs_da3_node_read(args->trans, args->dp,
						be32_to_cpu(drop_info->back),
						-1, &bp, args->whichfork);
			if (error)
				return(error);
			ASSERT(bp != NULL);
			tmp_info = bp->b_addr;
			ASSERT(tmp_info->magic == save_info->magic);
			ASSERT(be32_to_cpu(tmp_info->forw) == drop_blk->blkno);
			tmp_info->forw = cpu_to_be32(save_blk->blkno);
			xfs_trans_log_buf(args->trans, bp, 0,
						    sizeof(*tmp_info) - 1);
		}
	} else {
		trace_xfs_da_unlink_forward(args);
		save_info->forw = drop_info->forw;
		if (drop_info->forw) {
			error = xfs_da3_node_read(args->trans, args->dp,
						be32_to_cpu(drop_info->forw),
						-1, &bp, args->whichfork);
			if (error)
				return(error);
			ASSERT(bp != NULL);
			tmp_info = bp->b_addr;
			ASSERT(tmp_info->magic == save_info->magic);
			ASSERT(be32_to_cpu(tmp_info->back) == drop_blk->blkno);
			tmp_info->back = cpu_to_be32(save_blk->blkno);
			xfs_trans_log_buf(args->trans, bp, 0,
						    sizeof(*tmp_info) - 1);
		}
	}

	xfs_trans_log_buf(args->trans, save_blk->bp, 0, sizeof(*save_info) - 1);
	return(0);
}

/*
 * Move a path "forward" or "!forward" one block at the current level.
 *
 * This routine will adjust a "path" to point to the next block
 * "forward" (higher hashvalues) or "!forward" (lower hashvals) in the
 * Btree, including updating pointers to the intermediate nodes between
 * the new bottom and the root.
 */
int							/* error */
xfs_da3_path_shift(
	struct xfs_da_state	*state,
	struct xfs_da_state_path *path,
	int			forward,
	int			release,
	int			*result)
{
	struct xfs_da_state_blk	*blk;
	struct xfs_da_blkinfo	*info;
	struct xfs_da_intnode	*node;
	struct xfs_da_args	*args;
	struct xfs_da_node_entry *btree;
	struct xfs_da3_icnode_hdr nodehdr;
	xfs_dablk_t		blkno = 0;
	int			level;
	int			error;
	struct xfs_inode	*dp = state->args->dp;

	trace_xfs_da_path_shift(state->args);

	/*
	 * Roll up the Btree looking for the first block where our
	 * current index is not at the edge of the block.  Note that
	 * we skip the bottom layer because we want the sibling block.
	 */
	args = state->args;
	ASSERT(args != NULL);
	ASSERT(path != NULL);
	ASSERT((path->active > 0) && (path->active < XFS_DA_NODE_MAXDEPTH));
	level = (path->active-1) - 1;	/* skip bottom layer in path */
	for (blk = &path->blk[level]; level >= 0; blk--, level--) {
		node = blk->bp->b_addr;
		dp->d_ops->node_hdr_from_disk(&nodehdr, node);
		btree = dp->d_ops->node_tree_p(node);

		if (forward && (blk->index < nodehdr.count - 1)) {
			blk->index++;
			blkno = be32_to_cpu(btree[blk->index].before);
			break;
		} else if (!forward && (blk->index > 0)) {
			blk->index--;
			blkno = be32_to_cpu(btree[blk->index].before);
			break;
		}
	}
	if (level < 0) {
		*result = XFS_ERROR(ENOENT);	/* we're out of our tree */
		ASSERT(args->op_flags & XFS_DA_OP_OKNOENT);
		return(0);
	}

	/*
	 * Roll down the edge of the subtree until we reach the
	 * same depth we were at originally.
	 */
	for (blk++, level++; level < path->active; blk++, level++) {
		/*
		 * Release the old block.
		 * (if it's dirty, trans won't actually let go)
		 */
		if (release)
			xfs_trans_brelse(args->trans, blk->bp);

		/*
		 * Read the next child block.
		 */
		blk->blkno = blkno;
		error = xfs_da3_node_read(args->trans, dp, blkno, -1,
					&blk->bp, args->whichfork);
		if (error)
			return(error);
		info = blk->bp->b_addr;
		ASSERT(info->magic == cpu_to_be16(XFS_DA_NODE_MAGIC) ||
		       info->magic == cpu_to_be16(XFS_DA3_NODE_MAGIC) ||
		       info->magic == cpu_to_be16(XFS_DIR2_LEAFN_MAGIC) ||
		       info->magic == cpu_to_be16(XFS_DIR3_LEAFN_MAGIC) ||
		       info->magic == cpu_to_be16(XFS_ATTR_LEAF_MAGIC) ||
		       info->magic == cpu_to_be16(XFS_ATTR3_LEAF_MAGIC));


		/*
		 * Note: we flatten the magic number to a single type so we
		 * don't have to compare against crc/non-crc types elsewhere.
		 */
		switch (be16_to_cpu(info->magic)) {
		case XFS_DA_NODE_MAGIC:
		case XFS_DA3_NODE_MAGIC:
			blk->magic = XFS_DA_NODE_MAGIC;
			node = (xfs_da_intnode_t *)info;
			dp->d_ops->node_hdr_from_disk(&nodehdr, node);
			btree = dp->d_ops->node_tree_p(node);
			blk->hashval = be32_to_cpu(btree[nodehdr.count - 1].hashval);
			if (forward)
				blk->index = 0;
			else
				blk->index = nodehdr.count - 1;
			blkno = be32_to_cpu(btree[blk->index].before);
			break;
		case XFS_ATTR_LEAF_MAGIC:
		case XFS_ATTR3_LEAF_MAGIC:
			blk->magic = XFS_ATTR_LEAF_MAGIC;
			ASSERT(level == path->active-1);
			blk->index = 0;
			blk->hashval = xfs_attr_leaf_lasthash(blk->bp, NULL);
			break;
		case XFS_DIR2_LEAFN_MAGIC:
		case XFS_DIR3_LEAFN_MAGIC:
			blk->magic = XFS_DIR2_LEAFN_MAGIC;
			ASSERT(level == path->active-1);
			blk->index = 0;
			blk->hashval = xfs_dir2_leafn_lasthash(args->dp,
							       blk->bp, NULL);
			break;
		default:
			ASSERT(0);
			break;
		}
	}
	*result = 0;
	return 0;
}


/*========================================================================
 * Utility routines.
 *========================================================================*/

/*
 * Implement a simple hash on a character string.
 * Rotate the hash value by 7 bits, then XOR each character in.
 * This is implemented with some source-level loop unrolling.
 */
xfs_dahash_t
xfs_da_hashname(const __uint8_t *name, int namelen)
{
	xfs_dahash_t hash;

	/*
	 * Do four characters at a time as long as we can.
	 */
	for (hash = 0; namelen >= 4; namelen -= 4, name += 4)
		hash = (name[0] << 21) ^ (name[1] << 14) ^ (name[2] << 7) ^
		       (name[3] << 0) ^ rol32(hash, 7 * 4);

	/*
	 * Now do the rest of the characters.
	 */
	switch (namelen) {
	case 3:
		return (name[0] << 14) ^ (name[1] << 7) ^ (name[2] << 0) ^
		       rol32(hash, 7 * 3);
	case 2:
		return (name[0] << 7) ^ (name[1] << 0) ^ rol32(hash, 7 * 2);
	case 1:
		return (name[0] << 0) ^ rol32(hash, 7 * 1);
	default: /* case 0: */
		return hash;
	}
}

enum xfs_dacmp
xfs_da_compname(
	struct xfs_da_args *args,
	const unsigned char *name,
	int		len)
{
	return (args->namelen == len && memcmp(args->name, name, len) == 0) ?
					XFS_CMP_EXACT : XFS_CMP_DIFFERENT;
}

static xfs_dahash_t
xfs_default_hashname(
	struct xfs_name	*name)
{
	return xfs_da_hashname(name->name, name->len);
}

const struct xfs_nameops xfs_default_nameops = {
	.hashname	= xfs_default_hashname,
	.compname	= xfs_da_compname
};

int
xfs_da_grow_inode_int(
	struct xfs_da_args	*args,
	xfs_fileoff_t		*bno,
	int			count)
{
	struct xfs_trans	*tp = args->trans;
	struct xfs_inode	*dp = args->dp;
	int			w = args->whichfork;
	xfs_drfsbno_t		nblks = dp->i_d.di_nblocks;
	struct xfs_bmbt_irec	map, *mapp;
	int			nmap, error, got, i, mapi;

	/*
	 * Find a spot in the file space to put the new block.
	 */
	error = xfs_bmap_first_unused(tp, dp, count, bno, w);
	if (error)
		return error;

	/*
	 * Try mapping it in one filesystem block.
	 */
	nmap = 1;
	ASSERT(args->firstblock != NULL);
	error = xfs_bmapi_write(tp, dp, *bno, count,
			xfs_bmapi_aflag(w)|XFS_BMAPI_METADATA|XFS_BMAPI_CONTIG,
			args->firstblock, args->total, &map, &nmap,
			args->flist);
	if (error)
		return error;

	ASSERT(nmap <= 1);
	if (nmap == 1) {
		mapp = &map;
		mapi = 1;
	} else if (nmap == 0 && count > 1) {
		xfs_fileoff_t		b;
		int			c;

		/*
		 * If we didn't get it and the block might work if fragmented,
		 * try without the CONTIG flag.  Loop until we get it all.
		 */
		mapp = kmem_alloc(sizeof(*mapp) * count, KM_SLEEP);
		for (b = *bno, mapi = 0; b < *bno + count; ) {
			nmap = MIN(XFS_BMAP_MAX_NMAP, count);
			c = (int)(*bno + count - b);
			error = xfs_bmapi_write(tp, dp, b, c,
					xfs_bmapi_aflag(w)|XFS_BMAPI_METADATA,
					args->firstblock, args->total,
					&mapp[mapi], &nmap, args->flist);
			if (error)
				goto out_free_map;
			if (nmap < 1)
				break;
			mapi += nmap;
			b = mapp[mapi - 1].br_startoff +
			    mapp[mapi - 1].br_blockcount;
		}
	} else {
		mapi = 0;
		mapp = NULL;
	}

	/*
	 * Count the blocks we got, make sure it matches the total.
	 */
	for (i = 0, got = 0; i < mapi; i++)
		got += mapp[i].br_blockcount;
	if (got != count || mapp[0].br_startoff != *bno ||
	    mapp[mapi - 1].br_startoff + mapp[mapi - 1].br_blockcount !=
	    *bno + count) {
		error = XFS_ERROR(ENOSPC);
		goto out_free_map;
	}

	/* account for newly allocated blocks in reserved blocks total */
	args->total -= dp->i_d.di_nblocks - nblks;

out_free_map:
	if (mapp != &map)
		kmem_free(mapp);
	return error;
}

/*
 * Add a block to the btree ahead of the file.
 * Return the new block number to the caller.
 */
int
xfs_da_grow_inode(
	struct xfs_da_args	*args,
	xfs_dablk_t		*new_blkno)
{
	xfs_fileoff_t		bno;
	int			count;
	int			error;

	trace_xfs_da_grow_inode(args);

	if (args->whichfork == XFS_DATA_FORK) {
		bno = args->dp->i_mount->m_dirleafblk;
		count = args->dp->i_mount->m_dirblkfsbs;
	} else {
		bno = 0;
		count = 1;
	}

	error = xfs_da_grow_inode_int(args, &bno, count);
	if (!error)
		*new_blkno = (xfs_dablk_t)bno;
	return error;
}

/*
 * Ick.  We need to always be able to remove a btree block, even
 * if there's no space reservation because the filesystem is full.
 * This is called if xfs_bunmapi on a btree block fails due to ENOSPC.
 * It swaps the target block with the last block in the file.  The
 * last block in the file can always be removed since it can't cause
 * a bmap btree split to do that.
 */
STATIC int
xfs_da3_swap_lastblock(
	struct xfs_da_args	*args,
	xfs_dablk_t		*dead_blknop,
	struct xfs_buf		**dead_bufp)
{
	struct xfs_da_blkinfo	*dead_info;
	struct xfs_da_blkinfo	*sib_info;
	struct xfs_da_intnode	*par_node;
	struct xfs_da_intnode	*dead_node;
	struct xfs_dir2_leaf	*dead_leaf2;
	struct xfs_da_node_entry *btree;
	struct xfs_da3_icnode_hdr par_hdr;
	struct xfs_inode	*dp;
	struct xfs_trans	*tp;
	struct xfs_mount	*mp;
	struct xfs_buf		*dead_buf;
	struct xfs_buf		*last_buf;
	struct xfs_buf		*sib_buf;
	struct xfs_buf		*par_buf;
	xfs_dahash_t		dead_hash;
	xfs_fileoff_t		lastoff;
	xfs_dablk_t		dead_blkno;
	xfs_dablk_t		last_blkno;
	xfs_dablk_t		sib_blkno;
	xfs_dablk_t		par_blkno;
	int			error;
	int			w;
	int			entno;
	int			level;
	int			dead_level;

	trace_xfs_da_swap_lastblock(args);

	dead_buf = *dead_bufp;
	dead_blkno = *dead_blknop;
	tp = args->trans;
	dp = args->dp;
	w = args->whichfork;
	ASSERT(w == XFS_DATA_FORK);
	mp = dp->i_mount;
	lastoff = mp->m_dirfreeblk;
	error = xfs_bmap_last_before(tp, dp, &lastoff, w);
	if (error)
		return error;
	if (unlikely(lastoff == 0)) {
		XFS_ERROR_REPORT("xfs_da_swap_lastblock(1)", XFS_ERRLEVEL_LOW,
				 mp);
		return XFS_ERROR(EFSCORRUPTED);
	}
	/*
	 * Read the last block in the btree space.
	 */
	last_blkno = (xfs_dablk_t)lastoff - mp->m_dirblkfsbs;
	error = xfs_da3_node_read(tp, dp, last_blkno, -1, &last_buf, w);
	if (error)
		return error;
	/*
	 * Copy the last block into the dead buffer and log it.
	 */
	memcpy(dead_buf->b_addr, last_buf->b_addr, mp->m_dirblksize);
	xfs_trans_log_buf(tp, dead_buf, 0, mp->m_dirblksize - 1);
	dead_info = dead_buf->b_addr;
	/*
	 * Get values from the moved block.
	 */
	if (dead_info->magic == cpu_to_be16(XFS_DIR2_LEAFN_MAGIC) ||
	    dead_info->magic == cpu_to_be16(XFS_DIR3_LEAFN_MAGIC)) {
		struct xfs_dir3_icleaf_hdr leafhdr;
		struct xfs_dir2_leaf_entry *ents;

		dead_leaf2 = (xfs_dir2_leaf_t *)dead_info;
		dp->d_ops->leaf_hdr_from_disk(&leafhdr, dead_leaf2);
		ents = dp->d_ops->leaf_ents_p(dead_leaf2);
		dead_level = 0;
		dead_hash = be32_to_cpu(ents[leafhdr.count - 1].hashval);
	} else {
		struct xfs_da3_icnode_hdr deadhdr;

		dead_node = (xfs_da_intnode_t *)dead_info;
		dp->d_ops->node_hdr_from_disk(&deadhdr, dead_node);
		btree = dp->d_ops->node_tree_p(dead_node);
		dead_level = deadhdr.level;
		dead_hash = be32_to_cpu(btree[deadhdr.count - 1].hashval);
	}
	sib_buf = par_buf = NULL;
	/*
	 * If the moved block has a left sibling, fix up the pointers.
	 */
	if ((sib_blkno = be32_to_cpu(dead_info->back))) {
		error = xfs_da3_node_read(tp, dp, sib_blkno, -1, &sib_buf, w);
		if (error)
			goto done;
		sib_info = sib_buf->b_addr;
		if (unlikely(
		    be32_to_cpu(sib_info->forw) != last_blkno ||
		    sib_info->magic != dead_info->magic)) {
			XFS_ERROR_REPORT("xfs_da_swap_lastblock(2)",
					 XFS_ERRLEVEL_LOW, mp);
			error = XFS_ERROR(EFSCORRUPTED);
			goto done;
		}
		sib_info->forw = cpu_to_be32(dead_blkno);
		xfs_trans_log_buf(tp, sib_buf,
			XFS_DA_LOGRANGE(sib_info, &sib_info->forw,
					sizeof(sib_info->forw)));
		sib_buf = NULL;
	}
	/*
	 * If the moved block has a right sibling, fix up the pointers.
	 */
	if ((sib_blkno = be32_to_cpu(dead_info->forw))) {
		error = xfs_da3_node_read(tp, dp, sib_blkno, -1, &sib_buf, w);
		if (error)
			goto done;
		sib_info = sib_buf->b_addr;
		if (unlikely(
		       be32_to_cpu(sib_info->back) != last_blkno ||
		       sib_info->magic != dead_info->magic)) {
			XFS_ERROR_REPORT("xfs_da_swap_lastblock(3)",
					 XFS_ERRLEVEL_LOW, mp);
			error = XFS_ERROR(EFSCORRUPTED);
			goto done;
		}
		sib_info->back = cpu_to_be32(dead_blkno);
		xfs_trans_log_buf(tp, sib_buf,
			XFS_DA_LOGRANGE(sib_info, &sib_info->back,
					sizeof(sib_info->back)));
		sib_buf = NULL;
	}
	par_blkno = mp->m_dirleafblk;
	level = -1;
	/*
	 * Walk down the tree looking for the parent of the moved block.
	 */
	for (;;) {
		error = xfs_da3_node_read(tp, dp, par_blkno, -1, &par_buf, w);
		if (error)
			goto done;
		par_node = par_buf->b_addr;
		dp->d_ops->node_hdr_from_disk(&par_hdr, par_node);
		if (level >= 0 && level != par_hdr.level + 1) {
			XFS_ERROR_REPORT("xfs_da_swap_lastblock(4)",
					 XFS_ERRLEVEL_LOW, mp);
			error = XFS_ERROR(EFSCORRUPTED);
			goto done;
		}
		level = par_hdr.level;
		btree = dp->d_ops->node_tree_p(par_node);
		for (entno = 0;
		     entno < par_hdr.count &&
		     be32_to_cpu(btree[entno].hashval) < dead_hash;
		     entno++)
			continue;
		if (entno == par_hdr.count) {
			XFS_ERROR_REPORT("xfs_da_swap_lastblock(5)",
					 XFS_ERRLEVEL_LOW, mp);
			error = XFS_ERROR(EFSCORRUPTED);
			goto done;
		}
		par_blkno = be32_to_cpu(btree[entno].before);
		if (level == dead_level + 1)
			break;
		xfs_trans_brelse(tp, par_buf);
		par_buf = NULL;
	}
	/*
	 * We're in the right parent block.
	 * Look for the right entry.
	 */
	for (;;) {
		for (;
		     entno < par_hdr.count &&
		     be32_to_cpu(btree[entno].before) != last_blkno;
		     entno++)
			continue;
		if (entno < par_hdr.count)
			break;
		par_blkno = par_hdr.forw;
		xfs_trans_brelse(tp, par_buf);
		par_buf = NULL;
		if (unlikely(par_blkno == 0)) {
			XFS_ERROR_REPORT("xfs_da_swap_lastblock(6)",
					 XFS_ERRLEVEL_LOW, mp);
			error = XFS_ERROR(EFSCORRUPTED);
			goto done;
		}
		error = xfs_da3_node_read(tp, dp, par_blkno, -1, &par_buf, w);
		if (error)
			goto done;
		par_node = par_buf->b_addr;
		dp->d_ops->node_hdr_from_disk(&par_hdr, par_node);
		if (par_hdr.level != level) {
			XFS_ERROR_REPORT("xfs_da_swap_lastblock(7)",
					 XFS_ERRLEVEL_LOW, mp);
			error = XFS_ERROR(EFSCORRUPTED);
			goto done;
		}
		btree = dp->d_ops->node_tree_p(par_node);
		entno = 0;
	}
	/*
	 * Update the parent entry pointing to the moved block.
	 */
	btree[entno].before = cpu_to_be32(dead_blkno);
	xfs_trans_log_buf(tp, par_buf,
		XFS_DA_LOGRANGE(par_node, &btree[entno].before,
				sizeof(btree[entno].before)));
	*dead_blknop = last_blkno;
	*dead_bufp = last_buf;
	return 0;
done:
	if (par_buf)
		xfs_trans_brelse(tp, par_buf);
	if (sib_buf)
		xfs_trans_brelse(tp, sib_buf);
	xfs_trans_brelse(tp, last_buf);
	return error;
}

/*
 * Remove a btree block from a directory or attribute.
 */
int
xfs_da_shrink_inode(
	xfs_da_args_t	*args,
	xfs_dablk_t	dead_blkno,
	struct xfs_buf	*dead_buf)
{
	xfs_inode_t *dp;
	int done, error, w, count;
	xfs_trans_t *tp;
	xfs_mount_t *mp;

	trace_xfs_da_shrink_inode(args);

	dp = args->dp;
	w = args->whichfork;
	tp = args->trans;
	mp = dp->i_mount;
	if (w == XFS_DATA_FORK)
		count = mp->m_dirblkfsbs;
	else
		count = 1;
	for (;;) {
		/*
		 * Remove extents.  If we get ENOSPC for a dir we have to move
		 * the last block to the place we want to kill.
		 */
		error = xfs_bunmapi(tp, dp, dead_blkno, count,
				    xfs_bmapi_aflag(w)|XFS_BMAPI_METADATA,
				    0, args->firstblock, args->flist, &done);
		if (error == ENOSPC) {
			if (w != XFS_DATA_FORK)
				break;
			error = xfs_da3_swap_lastblock(args, &dead_blkno,
						      &dead_buf);
			if (error)
				break;
		} else {
			break;
		}
	}
	xfs_trans_binval(tp, dead_buf);
	return error;
}

/*
 * See if the mapping(s) for this btree block are valid, i.e.
 * don't contain holes, are logically contiguous, and cover the whole range.
 */
STATIC int
xfs_da_map_covers_blocks(
	int		nmap,
	xfs_bmbt_irec_t	*mapp,
	xfs_dablk_t	bno,
	int		count)
{
	int		i;
	xfs_fileoff_t	off;

	for (i = 0, off = bno; i < nmap; i++) {
		if (mapp[i].br_startblock == HOLESTARTBLOCK ||
		    mapp[i].br_startblock == DELAYSTARTBLOCK) {
			return 0;
		}
		if (off != mapp[i].br_startoff) {
			return 0;
		}
		off += mapp[i].br_blockcount;
	}
	return off == bno + count;
}

/*
 * Convert a struct xfs_bmbt_irec to a struct xfs_buf_map.
 *
 * For the single map case, it is assumed that the caller has provided a pointer
 * to a valid xfs_buf_map.  For the multiple map case, this function will
 * allocate the xfs_buf_map to hold all the maps and replace the caller's single
 * map pointer with the allocated map.
 */
static int
xfs_buf_map_from_irec(
	struct xfs_mount	*mp,
	struct xfs_buf_map	**mapp,
	int			*nmaps,
	struct xfs_bmbt_irec	*irecs,
	int			nirecs)
{
	struct xfs_buf_map	*map;
	int			i;

	ASSERT(*nmaps == 1);
	ASSERT(nirecs >= 1);

	if (nirecs > 1) {
		map = kmem_zalloc(nirecs * sizeof(struct xfs_buf_map),
				  KM_SLEEP | KM_NOFS);
		if (!map)
			return ENOMEM;
		*mapp = map;
	}

	*nmaps = nirecs;
	map = *mapp;
	for (i = 0; i < *nmaps; i++) {
		ASSERT(irecs[i].br_startblock != DELAYSTARTBLOCK &&
		       irecs[i].br_startblock != HOLESTARTBLOCK);
		map[i].bm_bn = XFS_FSB_TO_DADDR(mp, irecs[i].br_startblock);
		map[i].bm_len = XFS_FSB_TO_BB(mp, irecs[i].br_blockcount);
	}
	return 0;
}

/*
 * Map the block we are given ready for reading. There are three possible return
 * values:
 *	-1 - will be returned if we land in a hole and mappedbno == -2 so the
 *	     caller knows not to execute a subsequent read.
 *	 0 - if we mapped the block successfully
 *	>0 - positive error number if there was an error.
 */
static int
xfs_dabuf_map(
	struct xfs_trans	*trans,
	struct xfs_inode	*dp,
	xfs_dablk_t		bno,
	xfs_daddr_t		mappedbno,
	int			whichfork,
	struct xfs_buf_map	**map,
	int			*nmaps)
{
	struct xfs_mount	*mp = dp->i_mount;
	int			nfsb;
	int			error = 0;
	struct xfs_bmbt_irec	irec;
	struct xfs_bmbt_irec	*irecs = &irec;
	int			nirecs;

	ASSERT(map && *map);
	ASSERT(*nmaps == 1);

	nfsb = (whichfork == XFS_DATA_FORK) ? mp->m_dirblkfsbs : 1;

	/*
	 * Caller doesn't have a mapping.  -2 means don't complain
	 * if we land in a hole.
	 */
	if (mappedbno == -1 || mappedbno == -2) {
		/*
		 * Optimize the one-block case.
		 */
		if (nfsb != 1)
			irecs = kmem_zalloc(sizeof(irec) * nfsb,
					    KM_SLEEP | KM_NOFS);

		nirecs = nfsb;
		error = xfs_bmapi_read(dp, (xfs_fileoff_t)bno, nfsb, irecs,
				       &nirecs, xfs_bmapi_aflag(whichfork));
		if (error)
			goto out;
	} else {
		irecs->br_startblock = XFS_DADDR_TO_FSB(mp, mappedbno);
		irecs->br_startoff = (xfs_fileoff_t)bno;
		irecs->br_blockcount = nfsb;
		irecs->br_state = 0;
		nirecs = 1;
	}

	if (!xfs_da_map_covers_blocks(nirecs, irecs, bno, nfsb)) {
		error = mappedbno == -2 ? -1 : XFS_ERROR(EFSCORRUPTED);
		if (unlikely(error == EFSCORRUPTED)) {
			if (xfs_error_level >= XFS_ERRLEVEL_LOW) {
				int i;
				xfs_alert(mp, "%s: bno %lld dir: inode %lld",
					__func__, (long long)bno,
					(long long)dp->i_ino);
				for (i = 0; i < *nmaps; i++) {
					xfs_alert(mp,
"[%02d] br_startoff %lld br_startblock %lld br_blockcount %lld br_state %d",
						i,
						(long long)irecs[i].br_startoff,
						(long long)irecs[i].br_startblock,
						(long long)irecs[i].br_blockcount,
						irecs[i].br_state);
				}
			}
			XFS_ERROR_REPORT("xfs_da_do_buf(1)",
					 XFS_ERRLEVEL_LOW, mp);
		}
		goto out;
	}
	error = xfs_buf_map_from_irec(mp, map, nmaps, irecs, nirecs);
out:
	if (irecs != &irec)
		kmem_free(irecs);
	return error;
}

/*
 * Get a buffer for the dir/attr block.
 */
int
xfs_da_get_buf(
	struct xfs_trans	*trans,
	struct xfs_inode	*dp,
	xfs_dablk_t		bno,
	xfs_daddr_t		mappedbno,
	struct xfs_buf		**bpp,
	int			whichfork)
{
	struct xfs_buf		*bp;
	struct xfs_buf_map	map;
	struct xfs_buf_map	*mapp;
	int			nmap;
	int			error;

	*bpp = NULL;
	mapp = &map;
	nmap = 1;
	error = xfs_dabuf_map(trans, dp, bno, mappedbno, whichfork,
				&mapp, &nmap);
	if (error) {
		/* mapping a hole is not an error, but we don't continue */
		if (error == -1)
			error = 0;
		goto out_free;
	}

	bp = xfs_trans_get_buf_map(trans, dp->i_mount->m_ddev_targp,
				    mapp, nmap, 0);
	error = bp ? bp->b_error : XFS_ERROR(EIO);
	if (error) {
		xfs_trans_brelse(trans, bp);
		goto out_free;
	}

	*bpp = bp;

out_free:
	if (mapp != &map)
		kmem_free(mapp);

	return error;
}

/*
 * Get a buffer for the dir/attr block, fill in the contents.
 */
int
xfs_da_read_buf(
	struct xfs_trans	*trans,
	struct xfs_inode	*dp,
	xfs_dablk_t		bno,
	xfs_daddr_t		mappedbno,
	struct xfs_buf		**bpp,
	int			whichfork,
	const struct xfs_buf_ops *ops)
{
	struct xfs_buf		*bp;
	struct xfs_buf_map	map;
	struct xfs_buf_map	*mapp;
	int			nmap;
	int			error;

	*bpp = NULL;
	mapp = &map;
	nmap = 1;
	error = xfs_dabuf_map(trans, dp, bno, mappedbno, whichfork,
				&mapp, &nmap);
	if (error) {
		/* mapping a hole is not an error, but we don't continue */
		if (error == -1)
			error = 0;
		goto out_free;
	}

	error = xfs_trans_read_buf_map(dp->i_mount, trans,
					dp->i_mount->m_ddev_targp,
					mapp, nmap, 0, &bp, ops);
	if (error)
		goto out_free;

	if (whichfork == XFS_ATTR_FORK)
		xfs_buf_set_ref(bp, XFS_ATTR_BTREE_REF);
	else
		xfs_buf_set_ref(bp, XFS_DIR_BTREE_REF);

	/*
	 * This verification code will be moved to a CRC verification callback
	 * function so just leave it here unchanged until then.
	 */
	{
		xfs_dir2_data_hdr_t	*hdr = bp->b_addr;
		xfs_dir2_free_t		*free = bp->b_addr;
		xfs_da_blkinfo_t	*info = bp->b_addr;
		uint			magic, magic1;
		struct xfs_mount	*mp = dp->i_mount;

		magic = be16_to_cpu(info->magic);
		magic1 = be32_to_cpu(hdr->magic);
		if (unlikely(
		    XFS_TEST_ERROR((magic != XFS_DA_NODE_MAGIC) &&
				   (magic != XFS_DA3_NODE_MAGIC) &&
				   (magic != XFS_ATTR_LEAF_MAGIC) &&
				   (magic != XFS_ATTR3_LEAF_MAGIC) &&
				   (magic != XFS_DIR2_LEAF1_MAGIC) &&
				   (magic != XFS_DIR3_LEAF1_MAGIC) &&
				   (magic != XFS_DIR2_LEAFN_MAGIC) &&
				   (magic != XFS_DIR3_LEAFN_MAGIC) &&
				   (magic1 != XFS_DIR2_BLOCK_MAGIC) &&
				   (magic1 != XFS_DIR3_BLOCK_MAGIC) &&
				   (magic1 != XFS_DIR2_DATA_MAGIC) &&
				   (magic1 != XFS_DIR3_DATA_MAGIC) &&
				   (free->hdr.magic !=
					cpu_to_be32(XFS_DIR2_FREE_MAGIC)) &&
				   (free->hdr.magic !=
					cpu_to_be32(XFS_DIR3_FREE_MAGIC)),
				mp, XFS_ERRTAG_DA_READ_BUF,
				XFS_RANDOM_DA_READ_BUF))) {
			trace_xfs_da_btree_corrupt(bp, _RET_IP_);
			XFS_CORRUPTION_ERROR("xfs_da_do_buf(2)",
					     XFS_ERRLEVEL_LOW, mp, info);
			error = XFS_ERROR(EFSCORRUPTED);
			xfs_trans_brelse(trans, bp);
			goto out_free;
		}
	}
	*bpp = bp;
out_free:
	if (mapp != &map)
		kmem_free(mapp);

	return error;
}

/*
 * Readahead the dir/attr block.
 */
xfs_daddr_t
xfs_da_reada_buf(
	struct xfs_trans	*trans,
	struct xfs_inode	*dp,
	xfs_dablk_t		bno,
	xfs_daddr_t		mappedbno,
	int			whichfork,
	const struct xfs_buf_ops *ops)
{
	struct xfs_buf_map	map;
	struct xfs_buf_map	*mapp;
	int			nmap;
	int			error;

	mapp = &map;
	nmap = 1;
	error = xfs_dabuf_map(trans, dp, bno, mappedbno, whichfork,
				&mapp, &nmap);
	if (error) {
		/* mapping a hole is not an error, but we don't continue */
		if (error == -1)
			error = 0;
		goto out_free;
	}

	mappedbno = mapp[0].bm_bn;
	xfs_buf_readahead_map(dp->i_mount->m_ddev_targp, mapp, nmap, ops);

out_free:
	if (mapp != &map)
		kmem_free(mapp);

	if (error)
		return -1;
	return mappedbno;
}<|MERGE_RESOLUTION|>--- conflicted
+++ resolved
@@ -28,11 +28,6 @@
 #include "xfs_mount.h"
 #include "xfs_da_format.h"
 #include "xfs_da_btree.h"
-<<<<<<< HEAD
-#include "xfs_bmap_btree.h"
-#include "xfs_dir2_format.h"
-=======
->>>>>>> d8ec26d7
 #include "xfs_dir2.h"
 #include "xfs_dir2_priv.h"
 #include "xfs_inode.h"
@@ -1200,11 +1195,7 @@
 			return(error);
 
 		node = bp->b_addr;
-<<<<<<< HEAD
-		xfs_da3_node_hdr_from_disk(&thdr, node);
-=======
 		dp->d_ops->node_hdr_from_disk(&thdr, node);
->>>>>>> d8ec26d7
 		xfs_trans_brelse(state->args->trans, bp);
 
 		if (count - thdr.count >= 0)
